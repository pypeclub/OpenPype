# -*- coding: utf-8 -*-
"""Main entry point for OpenPype command.

Bootstrapping process of OpenPype is as follows:

`OPENPYPE_PATH` is checked for existence - either one from environment or
from user settings. Precedence takes the one set by environment.

On this path we try to find OpenPype in directories version string in their
names. For example: `openpype-v3.0.1-foo` is valid name, or
even `foo_3.0.2` - as long as version can be determined from its name
_AND_ file `openpype/openpype/version.py` can be found inside, it is
considered OpenPype installation.

If no OpenPype repositories are found in `OPENPYPE_PATH` (user data dir)
then **Igniter** (OpenPype setup tool) will launch its GUI.

It can be used to specify `OPENPYPE_PATH` or if it is _not_ specified, current
*"live"* repositories will be used to create zip file and copy it to
appdata dir in user home and extract it there. Version will be determined by
version specified in OpenPype module.

If OpenPype repository directories are found in default install location
(user data dir) or in `OPENPYPE_PATH`, it will get list of those dirs
there and use latest one or the one specified with optional `--use-version`
command line argument. If the one specified doesn't exist then latest
available version will be used. All repositories in that dir will be added
to `sys.path` and `PYTHONPATH`.

If OpenPype is live (not frozen) then current version of OpenPype module
will be used. All directories under `repos` will be added to `sys.path` and
`PYTHONPATH`.

OpenPype depends on connection to `MongoDB`_. You can specify MongoDB
connection string via `OPENPYPE_MONGO` set in environment or it can be set
in user settings or via **Igniter** GUI.

So, bootstrapping OpenPype looks like this::

.. code-block:: bash

┌───────────────────────────────────────────────────────┐
│ Determine MongoDB connection:                         │
│ Use `OPENPYPE_MONGO`, system keyring `openPypeMongo`  │
└──────────────────────────┬────────────────────────────┘
                  ┌───- Found? -─┐
                 YES             NO
                  │              │
                  │       ┌──────┴──────────────┐
                  │       │ Fire up Igniter GUI ├<-────────┐
                  │       │ and ask User        │          │
                  │       └─────────────────────┘          │
                  │                                        │
                  │                                        │
┌─────────────────┴─────────────────────────────────────┐  │
│ Get location of OpenPype:                             │  │
│   1) Test for `OPENPYPE_PATH` environment variable    │  │
│   2) Test `openPypePath` in registry setting          │  │
│   3) Test user data directory                         │  │
│ ····················································· │  │
│ If running from frozen code:                          │  │
│   - Use latest one found in user data dir             │  │
│ If running from live code:                            │  │
│   - Use live code and install it to user data dir     │  │
│ * can be overridden with `--use-version` argument     │  │
└──────────────────────────┬────────────────────────────┘  │
              ┌─- Is OpenPype found? -─┐                   │
             YES                       NO                  │
              │                        │                   │
              │      ┌─────────────────┴─────────────┐     │
              │      │ Look in `OPENPYPE_PATH`, find │     │
              │      │ latest version and install it │     │
              │      │ to user data dir.             │     │
              │      └──────────────┬────────────────┘     │
              │         ┌─- Is OpenPype found? -─┐         │
              │        YES                       NO -──────┘
              │         │
              ├<-───────┘
              │
┌─────────────┴────────────┐
│      Run OpenPype        │
└─────═══════════════──────┘


Todo:
    Move or remove bootstrapping environments out of the code.

Attributes:
    silent_commands (list): list of commands for which we won't print OpenPype
        logo and info header.

.. _MongoDB:
   https://www.mongodb.com/

"""
import os
import re
import sys
import platform
import traceback
import subprocess
import site
import distutils.spawn
from pathlib import Path

# OPENPYPE_ROOT is variable pointing to build (or code) directory
# WARNING `OPENPYPE_ROOT` must be defined before igniter import
# - igniter changes cwd which cause that filepath of this script won't lead
#   to right directory
if not getattr(sys, 'frozen', False):
    # Code root defined by `start.py` directory
    OPENPYPE_ROOT = os.path.dirname(os.path.abspath(__file__))
else:
    OPENPYPE_ROOT = os.path.dirname(sys.executable)

    # add dependencies folder to sys.pat for frozen code
    frozen_libs = os.path.normpath(
        os.path.join(OPENPYPE_ROOT, "dependencies")
    )
    sys.path.append(frozen_libs)
    sys.path.insert(0, OPENPYPE_ROOT)
    # add stuff from `<frozen>/dependencies` to PYTHONPATH.
    pythonpath = os.getenv("PYTHONPATH", "")
    paths = pythonpath.split(os.pathsep)
    paths.append(frozen_libs)
    os.environ["PYTHONPATH"] = os.pathsep.join(paths)

# Vendored python modules that must not be in PYTHONPATH environment but
#   are required for OpenPype processes
vendor_python_path = os.path.join(OPENPYPE_ROOT, "vendor", "python")
sys.path.insert(0, vendor_python_path)

import blessed  # noqa: E402
import certifi  # noqa: E402


if sys.__stdout__:
    term = blessed.Terminal()

    def _print(message: str):
        if message.startswith("!!! "):
            print("{}{}".format(term.orangered2("!!! "), message[4:]))
            return
        if message.startswith(">>> "):
            print("{}{}".format(term.aquamarine3(">>> "), message[4:]))
            return
        if message.startswith("--- "):
            print("{}{}".format(term.darkolivegreen3("--- "), message[4:]))
            return
        if message.startswith("*** "):
            print("{}{}".format(term.gold("*** "), message[4:]))
            return
        if message.startswith("  - "):
            print("{}{}".format(term.wheat("  - "), message[4:]))
            return
        if message.startswith("  . "):
            print("{}{}".format(term.tan("  . "), message[4:]))
            return
        if message.startswith("     - "):
            print("{}{}".format(term.seagreen3("     - "), message[7:]))
            return
        if message.startswith("     ! "):
            print("{}{}".format(term.goldenrod("     ! "), message[7:]))
            return
        if message.startswith("     * "):
            print("{}{}".format(term.aquamarine1("     * "), message[7:]))
            return
        if message.startswith("    "):
            print("{}{}".format(term.darkseagreen3("    "), message[4:]))
            return

        print(message)
else:
    def _print(message: str):
        print(message)


# if SSL_CERT_FILE is not set prior to OpenPype launch, we set it to point
# to certifi bundle to make sure we have reasonably new CA certificates.
if os.getenv("SSL_CERT_FILE") and \
        os.getenv("SSL_CERT_FILE") != certifi.where():
    _print("--- your system is set to use custom CA certificate bundle.")
else:
    ssl_cert_file = certifi.where()
    os.environ["SSL_CERT_FILE"] = ssl_cert_file

if "--headless" in sys.argv:
    os.environ["OPENPYPE_HEADLESS_MODE"] = "1"
    sys.argv.remove("--headless")
else:
    if os.getenv("OPENPYPE_HEADLESS_MODE") != "1":
        os.environ.pop("OPENPYPE_HEADLESS_MODE", None)

import igniter  # noqa: E402
from igniter import BootstrapRepos  # noqa: E402
from igniter.tools import (
    get_openpype_global_settings,
    get_openpype_path_from_db,
    validate_mongo_connection,
<<<<<<< HEAD
    parse_set_url
=======
    OpenPypeVersionNotFound
>>>>>>> 85a5905b
)  # noqa
from igniter.bootstrap_repos import OpenPypeVersion  # noqa: E402

bootstrap = BootstrapRepos()
silent_commands = ["run", "igniter", "standalonepublisher",
                   "extractenvironments"]


def list_versions(openpype_versions: list, local_version=None) -> None:
    """Print list of detected versions."""
    _print("  - Detected versions:")
    for v in sorted(openpype_versions):
        _print(f"     - {v}: {v.path}")
    if not openpype_versions:
        _print("     ! none in repository detected")
    if local_version:
        _print(f"     * local version {local_version}")


def set_openpype_global_environments() -> None:
    """Set global OpenPype's environments."""
    import acre

    try:
        from openpype.settings import get_general_environments

        general_env = get_general_environments()

    except Exception:
        # Backwards compatibility for OpenPype versions where
        #   `get_general_environments` does not exists yet
        from openpype.settings import get_environments

        all_env = get_environments()
        general_env = all_env["global"]

    merged_env = acre.merge(
        acre.parse(general_env),
        dict(os.environ)
    )
    env = acre.compute(
        merged_env,
        cleanup=False
    )
    os.environ.clear()
    os.environ.update(env)

    # Hardcoded default values
    os.environ["PYBLISH_GUI"] = "pyblish_pype"
    # Change scale factor only if is not set
    if "QT_AUTO_SCREEN_SCALE_FACTOR" not in os.environ:
        os.environ["QT_AUTO_SCREEN_SCALE_FACTOR"] = "1"


def run(arguments: list, env: dict = None) -> int:
    """Use correct executable to run stuff.

    This passing arguments to correct OpenPype executable. If OpenPype is run
    from live sources, executable will be `python` in virtual environment.
    If running from frozen code, executable will be `openpype_console` or
    `openpype_gui`. Its equivalent in live code is `python start.py`.

    Args:
        arguments (list): Argument list to pass OpenPype.
        env (dict, optional): Dictionary containing environment.

    Returns:
        int: Process return code.

    """
    if getattr(sys, 'frozen', False):
        interpreter = [sys.executable]
    else:
        interpreter = [sys.executable, __file__]

    interpreter.extend(arguments)

    p = subprocess.Popen(interpreter, env=env)
    p.wait()
    _print(f">>> done [{p.returncode}]")
    return p.returncode


def run_disk_mapping_commands(mongo_url):
    """ Run disk mapping command

        Used to map shared disk for OP to pull codebase.
    """
    settings = get_openpype_global_settings(mongo_url)

    low_platform = platform.system().lower()
    disk_mapping = settings.get("disk_mapping")
    if not disk_mapping:
        return

    mappings = disk_mapping.get(low_platform) or []
    for source, destination in mappings:
        destination = destination.rstrip('/')
        source = source.rstrip('/')

        if low_platform == "windows":
            args = ["subst", destination, source]
        elif low_platform == "darwin":
            scr = "do shell script \"ln -s {} {}\" with administrator privileges".format(source, destination)  # noqa: E501
            args = ["osascript", "-e", scr]
        else:
            args = ["sudo", "ln", "-s", source, destination]

        _print("disk mapping args:: {}".format(args))
        try:
            if not os.path.exists(destination):
                output = subprocess.Popen(args)
                if output.returncode and output.returncode != 0:
                    exc_msg = "Executing was not successful: \"{}\"".format(
                        args)

                    raise RuntimeError(exc_msg)
        except TypeError as exc:
            _print("Error {} in mapping drive {}, {}".format(str(exc),
                                                             source,
                                                             destination))
            raise

def set_avalon_environments():
    """Set avalon specific environments.

    These are non modifiable environments for avalon workflow that must be set
    before avalon module is imported because avalon works with globals set with
    environment variables.
    """
    from openpype import PACKAGE_DIR

    # Path to OpenPype's schema
    schema_path = os.path.join(
        os.path.dirname(PACKAGE_DIR),
        "schema"
    )
    # Avalon mongo URL
    avalon_mongo_url = (
        os.environ.get("AVALON_MONGO")
        or os.environ["OPENPYPE_MONGO"]
    )
    avalon_db = os.environ.get("AVALON_DB") or "avalon"  # for tests
    os.environ.update({
        # Mongo url (use same as OpenPype has)
        "AVALON_MONGO": avalon_mongo_url,

        "AVALON_SCHEMA": schema_path,
        # Mongo DB name where avalon docs are stored
        "AVALON_DB": avalon_db,
        # Name of config
        "AVALON_CONFIG": "openpype",
        "AVALON_LABEL": "OpenPype"
    })


def set_modules_environments():
    """Set global environments for OpenPype modules.

    This requires to have OpenPype in `sys.path`.
    """

    from openpype.modules import ModulesManager
    import acre

    modules_manager = ModulesManager()

    module_envs = modules_manager.collect_global_environments()
    publish_plugin_dirs = modules_manager.collect_plugin_paths()["publish"]

    # Set pyblish plugins paths if any module want to register them
    if publish_plugin_dirs:
        publish_paths_str = os.environ.get("PYBLISHPLUGINPATH") or ""
        publish_paths = publish_paths_str.split(os.pathsep)
        _publish_paths = {
            os.path.normpath(path) for path in publish_paths if path
        }
        for path in publish_plugin_dirs:
            _publish_paths.add(os.path.normpath(path))
        module_envs["PYBLISHPLUGINPATH"] = os.pathsep.join(_publish_paths)

    # Merge environments with current environments and update values
    if module_envs:
        parsed_envs = acre.parse(module_envs)
        env = acre.merge(parsed_envs, dict(os.environ))
        os.environ.clear()
        os.environ.update(env)


def _startup_validations():
    """Validations before OpenPype starts."""
    try:
        _validate_thirdparty_binaries()
    except Exception as exc:
        if os.environ.get("OPENPYPE_HEADLESS_MODE"):
            raise

        import tkinter
        from tkinter.messagebox import showerror

        root = tkinter.Tk()
        root.attributes("-alpha", 0.0)
        root.wm_state("iconic")
        if platform.system().lower() != "windows":
            root.withdraw()

        showerror(
            "Startup validations didn't pass",
            str(exc)
        )
        root.withdraw()
        sys.exit(1)


def _validate_thirdparty_binaries():
    """Check existence of thirdpart executables."""
    low_platform = platform.system().lower()
    binary_vendors_dir = os.path.join(
        os.environ["OPENPYPE_ROOT"],
        "vendor",
        "bin"
    )

    error_msg = (
        "Missing binary dependency {}. Please fetch thirdparty dependencies."
    )
    # Validate existence of FFmpeg
    ffmpeg_dir = os.path.join(binary_vendors_dir, "ffmpeg", low_platform)
    if low_platform == "windows":
        ffmpeg_dir = os.path.join(ffmpeg_dir, "bin")
    ffmpeg_executable = os.path.join(ffmpeg_dir, "ffmpeg")
    ffmpeg_result = distutils.spawn.find_executable(ffmpeg_executable)
    if ffmpeg_result is None:
        raise RuntimeError(error_msg.format("FFmpeg"))

    # Validate existence of OpenImageIO (not on MacOs)
    oiio_tool_path = None
    if low_platform == "linux":
        oiio_tool_path = os.path.join(
            binary_vendors_dir,
            "oiio",
            low_platform,
            "bin",
            "oiiotool"
        )
    elif low_platform == "windows":
        oiio_tool_path = os.path.join(
            binary_vendors_dir,
            "oiio",
            low_platform,
            "oiiotool"
        )
    oiio_result = None
    if oiio_tool_path is not None:
        oiio_result = distutils.spawn.find_executable(oiio_tool_path)
        if oiio_result is None:
            raise RuntimeError(error_msg.format("OpenImageIO"))


def _process_arguments() -> tuple:
    """Process command line arguments.

    Returns:
        tuple: Return tuple with specific version to use (if any) and flag
            to prioritize staging (if set)
    """
    # check for `--use-version=3.0.0` argument and `--use-staging`
    use_version = None
    use_staging = False
    commands = []

    # OpenPype version specification through arguments
    use_version_arg = "--use-version"

    for arg in sys.argv:
        if arg.startswith(use_version_arg):
            # Remove arg from sys argv
            sys.argv.remove(arg)
            # Extract string after use version arg
            use_version_value = arg[len(use_version_arg):]

            if (
                not use_version_value
                or not use_version_value.startswith("=")
            ):
                _print("!!! Please use option --use-version like:")
                _print("    --use-version=3.0.0")
                sys.exit(1)

            version_str = use_version_value[1:]
            use_version = None
            if version_str.lower() == "latest":
                use_version = "latest"
            else:
                m = re.search(
                    r"(?P<version>\d+\.\d+\.\d+(?:\S*)?)", version_str
                )
                if m and m.group('version'):
                    use_version = m.group('version')
                    _print(">>> Requested version [ {} ]".format(use_version))
                    if "+staging" in use_version:
                        use_staging = True
                    break

            if use_version is None:
                _print("!!! Requested version isn't in correct format.")
                _print(("    Use --list-versions to find out"
                       " proper version string."))
                sys.exit(1)

        if arg == "--validate-version":
            _print("!!! Please use option --validate-version like:")
            _print("    --validate-version=3.0.0")
            sys.exit(1)

        if arg.startswith("--validate-version="):
            m = re.search(
                r"--validate-version=(?P<version>\d+\.\d+\.\d+(?:\S*)?)", arg)
            if m and m.group('version'):
                use_version = m.group('version')
                sys.argv.remove(arg)
                commands.append("validate")
            else:
                _print("!!! Requested version isn't in correct format.")
                _print(("    Use --list-versions to find out"
                        " proper version string."))
                sys.exit(1)

    if "--use-staging" in sys.argv:
        use_staging = True
        sys.argv.remove("--use-staging")

    if "--list-versions" in sys.argv:
        commands.append("print_versions")
        sys.argv.remove("--list-versions")

    # handle igniter
    # this is helper to run igniter before anything else
    if "igniter" in sys.argv:
        if os.getenv("OPENPYPE_HEADLESS_MODE") == "1":
            _print("!!! Cannot open Igniter dialog in headless mode.")
            sys.exit(1)

        return_code = igniter.open_dialog()

        # this is when we want to run OpenPype without installing anything.
        # or we are ready to run.
        if return_code not in [2, 3]:
            sys.exit(return_code)

        idx = sys.argv.index("igniter")
        sys.argv.pop(idx)
        sys.argv.insert(idx, "tray")

    return use_version, use_staging, commands


def _determine_mongodb() -> str:
    """Determine mongodb connection string.

    First use ``OPENPYPE_MONGO`` environment variable, then system keyring.
    Then try to run **Igniter UI** to let user specify it.

    Returns:
        str: mongodb connection URL

    Raises:
        RuntimeError: if mongodb connection url cannot by determined.

    """
    # special case when OPENPYPE_MONGO is being set into keyring
    if "setsecurevalue" in sys.argv:
        _, _, key, value = parse_set_url(sys.argv[-1])
        if "OPENPYPE_MONGO" == key:
            os.environ["OPENPYPE_MONGO"] = value

    openpype_mongo = os.getenv("OPENPYPE_MONGO", None)
    if not openpype_mongo:
        # try system keyring
        try:
            openpype_mongo = bootstrap.secure_registry.get_item(
                "openPypeMongo"
            )
        except ValueError:
            pass

    if openpype_mongo:
        result, msg = validate_mongo_connection(openpype_mongo)
        if not result:
            _print(msg)
            openpype_mongo = None

    if not openpype_mongo:
        _print("*** No DB connection string specified.")
        if os.getenv("OPENPYPE_HEADLESS_MODE") == "1":
            _print("!!! Cannot open Igniter dialog in headless mode.")
            _print(
                "!!! Please use `OPENPYPE_MONGO` to specify server address.")
            sys.exit(1)
        _print("--- launching setup UI ...")

        result = igniter.open_dialog()
        if result == 0:
            raise RuntimeError("MongoDB URL was not defined")

        openpype_mongo = os.getenv("OPENPYPE_MONGO")
        if not openpype_mongo:
            try:
                openpype_mongo = bootstrap.secure_registry.get_item(
                    "openPypeMongo")
            except ValueError:
                raise RuntimeError("Missing MongoDB url")

    return openpype_mongo


def _initialize_environment(openpype_version: OpenPypeVersion) -> None:
    version_path = openpype_version.path
    os.environ["OPENPYPE_VERSION"] = str(openpype_version)
    # set OPENPYPE_REPOS_ROOT to point to currently used OpenPype version.
    os.environ["OPENPYPE_REPOS_ROOT"] = os.path.normpath(
        version_path.as_posix()
    )
    # inject version to Python environment (sys.path, ...)
    _print(">>> Injecting OpenPype version to running environment  ...")
    bootstrap.add_paths_from_directory(version_path)

    # Additional sys paths related to OPENPYPE_REPOS_ROOT directory
    # TODO move additional paths to `boot` part when OPENPYPE_REPOS_ROOT will
    # point to same hierarchy from code and from frozen OpenPype
    additional_paths = [
        os.environ["OPENPYPE_REPOS_ROOT"],
        # add OpenPype tools
        os.path.join(os.environ["OPENPYPE_REPOS_ROOT"], "openpype", "tools"),
        # add common OpenPype vendor
        # (common for multiple Python interpreter versions)
        os.path.join(
            os.environ["OPENPYPE_REPOS_ROOT"],
            "openpype",
            "vendor",
            "python",
            "common"
        )
    ]

    split_paths = os.getenv("PYTHONPATH", "").split(os.pathsep)
    for path in additional_paths:
        split_paths.insert(0, path)
        sys.path.insert(0, path)

    os.environ["PYTHONPATH"] = os.pathsep.join(split_paths)


def _find_frozen_openpype(use_version: str = None,
                          use_staging: bool = False) -> Path:
    """Find OpenPype to run from frozen code.

    This will process and modify environment variables:
    ``PYTHONPATH``, ``OPENPYPE_VERSION``, ``OPENPYPE_REPOS_ROOT``

    Args:
        use_version (str, optional): Try to use specified version.
        use_staging (bool, optional): Prefer *staging* flavor over production.

    Returns:
        Path: Path to version to be used.

    Raises:
        RuntimeError: If no OpenPype version are found or no staging version
            (if requested).

    """
    # Collect OpenPype versions
    installed_version = OpenPypeVersion.get_installed_version()
    # Expected version that should be used by studio settings
    #   - this option is used only if version is not explictly set and if
    #       studio has set explicit version in settings
    studio_version = OpenPypeVersion.get_expected_studio_version(use_staging)

    if use_version is not None:
        # Specific version is defined
        if use_version.lower() == "latest":
            # Version says to use latest version
            _print("Finding latest version defined by use version")
            openpype_version = bootstrap.find_latest_openpype_version(
                use_staging
            )
        else:
            _print("Finding specified version \"{}\"".format(use_version))
            openpype_version = bootstrap.find_openpype_version(
                use_version, use_staging
            )

        if openpype_version is None:
            raise OpenPypeVersionNotFound(
                "Requested version \"{}\" was not found.".format(
                    use_version
                )
            )

    elif studio_version is not None:
        # Studio has defined a version to use
        _print("Finding studio version \"{}\"".format(studio_version))
        openpype_version = bootstrap.find_openpype_version(
            studio_version, use_staging
        )
        if openpype_version is None:
            raise OpenPypeVersionNotFound((
                "Requested OpenPype version \"{}\" defined by settings"
                " was not found."
            ).format(studio_version))

    else:
        # Default behavior to use latest version
        _print("Finding latest version")
        openpype_version = bootstrap.find_latest_openpype_version(
            use_staging
        )
        if openpype_version is None:
            if use_staging:
                reason = "Didn't find any staging versions."
            else:
                reason = "Didn't find any versions."
            raise OpenPypeVersionNotFound(reason)

    # get local frozen version and add it to detected version so if it is
    # newer it will be used instead.
    if installed_version == openpype_version:
        version_path = _bootstrap_from_code(use_version, use_staging)
        openpype_version = OpenPypeVersion(
            version=BootstrapRepos.get_version(version_path),
            path=version_path)
        _initialize_environment(openpype_version)
        return version_path

    # test if latest detected is installed (in user data dir)
    is_inside = False
    try:
        is_inside = openpype_version.path.resolve().relative_to(
            bootstrap.data_dir)
    except ValueError:
        # if relative path cannot be calculated, openpype version is not
        # inside user data dir
        pass

    if not is_inside:
        # install latest version to user data dir
        if os.getenv("OPENPYPE_HEADLESS_MODE") == "1":
            version_path = bootstrap.install_version(
                openpype_version, force=True
            )
        else:
            version_path = igniter.open_update_window(openpype_version)

        openpype_version.path = version_path
        _initialize_environment(openpype_version)
        return openpype_version.path

    if openpype_version.path.is_file():
        _print(">>> Extracting zip file ...")
        try:
            version_path = bootstrap.extract_openpype(openpype_version)
        except OSError as e:
            _print("!!! failed: {}".format(str(e)))
            sys.exit(1)
        else:
            # cleanup zip after extraction
            os.unlink(openpype_version.path)

        openpype_version.path = version_path

    _initialize_environment(openpype_version)
    return openpype_version.path


def _bootstrap_from_code(use_version, use_staging):
    """Bootstrap live code (or the one coming with frozen OpenPype.

    Args:
        use_version: (str): specific version to use.

    Returns:
        Path: path to sourced version.

    """
    # run through repos and add them to `sys.path` and `PYTHONPATH`
    # set root
    _openpype_root = OPENPYPE_ROOT
    # Unset use version if latest should be used
    #   - when executed from code then code is expected as latest
    #   - when executed from build then build is already marked as latest
    #       in '_find_frozen_openpype'
    if use_version and use_version.lower() == "latest":
        use_version = None

    if getattr(sys, 'frozen', False):
        local_version = bootstrap.get_version(Path(_openpype_root))
        switch_str = f" - will switch to {use_version}" if use_version else ""
        _print(f"  - booting version: {local_version}{switch_str}")
        assert local_version
    else:
        # get current version of OpenPype
        local_version = OpenPypeVersion.get_installed_version_str()

    # All cases when should be used different version than build
    if (use_version and use_version != local_version) or use_staging:
        if use_version:
            # Explicit version should be used
            version_to_use = bootstrap.find_openpype_version(
                use_version, use_staging
            )
            if version_to_use is None:
                raise OpenPypeVersionNotFound(
                    "Requested version \"{}\" was not found.".format(
                        use_version
                    )
                )
        else:
            # Staging version should be used
            version_to_use = bootstrap.find_latest_openpype_version(
                use_staging
            )
            if version_to_use is None:
                if use_staging:
                    reason = "Didn't find any staging versions."
                else:
                    # This reason is backup for possible bug in code
                    reason = "Didn't find any versions."
                raise OpenPypeVersionNotFound(reason)

        # Start extraction of version if needed
        if version_to_use.path.is_file():
            version_to_use.path = bootstrap.extract_openpype(version_to_use)
        bootstrap.add_paths_from_directory(version_to_use.path)
        os.environ["OPENPYPE_VERSION"] = use_version
        version_path = version_to_use.path
        os.environ["OPENPYPE_REPOS_ROOT"] = (
            version_path / "openpype"
        ).as_posix()
        _openpype_root = version_to_use.path.as_posix()

    else:
        os.environ["OPENPYPE_VERSION"] = local_version
        version_path = Path(_openpype_root)
        os.environ["OPENPYPE_REPOS_ROOT"] = _openpype_root

    repos = os.listdir(os.path.join(_openpype_root, "repos"))
    repos = [os.path.join(_openpype_root, "repos", repo) for repo in repos]
    # add self to python paths
    repos.insert(0, _openpype_root)
    for repo in repos:
        sys.path.insert(0, repo)
    # add venv 'site-packages' to PYTHONPATH
    python_path = os.getenv("PYTHONPATH", "")
    split_paths = python_path.split(os.pathsep)
    # Add repos as first in list
    split_paths = repos + split_paths
    # last one should be venv site-packages
    # this is slightly convoluted as we can get here from frozen code too
    # in case when we are running without any version installed.
    if not getattr(sys, 'frozen', False):
        split_paths.append(site.getsitepackages()[-1])
        # TODO move additional paths to `boot` part when OPENPYPE_ROOT will
        # point to same hierarchy from code and from frozen OpenPype
        additional_paths = [
            # add OpenPype tools
            os.path.join(_openpype_root, "openpype", "tools"),
            # add common OpenPype vendor
            # (common for multiple Python interpreter versions)
            os.path.join(
                _openpype_root,
                "openpype",
                "vendor",
                "python",
                "common"
            )
        ]
        for path in additional_paths:
            split_paths.insert(0, path)
            sys.path.insert(0, path)

    os.environ["PYTHONPATH"] = os.pathsep.join(split_paths)

    return version_path


def boot():
    """Bootstrap OpenPype."""

    # ------------------------------------------------------------------------
    # Set environment to OpenPype root path
    # ------------------------------------------------------------------------
    os.environ["OPENPYPE_ROOT"] = OPENPYPE_ROOT

    # ------------------------------------------------------------------------
    # Do necessary startup validations
    # ------------------------------------------------------------------------
    _startup_validations()

    # ------------------------------------------------------------------------
    # Process arguments
    # ------------------------------------------------------------------------

    use_version, use_staging, commands = _process_arguments()

    if os.getenv("OPENPYPE_VERSION"):
        if use_version:
            _print(("*** environment variable OPENPYPE_VERSION"
                    "is overridden by command line argument."))
        else:
            _print(">>> version set by environment variable")
            use_staging = "staging" in os.getenv("OPENPYPE_VERSION")
            use_version = os.getenv("OPENPYPE_VERSION")

    # ------------------------------------------------------------------------
    # Determine mongodb connection
    # ------------------------------------------------------------------------

    try:
        openpype_mongo = _determine_mongodb()
    except RuntimeError as e:
        # without mongodb url we are done for.
        _print(f"!!! {e}")
        sys.exit(1)

    os.environ["OPENPYPE_MONGO"] = openpype_mongo
    # name of Pype database
    os.environ["OPENPYPE_DATABASE_NAME"] = \
        os.environ.get("OPENPYPE_DATABASE_NAME") or "openpype"

    _print(">>> run disk mapping command ...")
    run_disk_mapping_commands(openpype_mongo)

    # Get openpype path from database and set it to environment so openpype can
    # find its versions there and bootstrap them.
    openpype_path = get_openpype_path_from_db(openpype_mongo)

    if getattr(sys, 'frozen', False):
        local_version = bootstrap.get_version(Path(OPENPYPE_ROOT))
    else:
        local_version = OpenPypeVersion.get_installed_version_str()

    if "validate" in commands:
        _print(f">>> Validating version [ {use_version} ]")
        openpype_versions = bootstrap.find_openpype(include_zips=True,
                                                    staging=True)
        openpype_versions += bootstrap.find_openpype(include_zips=True,
                                                     staging=False)
        v: OpenPypeVersion
        found = [v for v in openpype_versions if str(v) == use_version]
        if not found:
            _print(f"!!! Version [ {use_version} ] not found.")
            list_versions(openpype_versions, local_version)
            sys.exit(1)

        # print result
        result = bootstrap.validate_openpype_version(
            bootstrap.get_version_path_from_list(
                use_version, openpype_versions))

        _print("{}{}".format(
            ">>> " if result[0] else "!!! ",
            bootstrap.validate_openpype_version(
                bootstrap.get_version_path_from_list(
                    use_version, openpype_versions)
            )[1])
        )
        sys.exit(1)

    if not openpype_path:
        _print("*** Cannot get OpenPype path from database.")

    if not os.getenv("OPENPYPE_PATH") and openpype_path:
        os.environ["OPENPYPE_PATH"] = openpype_path

    if "print_versions" in commands:
        if not use_staging:
            _print("--- This will list only non-staging versions detected.")
            _print("    To see staging versions, use --use-staging argument.")
        else:
            _print("--- This will list only staging versions detected.")
            _print("    To see other version, omit --use-staging argument.")
        _openpype_root = OPENPYPE_ROOT
        openpype_versions = bootstrap.find_openpype(include_zips=True,
                                                    staging=use_staging)
        if getattr(sys, 'frozen', False):
            local_version = bootstrap.get_version(Path(_openpype_root))
        else:
            local_version = OpenPypeVersion.get_installed_version_str()

        list_versions(openpype_versions, local_version)
        sys.exit(1)

    # ------------------------------------------------------------------------
    # Find OpenPype versions
    # ------------------------------------------------------------------------
    # WARNING: Environment OPENPYPE_REPOS_ROOT may change if frozen OpenPype
    # is executed
    if getattr(sys, 'frozen', False):
        # find versions of OpenPype to be used with frozen code
        try:
            version_path = _find_frozen_openpype(use_version, use_staging)
        except OpenPypeVersionNotFound as exc:
            message = str(exc)
            _print(message)
            if os.environ.get("OPENPYPE_HEADLESS_MODE") == "1":
                list_versions(openpype_versions, local_version)
            else:
                igniter.show_message_dialog("Version not found", message)
            sys.exit(1)

        except RuntimeError as e:
            # no version to run
            _print(f"!!! {e}")
            sys.exit(1)
        # validate version
        _print(f">>> Validating version [ {str(version_path)} ]")
        result = bootstrap.validate_openpype_version(version_path)
        if not result[0]:
            _print(f"!!! Invalid version: {result[1]}")
            sys.exit(1)
        _print(f"--- version is valid")
    else:
        try:
            version_path = _bootstrap_from_code(use_version, use_staging)

        except OpenPypeVersionNotFound as exc:
            message = str(exc)
            _print(message)
            if os.environ.get("OPENPYPE_HEADLESS_MODE") == "1":
                list_versions(openpype_versions, local_version)
            else:
                igniter.show_message_dialog("Version not found", message)
            sys.exit(1)

    # set this to point either to `python` from venv in case of live code
    # or to `openpype` or `openpype_console` in case of frozen code
    os.environ["OPENPYPE_EXECUTABLE"] = sys.executable

    # delete OpenPype module and it's submodules from cache so it is used from
    # specific version
    modules_to_del = [
        sys.modules.pop(module_name)
        for module_name in tuple(sys.modules)
        if module_name == "openpype" or module_name.startswith("openpype.")
    ]

    try:
        for module_name in modules_to_del:
            del sys.modules[module_name]
    except AttributeError:
        pass
    except KeyError:
        pass

    _print(">>> loading environments ...")
    # Avalon environments must be set before avalon module is imported
    _print("  - for Avalon ...")
    set_avalon_environments()
    _print("  - global OpenPype ...")
    set_openpype_global_environments()
    _print("  - for modules ...")
    set_modules_environments()

    from openpype import cli
    from openpype.lib import terminal as t
    from openpype.version import __version__

    assert version_path, "Version path not defined."
    info = get_info(use_staging)
    info.insert(0, f">>> Using OpenPype from [ {version_path} ]")

    t_width = 20
    try:
        t_width = os.get_terminal_size().columns - 2
    except (ValueError, OSError):
        # running without terminal
        pass

    _header = f"*** OpenPype [{__version__}] "

    info.insert(0, _header + "-" * (t_width - len(_header)))
    for i in info:
        # don't show for running scripts
        if all(item not in sys.argv for item in silent_commands):
            t.echo(i)

    try:
        cli.main(obj={}, prog_name="openpype")
    except Exception:  # noqa
        exc_info = sys.exc_info()
        _print("!!! OpenPype crashed:")
        traceback.print_exception(*exc_info)
        sys.exit(1)


def get_info(use_staging=None) -> list:
    """Print additional information to console."""
    from openpype.lib.mongo import get_default_components
    from openpype.lib.log import PypeLogger

    components = get_default_components()

    inf = []
    if use_staging:
        inf.append(("OpenPype variant", "staging"))
    else:
        inf.append(("OpenPype variant", "production"))
    inf.append(
        ("Running OpenPype from", os.environ.get('OPENPYPE_REPOS_ROOT'))
    )
    inf.append(("Using mongodb", components["host"]))

    if os.environ.get("FTRACK_SERVER"):
        inf.append(("Using FTrack at",
                    os.environ.get("FTRACK_SERVER")))

    if os.environ.get('DEADLINE_REST_URL'):
        inf.append(("Using Deadline webservice at",
                    os.environ.get("DEADLINE_REST_URL")))

    if os.environ.get('MUSTER_REST_URL'):
        inf.append(("Using Muster at",
                    os.environ.get("MUSTER_REST_URL")))

    # Reinitialize
    PypeLogger.initialize()

    mongo_components = get_default_components()
    if mongo_components["host"]:
        inf.append(("Logging to MongoDB", mongo_components["host"]))
        inf.append(("  - port", mongo_components["port"] or "<N/A>"))
        inf.append(("  - database", PypeLogger.log_database_name))
        inf.append(("  - collection", PypeLogger.log_collection_name))
        inf.append(("  - user", mongo_components["username"] or "<N/A>"))
        if mongo_components["auth_db"]:
            inf.append(("  - auth source", mongo_components["auth_db"]))

    maximum = max(len(i[0]) for i in inf)
    formatted = []
    for info in inf:
        padding = (maximum - len(info[0])) + 1
        formatted.append(
            "... {}:{}[ {} ]".format(info[0], " " * padding, info[1]))
    return formatted


if __name__ == "__main__":
    boot()<|MERGE_RESOLUTION|>--- conflicted
+++ resolved
@@ -197,11 +197,8 @@
     get_openpype_global_settings,
     get_openpype_path_from_db,
     validate_mongo_connection,
-<<<<<<< HEAD
-    parse_set_url
-=======
+    parse_set_url,
     OpenPypeVersionNotFound
->>>>>>> 85a5905b
 )  # noqa
 from igniter.bootstrap_repos import OpenPypeVersion  # noqa: E402
 
