--- conflicted
+++ resolved
@@ -28,14 +28,14 @@
 
 
 class ValidateCameraAttributesModel(BaseSettingsModel):
-    enabled: bool = Field(title="Enabled")
-    optional: bool = Field(title="Optional")
-    active: bool = Field(title="Active")
-    fov: float = Field(0.0, title="Focal Length")
-    nearrange: float = Field(0.0, title="Near Range")
-    farrange: float = Field(0.0, title="Far Range")
-    nearclip: float = Field(0.0, title="Near Clip")
-    farclip: float = Field(0.0, title="Far Clip")
+    enabled: bool = SettingsField(title="Enabled")
+    optional: bool = SettingsField(title="Optional")
+    active: bool = SettingsField(title="Active")
+    fov: float = SettingsField(0.0, title="Focal Length")
+    nearrange: float = SettingsField(0.0, title="Near Range")
+    farrange: float = SettingsField(0.0, title="Far Range")
+    nearclip: float = SettingsField(0.0, title="Near Clip")
+    farclip: float = SettingsField(0.0, title="Far Clip")
 
 
 class FamilyMappingItemModel(BaseSettingsModel):
@@ -74,8 +74,7 @@
         default_factory=ValidateAttributesModel,
         title="Validate Attributes"
     )
-<<<<<<< HEAD
-    ValidateCameraAttributes: ValidateCameraAttributesModel = Field(
+    ValidateCameraAttributes: ValidateCameraAttributesModel = SettingsField(
         default_factory=ValidateCameraAttributesModel,
         title="Validate Camera Attributes",
         description=(
@@ -83,11 +82,7 @@
             "the system automatically skips checking it"
         )
     )
-    ValidateLoadedPlugin: ValidateLoadedPluginModel = Field(
-=======
-
     ValidateLoadedPlugin: ValidateLoadedPluginModel = SettingsField(
->>>>>>> b921d438
         default_factory=ValidateLoadedPluginModel,
         title="Validate Loaded Plugin"
     )
