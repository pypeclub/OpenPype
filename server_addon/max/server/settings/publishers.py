--- conflicted
+++ resolved
@@ -70,15 +70,11 @@
         title="Validate Frame Range",
         section="Validators"
     )
-<<<<<<< HEAD
-    ValidateTyCacheFrameRange: BasicValidateModel = Field(
+    ValidateTyCacheFrameRange: BasicValidateModel = SettingsField(
         default_factory=BasicValidateModel,
         title="Validate Frame Range (TyCache)"
     )
-    ValidateAttributes: ValidateAttributesModel = Field(
-=======
     ValidateAttributes: ValidateAttributesModel = SettingsField(
->>>>>>> 25fa7a93
         default_factory=ValidateAttributesModel,
         title="Validate Attributes"
     )
