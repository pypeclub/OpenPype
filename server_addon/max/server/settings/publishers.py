import json
from pydantic import validator

from ayon_server.settings import BaseSettingsModel, SettingsField
from ayon_server.exceptions import BadRequestException


class ValidateAttributesModel(BaseSettingsModel):
    enabled: bool = SettingsField(title="ValidateAttributes")
    attributes: str = SettingsField(
        "{}", title="Attributes", widget="textarea")

    @validator("attributes")
    def validate_json(cls, value):
        if not value.strip():
            return "{}"
        try:
            converted_value = json.loads(value)
            success = isinstance(converted_value, dict)
        except json.JSONDecodeError:
            success = False

        if not success:
            raise BadRequestException(
                "The attibutes can't be parsed as json object"
            )
        return value


class ValidateCameraAttributesModel(BaseSettingsModel):
    enabled: bool = SettingsField(title="Enabled")
    optional: bool = SettingsField(title="Optional")
    active: bool = SettingsField(title="Active")
    fov: float = SettingsField(0.0, title="Focal Length")
    nearrange: float = SettingsField(0.0, title="Near Range")
    farrange: float = SettingsField(0.0, title="Far Range")
    nearclip: float = SettingsField(0.0, title="Near Clip")
    farclip: float = SettingsField(0.0, title="Far Clip")


class FamilyMappingItemModel(BaseSettingsModel):
    product_types: list[str] = SettingsField(
        default_factory=list,
        title="Product Types"
    )
    plugins: list[str] = SettingsField(
        default_factory=list,
        title="Plugins"
    )


class ValidateLoadedPluginModel(BaseSettingsModel):
    enabled: bool = SettingsField(title="Enabled")
    optional: bool = SettingsField(title="Optional")
    family_plugins_mapping: list[FamilyMappingItemModel] = SettingsField(
        default_factory=list,
        title="Family Plugins Mapping"
    )


class BasicValidateModel(BaseSettingsModel):
    enabled: bool = SettingsField(title="Enabled")
    optional: bool = SettingsField(title="Optional")
    active: bool = SettingsField(title="Active")


class PublishersModel(BaseSettingsModel):
    ValidateInstanceInContext: BasicValidateModel = SettingsField(
        default_factory=BasicValidateModel,
        title="Validate Instance In Context",
        section="Validators"
    )
<<<<<<< HEAD
    ValidateTyCacheFrameRange: BasicValidateModel = SettingsField(
        default_factory=BasicValidateModel,
        title="Validate Frame Range (TyCache)"
=======
    ValidateFrameRange: BasicValidateModel = SettingsField(
        default_factory=BasicValidateModel,
        title="Validate Frame Range"
>>>>>>> 450b100c
    )
    ValidateAttributes: ValidateAttributesModel = SettingsField(
        default_factory=ValidateAttributesModel,
        title="Validate Attributes"
    )
    ValidateCameraAttributes: ValidateCameraAttributesModel = SettingsField(
        default_factory=ValidateCameraAttributesModel,
        title="Validate Camera Attributes",
        description=(
            "If the value of the camera attributes set to 0, "
            "the system automatically skips checking it"
        )
    )
    ValidateLoadedPlugin: ValidateLoadedPluginModel = SettingsField(
        default_factory=ValidateLoadedPluginModel,
        title="Validate Loaded Plugin"
    )
    ValidateRenderPasses: BasicValidateModel = SettingsField(
        default_factory=BasicValidateModel,
        title="Validate Render Passes"
    )
    ExtractModelObj: BasicValidateModel = SettingsField(
        default_factory=BasicValidateModel,
        title="Extract OBJ",
        section="Extractors"
    )
    ExtractModelFbx: BasicValidateModel = SettingsField(
        default_factory=BasicValidateModel,
        title="Extract FBX"
    )
    ExtractModelUSD: BasicValidateModel = SettingsField(
        default_factory=BasicValidateModel,
        title="Extract Geometry (USD)"
    )
    ExtractModel: BasicValidateModel = SettingsField(
        default_factory=BasicValidateModel,
        title="Extract Geometry (Alembic)"
    )
    ExtractMaxSceneRaw: BasicValidateModel = SettingsField(
        default_factory=BasicValidateModel,
        title="Extract Max Scene (Raw)"
    )


DEFAULT_PUBLISH_SETTINGS = {
    "ValidateInstanceInContext": {
        "enabled": True,
        "optional": True,
        "active": True
    },
    "ValidateFrameRange": {
        "enabled": True,
        "optional": True,
        "active": True
    },
    "ValidateTyCacheFrameRange": {
        "enabled": False,
        "optional": True,
        "active": True
    },
    "ValidateAttributes": {
        "enabled": False,
        "attributes": "{}"
    },
    "ValidateCameraAttributes": {
        "enabled": True,
        "optional": True,
        "active": False,
        "fov": 45.0,
        "nearrange": 0.0,
        "farrange": 1000.0,
        "nearclip": 1.0,
        "farclip": 1000.0
    },
    "ValidateLoadedPlugin": {
        "enabled": False,
        "optional": True,
        "family_plugins_mapping": []
    },
    "ValidateRenderPasses": {
        "enabled": True,
        "optional": True,
        "active": True
    },
    "ExtractModelObj": {
        "enabled": True,
        "optional": True,
        "active": False
    },
    "ExtractModelFbx": {
        "enabled": True,
        "optional": True,
        "active": False
    },
    "ExtractModelUSD": {
        "enabled": True,
        "optional": True,
        "active": False
    },
    "ExtractModel": {
        "enabled": True,
        "optional": True,
        "active": True
    },
    "ExtractMaxSceneRaw": {
        "enabled": True,
        "optional": True,
        "active": True
    }
}<|MERGE_RESOLUTION|>--- conflicted
+++ resolved
@@ -70,15 +70,13 @@
         title="Validate Instance In Context",
         section="Validators"
     )
-<<<<<<< HEAD
+    ValidateFrameRange: BasicValidateModel = SettingsField(
+        default_factory=BasicValidateModel,
+        title="Validate Frame Range"
+    )
     ValidateTyCacheFrameRange: BasicValidateModel = SettingsField(
         default_factory=BasicValidateModel,
         title="Validate Frame Range (TyCache)"
-=======
-    ValidateFrameRange: BasicValidateModel = SettingsField(
-        default_factory=BasicValidateModel,
-        title="Validate Frame Range"
->>>>>>> 450b100c
     )
     ValidateAttributes: ValidateAttributesModel = SettingsField(
         default_factory=ValidateAttributesModel,
