--- conflicted
+++ resolved
@@ -25,7 +25,6 @@
     ]
 
 
-<<<<<<< HEAD
 def _image_format_enum():
     return [
         {"value": "exr", "label": "exr"},
@@ -44,8 +43,6 @@
     ]
 
 
-=======
->>>>>>> 399bb404
 class CreateSaverPluginModel(BaseSettingsModel):
     _isGroup = True
     temp_rendering_path_template: str = Field(
@@ -157,7 +154,6 @@
                 "reviewable",
                 "farm_rendering"
             ],
-<<<<<<< HEAD
             "image_format": "exr",
             "default_frame_range_option": "asset_db"
         },
@@ -173,17 +169,6 @@
             ],
             "image_format": "exr",
             "default_frame": 0
-=======
-            "output_formats": [
-                "exr",
-                "jpg",
-                "jpeg",
-                "jpg",
-                "tiff",
-                "png",
-                "tga"
-            ]
->>>>>>> 399bb404
         }
     }
 }