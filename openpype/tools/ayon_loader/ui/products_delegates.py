--- conflicted
+++ resolved
@@ -1,7 +1,6 @@
 import numbers
 from qtpy import QtWidgets, QtCore, QtGui
 
-from openpype.tools.ayon_utils.widgets import get_qt_icon
 from openpype.tools.utils.lib import format_version
 
 from .products_model import (
@@ -224,15 +223,10 @@
 
         idx = 0
         height = width = 24
-<<<<<<< HEAD
-        for value, icon in [(availability_active, active_icon),
-                            (availability_remote, remote_icon)]:
-=======
         for value, icon in (
             (availability_active, active_icon),
             (availability_remote, remote_icon),
         ):
->>>>>>> 14da1bb1
             if not icon:
                 continue
 
