--- conflicted
+++ resolved
@@ -26,11 +26,7 @@
 
     def __init__(self, controller, parent):
         super(OverviewWidget, self).__init__(parent)
-<<<<<<< HEAD
-
-=======
-        
->>>>>>> 2918407e
+
         self._refreshing_instances = False
         self._controller = controller
 
@@ -46,28 +42,17 @@
             ),
             subset_content_widget
         )
-<<<<<<< HEAD
+
 
         subset_view_cards = InstanceCardView(controller, subset_views_widget)
         # TODO Edited
         subset_list_view = InstanceListView(controller, subset_views_widget)
 
-=======
-        
-        subset_view_cards = InstanceCardView(controller, subset_views_widget)
-        # TODO Edited
-        subset_list_view = InstanceListView(controller, subset_views_widget)
-        
->>>>>>> 2918407e
         subset_views_layout = QtWidgets.QStackedLayout()
         subset_views_layout.addWidget(subset_view_cards)
         subset_views_layout.addWidget(subset_list_view)
         subset_views_layout.setCurrentWidget(subset_view_cards)
-<<<<<<< HEAD
-
-=======
-        
->>>>>>> 2918407e
+
         # Buttons at the bottom of subset view
         create_btn = CreateInstanceBtn(subset_views_widget)
         delete_btn = RemoveInstanceBtn(subset_views_widget)
@@ -116,11 +101,6 @@
         main_layout.setContentsMargins(0, 0, 0, 0)
         main_layout.addWidget(subset_content_widget, 1)
 
-<<<<<<< HEAD
-
-=======
-        
->>>>>>> 2918407e
         # TODO EDITED
         # change_anim = QtCore.QVariantAnimation()
         class VariantAnimation(QtCore.QVariantAnimation):
@@ -162,11 +142,7 @@
         subset_attributes_widget.convert_requested.connect(
             self._on_convert_requested
         )
-<<<<<<< HEAD
-
-=======
-        
->>>>>>> 2918407e
+
         # --- Controller callbacks ---
         controller.event_system.add_callback(
             "publish.process.started", self._on_publish_start
@@ -195,15 +171,8 @@
         self._create_widget = create_widget
         self._subset_views_widget = subset_views_widget
         self._subset_attributes_wrap = subset_attributes_wrap
-<<<<<<< HEAD
-
         self._change_anim = change_anim
 
-=======
-        
-        self._change_anim = change_anim
-        
->>>>>>> 2918407e
         # Start in create mode
         self._current_state = "create"
         subset_attributes_wrap.setVisible(False)
