"""Single access point to all tools usable in hosts.

It is possible to create `HostToolsHelper` in host implementation or
use singleton approach with global functions (using helper anyway).
"""
import os

import pyblish.api

from openpype import AYON_SERVER_ENABLED
from openpype.host import IWorkfileHost, ILoadHost
from openpype.lib import Logger
from openpype.pipeline import (
    registered_host,
    get_current_asset_name,
)

from .lib import qt_app_context


class HostToolsHelper:
    """Create and cache tool windows in memory.

    Almost all methods expect parent widget but the parent is used only on
    first tool creation.

    Class may also contain tools that are available only for one or few hosts.
    """

    def __init__(self, parent=None):
        self._log = None
        # Global parent for all tools (may and may not be set)
        self._parent = parent

        # Prepare attributes for all tools
        self._workfiles_tool = None
        self._loader_tool = None
        self._creator_tool = None
        self._publisher_tool = None
        self._subset_manager_tool = None
        self._scene_inventory_tool = None
        self._library_loader_tool = None
        self._experimental_tools_dialog = None

    @property
    def log(self):
        if self._log is None:
            self._log = Logger.get_logger(self.__class__.__name__)
        return self._log

    def _init_ayon_workfiles_tool(self, parent):
        from openpype.tools.ayon_workfiles.widgets import WorkfilesToolWindow

        workfiles_window = WorkfilesToolWindow(parent=parent)
        self._workfiles_tool = workfiles_window

    def _init_openpype_workfiles_tool(self, parent):
        from openpype.tools.workfiles.app import Window

        # Host validation
        host = registered_host()
        IWorkfileHost.validate_workfile_methods(host)

        workfiles_window = Window(parent=parent)
        self._workfiles_tool = workfiles_window

    def get_workfiles_tool(self, parent):
        """Create, cache and return workfiles tool window."""
        if self._workfiles_tool is None:
            if AYON_SERVER_ENABLED:
                self._init_ayon_workfiles_tool(parent)
            else:
                self._init_openpype_workfiles_tool(parent)

            def destroy():
                self._workfiles_tool = None

<<<<<<< HEAD
            workfiles_window.destroyed.connect(destroy)
=======
            self._workfiles_tool.destroyed.connect(destroy)
>>>>>>> 5e6f6290

        return self._workfiles_tool

    def show_workfiles(
        self, parent=None, use_context=None, save=None, on_top=None
    ):
        """Workfiles tool for changing context and saving workfiles."""

        with qt_app_context():
            workfiles_tool = self.get_workfiles_tool(parent)
            workfiles_tool.ensure_visible(use_context, save, on_top)

    def get_loader_tool(self, parent):
        """Create, cache and return loader tool window."""
        if self._loader_tool is None:
            host = registered_host()
            ILoadHost.validate_load_methods(host)
            if AYON_SERVER_ENABLED:
                from openpype.tools.ayon_loader.ui import LoaderWindow
                from openpype.tools.ayon_loader import LoaderController

                controller = LoaderController(host=host)
                loader_window = LoaderWindow(
                    controller=controller,
                    parent=parent or self._parent
                )

            else:
                from openpype.tools.loader import LoaderWindow

                loader_window = LoaderWindow(parent=parent or self._parent)
            self._loader_tool = loader_window

            def destroy():
                self._loader_tool = None

            loader_window.destroyed.connect(destroy)

        return self._loader_tool

    def show_loader(self, parent=None, use_context=None):
        """Loader tool for loading representations."""
        with qt_app_context():
            loader_tool = self.get_loader_tool(parent)

            loader_tool.show()
            loader_tool.raise_()
            loader_tool.activateWindow()
            loader_tool.showNormal()

            if use_context is None:
                use_context = False

            if not AYON_SERVER_ENABLED and use_context:
                context = {"asset": get_current_asset_name()}
                loader_tool.set_context(context, refresh=True)
            else:
                loader_tool.refresh()

    def get_creator_tool(self, parent):
        """Create, cache and return creator tool window."""
        if self._creator_tool is None:
            from openpype.tools.creator import CreatorWindow

            creator_window = CreatorWindow(parent=parent or self._parent)
            self._creator_tool = creator_window

            def destroy():
                self._creator_tool = None

            creator_window.destroyed.connect(destroy)

        return self._creator_tool

    def show_creator(self, parent=None):
        """Show tool to create new instantes for publishing."""
        with qt_app_context():
            creator_tool = self.get_creator_tool(parent)
            creator_tool.refresh()
            creator_tool.show()

            # Pull window to the front.
            creator_tool.raise_()
            creator_tool.activateWindow()

    def get_subset_manager_tool(self, parent):
        """Create, cache and return subset manager tool window."""
        if self._subset_manager_tool is None:
            from openpype.tools.subsetmanager import SubsetManagerWindow

            subset_manager_window = SubsetManagerWindow(
                parent=parent or self._parent
            )
            self._subset_manager_tool = subset_manager_window

            def destroy():
                self._subset_manager_tool = None

            subset_manager_window.destroyed.connect(destroy)

        return self._subset_manager_tool

    def show_subset_manager(self, parent=None):
        """Show tool display/remove existing created instances."""
        with qt_app_context():
            subset_manager_tool = self.get_subset_manager_tool(parent)
            subset_manager_tool.show()

            # Pull window to the front.
            subset_manager_tool.raise_()
            subset_manager_tool.activateWindow()

    def get_scene_inventory_tool(self, parent):
        """Create, cache and return scene inventory tool window."""
        if self._scene_inventory_tool is None:
            host = registered_host()
            ILoadHost.validate_load_methods(host)

            if AYON_SERVER_ENABLED:
                from openpype.tools.ayon_sceneinventory.window import (
                    SceneInventoryWindow)

                scene_inventory_window = SceneInventoryWindow(
                    parent=parent or self._parent
                )

            else:
                from openpype.tools.sceneinventory import SceneInventoryWindow

                scene_inventory_window = SceneInventoryWindow(
                    parent=parent or self._parent
                )
            self._scene_inventory_tool = scene_inventory_window

            def destroy():
                self._scene_inventory_tool = None

            scene_inventory_window.destroyed.connect(destroy)

        return self._scene_inventory_tool

    def show_scene_inventory(self, parent=None):
        """Show tool maintain loaded containers."""
        with qt_app_context():
            scene_inventory_tool = self.get_scene_inventory_tool(parent)
            scene_inventory_tool.show()
            scene_inventory_tool.refresh()

            # Pull window to the front.
            scene_inventory_tool.raise_()
            scene_inventory_tool.activateWindow()
            scene_inventory_tool.showNormal()

    def get_library_loader_tool(self, parent):
        """Create, cache and return library loader tool window."""
        if AYON_SERVER_ENABLED:
            return self.get_loader_tool(parent)

        if self._library_loader_tool is None:
            from openpype.tools.libraryloader import LibraryLoaderWindow

            library_window = LibraryLoaderWindow(
                parent=parent or self._parent
            )
            self._library_loader_tool = library_window

            def destroy():
                self._library_loader_tool = None

            library_window.destroyed.connect(destroy)

        return self._library_loader_tool

    def show_library_loader(self, parent=None):
        """Loader tool for loading representations from library project."""
        if AYON_SERVER_ENABLED:
            return self.show_loader(parent)

        with qt_app_context():
            library_loader_tool = self.get_library_loader_tool(parent)
            library_loader_tool.show()
            library_loader_tool.raise_()
            library_loader_tool.activateWindow()
            library_loader_tool.showNormal()
            library_loader_tool.refresh()

    def show_publish(self, parent=None):
        """Try showing the most desirable publish GUI

        This function cycles through the currently registered
        graphical user interfaces, if any, and presents it to
        the user.
        """

        pyblish_show = self._discover_pyblish_gui()
        return pyblish_show(parent)

    def _discover_pyblish_gui(self):
        """Return the most desirable of the currently registered GUIs"""
        # Prefer last registered
        guis = list(reversed(pyblish.api.registered_guis()))
        for gui in guis:
            try:
                gui = __import__(gui).show
            except (ImportError, AttributeError):
                continue
            else:
                return gui

        raise ImportError("No Pyblish GUI found")

    def get_experimental_tools_dialog(self, parent=None):
        """Dialog of experimental tools.

        For some hosts it is not easy to modify menu of tools. For
        those cases was added experimental tools dialog which is Qt based
        and can dynamically filled by experimental tools so
        host need only single "Experimental tools" button to see them.

        Dialog can be also empty with a message that there are not available
        experimental tools.
        """
        if self._experimental_tools_dialog is None:
            from openpype.tools.experimental_tools import (
                ExperimentalToolsDialog
            )

            self._experimental_tools_dialog = ExperimentalToolsDialog(parent)
        return self._experimental_tools_dialog

    def show_experimental_tools_dialog(self, parent=None):
        """Show dialog with experimental tools."""
        with qt_app_context():
            dialog = self.get_experimental_tools_dialog(parent)

            dialog.show()
            dialog.raise_()
            dialog.activateWindow()
            dialog.showNormal()

    def get_publisher_tool(self, parent=None, controller=None):
        """Create, cache and return publisher window."""

        if self._publisher_tool is None:
            from openpype.tools.publisher.window import PublisherWindow

            host = registered_host()
            ILoadHost.validate_load_methods(host)

            publisher_window = PublisherWindow(
                controller=controller,
                parent=parent or self._parent
            )
            self._publisher_tool = publisher_window

            def destroy():
                self._publisher_tool = None

            publisher_window.destroyed.connect(destroy)

        return self._publisher_tool

    def show_publisher_tool(self, parent=None, controller=None, tab=None):
        with qt_app_context():
            window = self.get_publisher_tool(parent, controller)
            if tab:
                window.set_current_tab(tab)
            window.make_sure_is_visible()

    def get_tool_by_name(self, tool_name, parent=None, *args, **kwargs):
        """Show tool by it's name.

        This is helper for
        """
        if tool_name == "workfiles":
            return self.get_workfiles_tool(parent, *args, **kwargs)

        elif tool_name == "loader":
            return self.get_loader_tool(parent, *args, **kwargs)

        elif tool_name == "libraryloader":
            return self.get_library_loader_tool(parent, *args, **kwargs)

        elif tool_name == "creator":
            return self.get_creator_tool(parent, *args, **kwargs)

        elif tool_name == "subsetmanager":
            return self.get_subset_manager_tool(parent, *args, **kwargs)

        elif tool_name == "sceneinventory":
            return self.get_scene_inventory_tool(parent, *args, **kwargs)

        elif tool_name == "publish":
            self.log.info("Can't return publish tool window.")

        # "new" publisher
        elif tool_name == "publisher":
            return self.get_publisher_tool(parent, *args, **kwargs)

        elif tool_name == "experimental_tools":
            return self.get_experimental_tools_dialog(parent, *args, **kwargs)

        else:
            self.log.warning(
                "Can't show unknown tool name: \"{}\"".format(tool_name)
            )

    def show_tool_by_name(self, tool_name, parent=None, *args, **kwargs):
        """Show tool by it's name.

        This is helper for
        """
        if tool_name == "workfiles":
            self.show_workfiles(parent, *args, **kwargs)

        elif tool_name == "loader":
            self.show_loader(parent, *args, **kwargs)

        elif tool_name == "libraryloader":
            self.show_library_loader(parent, *args, **kwargs)

        elif tool_name == "creator":
            self.show_creator(parent, *args, **kwargs)

        elif tool_name == "subsetmanager":
            self.show_subset_manager(parent, *args, **kwargs)

        elif tool_name == "sceneinventory":
            self.show_scene_inventory(parent, *args, **kwargs)

        elif tool_name == "publish":
            self.show_publish(parent, *args, **kwargs)

        elif tool_name == "publisher":
            self.show_publisher_tool(parent, *args, **kwargs)

        elif tool_name == "experimental_tools":
            self.show_experimental_tools_dialog(parent, *args, **kwargs)

        else:
            self.log.warning(
                "Can't show unknown tool name: \"{}\"".format(tool_name)
            )


class _SingletonPoint:
    """Singleton access to host tools.

    Some hosts don't have ability to create 'HostToolsHelper' object anc can
    only register function callbacks. For those cases is created this singleton
    point where 'HostToolsHelper' is created "in shared memory".
    """
    helper = None

    @classmethod
    def _create_helper(cls):
        if cls.helper is None:
            cls.helper = HostToolsHelper()

    @classmethod
    def show_tool_by_name(cls, tool_name, parent=None, *args, **kwargs):
        cls._create_helper()
        cls.helper.show_tool_by_name(tool_name, parent, *args, **kwargs)

    @classmethod
    def get_tool_by_name(cls, tool_name, parent=None, *args, **kwargs):
        cls._create_helper()
        return cls.helper.get_tool_by_name(tool_name, parent, *args, **kwargs)


# Function callbacks using singleton access point
def get_tool_by_name(tool_name, parent=None, *args, **kwargs):
    return _SingletonPoint.get_tool_by_name(tool_name, parent, *args, **kwargs)


def show_tool_by_name(tool_name, parent=None, *args, **kwargs):
    _SingletonPoint.show_tool_by_name(tool_name, parent, *args, **kwargs)


def show_workfiles(*args, **kwargs):
    _SingletonPoint.show_tool_by_name(
        "workfiles", *args, **kwargs
    )


def show_loader(parent=None, use_context=None):
    _SingletonPoint.show_tool_by_name(
        "loader", parent, use_context=use_context
    )


def show_library_loader(parent=None):
    _SingletonPoint.show_tool_by_name("libraryloader", parent)


def show_creator(parent=None):
    _SingletonPoint.show_tool_by_name("creator", parent)


def show_subset_manager(parent=None):
    _SingletonPoint.show_tool_by_name("subsetmanager", parent)


def show_scene_inventory(parent=None):
    _SingletonPoint.show_tool_by_name("sceneinventory", parent)


def show_publish(parent=None):
    _SingletonPoint.show_tool_by_name("publish", parent)


def show_publisher(parent=None, **kwargs):
    _SingletonPoint.show_tool_by_name("publisher", parent, **kwargs)


def show_experimental_tools_dialog(parent=None):
    _SingletonPoint.show_tool_by_name("experimental_tools", parent)


def get_pyblish_icon():
    pyblish_dir = os.path.abspath(os.path.dirname(pyblish.api.__file__))
    icon_path = os.path.join(pyblish_dir, "icons", "logo-32x32.svg")
    if os.path.exists(icon_path):
        return icon_path
    return None<|MERGE_RESOLUTION|>--- conflicted
+++ resolved
@@ -75,11 +75,7 @@
             def destroy():
                 self._workfiles_tool = None
 
-<<<<<<< HEAD
-            workfiles_window.destroyed.connect(destroy)
-=======
             self._workfiles_tool.destroyed.connect(destroy)
->>>>>>> 5e6f6290
 
         return self._workfiles_tool
 
