import os
import sys
import datetime
import pprint
import traceback
import collections

from Qt import QtWidgets, QtCore, QtGui

from openpype.client import (
    get_subset_families,
    get_subset_by_id,
    get_subsets,
    get_version_by_id,
    get_versions,
    get_representations,
    get_thumbnail_id_from_source,
    get_thumbnail,
)
from openpype.pipeline import HeroVersionType, Anatomy
from openpype.pipeline.thumbnail import get_thumbnail_binary
from openpype.pipeline.load import (
    discover_loader_plugins,
    SubsetLoaderPlugin,
    loaders_from_repre_context,
    get_repres_contexts,
    get_subset_contexts,
    load_with_repre_context,
    load_with_subset_context,
    load_with_subset_contexts,
    IncompatibleLoaderError,
)
from openpype.tools.utils import (
    ErrorMessageBox,
    lib as tools_lib
)
from openpype.tools.utils.delegates import (
    VersionDelegate,
    PrettyTimeDelegate
)
from openpype.tools.utils.widgets import (
    OptionalMenu,
    PlaceholderLineEdit
)
from openpype.tools.utils.views import (
    TreeViewSpinner,
    DeselectableTreeView
)
from openpype.tools.assetlinks.widgets import SimpleLinkView

from .model import (
    SubsetsModel,
    SubsetFilterProxyModel,
    FamiliesFilterProxyModel,
    RepresentationModel,
    RepresentationSortProxyModel,
    ITEM_ID_ROLE
)
from . import lib

from openpype.tools.utils.constants import (
    LOCAL_PROVIDER_ROLE,
    REMOTE_PROVIDER_ROLE,
    LOCAL_AVAILABILITY_ROLE,
    REMOTE_AVAILABILITY_ROLE
)


class OverlayFrame(QtWidgets.QFrame):
    def __init__(self, label, parent):
        super(OverlayFrame, self).__init__(parent)

        label_widget = QtWidgets.QLabel(label, self)
        label_widget.setAttribute(QtCore.Qt.WA_TranslucentBackground)

        main_layout = QtWidgets.QVBoxLayout(self)
        main_layout.addWidget(label_widget, 1, QtCore.Qt.AlignCenter)

        self.label_widget = label_widget

        self.setStyleSheet((
            "background: rgba(0, 0, 0, 127);"
            "font-size: 60pt;"
        ))

    def set_label(self, label):
        self.label_widget.setText(label)


class LoadErrorMessageBox(ErrorMessageBox):
    def __init__(self, messages, parent=None):
        self._messages = messages
        super(LoadErrorMessageBox, self).__init__("Loading failed", parent)

    def _create_top_widget(self, parent_widget):
        label_widget = QtWidgets.QLabel(parent_widget)
        label_widget.setText(
            "<span style='font-size:18pt;'>Failed to load items</span>"
        )
        return label_widget

    def _get_report_data(self):
        report_data = []
        for exc_msg, tb_text, repre, subset, version in self._messages:
            report_message = (
                "During load error happened on Subset: \"{subset}\""
                " Representation: \"{repre}\" Version: {version}"
                "\n\nError message: {message}"
            ).format(
                subset=subset,
                repre=repre,
                version=version,
                message=exc_msg
            )
            if tb_text:
                report_message += "\n\n{}".format(tb_text)
            report_data.append(report_message)
        return report_data

    def _create_content(self, content_layout):
        item_name_template = (
            "<span style='font-weight:bold;'>Subset:</span> {}<br>"
            "<span style='font-weight:bold;'>Version:</span> {}<br>"
            "<span style='font-weight:bold;'>Representation:</span> {}<br>"
        )
        exc_msg_template = "<span style='font-weight:bold'>{}</span>"

        for exc_msg, tb_text, repre, subset, version in self._messages:
            line = self._create_line()
            content_layout.addWidget(line)

            item_name = item_name_template.format(subset, version, repre)
            item_name_widget = QtWidgets.QLabel(
                item_name.replace("\n", "<br>"), self
            )
            item_name_widget.setWordWrap(True)
            content_layout.addWidget(item_name_widget)

            exc_msg = exc_msg_template.format(exc_msg.replace("\n", "<br>"))
            message_label_widget = QtWidgets.QLabel(exc_msg, self)
            message_label_widget.setWordWrap(True)
            content_layout.addWidget(message_label_widget)

            if tb_text:
                line = self._create_line()
                tb_widget = self._create_traceback_widget(tb_text, self)
                content_layout.addWidget(line)
                content_layout.addWidget(tb_widget)


class SubsetWidget(QtWidgets.QWidget):
    """A widget that lists the published subsets for an asset"""

    active_changed = QtCore.Signal()    # active index changed
    version_changed = QtCore.Signal()   # version state changed for a subset
    load_started = QtCore.Signal()
    load_ended = QtCore.Signal()
    refreshed = QtCore.Signal(bool)

    default_widths = (
        ("subset", 200),
        ("asset", 130),
        ("family", 90),
        ("version", 60),
        ("time", 125),
        ("author", 75),
        ("frames", 75),
        ("duration", 60),
        ("handles", 55),
        ("step", 10),
        ("repre_info", 65)
    )

    def __init__(
        self,
        dbcon,
        groups_config,
        family_config_cache,
        enable_grouping=True,
        tool_name=None,
        parent=None
    ):
        super(SubsetWidget, self).__init__(parent=parent)

        self.dbcon = dbcon
        self.tool_name = tool_name

        model = SubsetsModel(
            dbcon,
            groups_config,
            family_config_cache,
            grouping=enable_grouping
        )
        proxy = SubsetFilterProxyModel()
        proxy.setSourceModel(model)
        proxy.setDynamicSortFilter(True)
        proxy.setFilterCaseSensitivity(QtCore.Qt.CaseInsensitive)

        family_proxy = FamiliesFilterProxyModel()
        family_proxy.setSourceModel(proxy)

        subset_filter = PlaceholderLineEdit(self)
        subset_filter.setPlaceholderText("Filter subsets..")

        group_checkbox = QtWidgets.QCheckBox("Enable Grouping", self)
        group_checkbox.setChecked(enable_grouping)

        top_bar_layout = QtWidgets.QHBoxLayout()
        top_bar_layout.addWidget(subset_filter)
        top_bar_layout.addWidget(group_checkbox)

        view = TreeViewSpinner(self)
        view.setModel(family_proxy)
        view.setObjectName("SubsetView")
        view.setIndentation(20)
        view.setAllColumnsShowFocus(True)
        view.setContextMenuPolicy(QtCore.Qt.CustomContextMenu)
        view.setSelectionMode(QtWidgets.QAbstractItemView.ExtendedSelection)
        view.setSortingEnabled(True)
        view.sortByColumn(1, QtCore.Qt.AscendingOrder)
        view.setAlternatingRowColors(True)

        # Set view delegates
        version_delegate = VersionDelegate(self.dbcon, view)
        column = model.Columns.index("version")
        view.setItemDelegateForColumn(column, version_delegate)

        time_delegate = PrettyTimeDelegate(view)
        column = model.Columns.index("time")
        view.setItemDelegateForColumn(column, time_delegate)

        avail_delegate = AvailabilityDelegate(self.dbcon, view)
        column = model.Columns.index("repre_info")
        view.setItemDelegateForColumn(column, avail_delegate)

        layout = QtWidgets.QVBoxLayout(self)
        layout.setContentsMargins(0, 0, 0, 0)
        layout.addLayout(top_bar_layout)
        layout.addWidget(view)

        # settings and connections
        for column_name, width in self.default_widths:
            idx = model.Columns.index(column_name)
            view.setColumnWidth(idx, width)

        self.model = model
        self.view = view

        self.on_project_change(dbcon.current_project())

        view.customContextMenuRequested.connect(self.on_context_menu)

        selection = view.selectionModel()
        selection.selectionChanged.connect(self.active_changed)

        version_delegate.version_changed.connect(self.version_changed)

        group_checkbox.stateChanged.connect(self.set_grouping)

        subset_filter.textChanged.connect(proxy.setFilterRegExp)
        subset_filter.textChanged.connect(view.expandAll)
        model.refreshed.connect(self.refreshed)

        self.proxy = proxy
        self.family_proxy = family_proxy

        self._subset_filter = subset_filter
        self._group_checkbox = group_checkbox

        self._version_delegate = version_delegate
        self._time_delegate = time_delegate

        self.model.refresh()

    def get_subsets_families(self):
        return self.model.get_subsets_families()

    def set_family_filters(self, families):
        self.family_proxy.setFamiliesFilter(families)

    def is_groupable(self):
        return self._group_checkbox.isChecked()

    def set_grouping(self, state):
        with tools_lib.preserve_selection(tree_view=self.view,
                                          current_index=False):
            self.model.set_grouping(state)

    def set_loading_state(self, loading, empty):
        view = self.view

        if view.is_loading != loading:
            if loading:
                view.spinner.repaintNeeded.connect(view.viewport().update)
            else:
                view.spinner.repaintNeeded.disconnect()

        view.is_loading = loading
        view.is_empty = empty

    def _repre_contexts_for_loaders_filter(self, items):
        version_docs_by_id = {
            item["version_document"]["_id"]: item["version_document"]
            for item in items
        }
        version_docs_by_subset_id = collections.defaultdict(list)
        for item in items:
            subset_id = item["version_document"]["parent"]
            version_docs_by_subset_id[subset_id].append(
                item["version_document"]
            )

        project_name = self.dbcon.active_project()
        subset_docs = list(get_subsets(
            project_name,
            subset_ids=version_docs_by_subset_id.keys(),
            fields=["schema", "data.families"]
        ))
        subset_docs_by_id = {
            subset_doc["_id"]: subset_doc
            for subset_doc in subset_docs
        }
        version_ids = list(version_docs_by_id.keys())
        repre_docs = get_representations(
            project_name,
            version_ids=version_ids,
            fields=["name", "parent"]
        )

        repre_docs_by_version_id = {
            version_id: []
            for version_id in version_ids
        }
        repre_context_by_id = {}
        for repre_doc in repre_docs:
            version_id = repre_doc["parent"]
            repre_docs_by_version_id[version_id].append(repre_doc)

            version_doc = version_docs_by_id[version_id]
            repre_context_by_id[repre_doc["_id"]] = {
                "representation": repre_doc,
                "version": version_doc,
                "subset": subset_docs_by_id[version_doc["parent"]]
            }
        return repre_context_by_id, repre_docs_by_version_id

    def on_project_change(self, project_name):
        """
            Called on each project change in parent widget.

            Checks if Sync Server is enabled for a project, pushes changes to
            model.
        """
        enabled = False
        if project_name:
            self.model.reset_sync_server(project_name)
            sync_server = self.model.sync_server
            if sync_server:
                enabled = sync_server.is_project_enabled(project_name,
                                                         single=True)

        lib.change_visibility(self.model, self.view, "repre_info", enabled)

    def get_selected_items(self):
        selection_model = self.view.selectionModel()
        indexes = selection_model.selectedIndexes()

        item_ids = set()
        for index in indexes:
            item_id = index.data(ITEM_ID_ROLE)
            if item_id is not None:
                item_ids.add(item_id)

        output = []
        for item_id in item_ids:
            item = self.model.get_item_by_id(item_id)
            if item is not None:
                output.append(item)
        return output

    def get_selected_merge_items(self):
        output = []
        items = collections.deque(self.get_selected_items())

        item_ids = set()
        while items:
            item = items.popleft()
            if item.get("isGroup"):
                for child in item.children():
                    items.appendleft(child)

            elif item.get("isMerged"):
                item_id = item["id"]
                if item_id not in item_ids:
                    item_ids.add(item_id)
                    output.append(item)

        return output

    def get_selected_subsets(self):
        output = []
        items = collections.deque(self.get_selected_items())

        item_ids = set()
        while items:
            item = items.popleft()
            if item.get("isGroup") or item.get("isMerged"):
                for child in item.children():
                    items.appendleft(child)
            else:
                item_id = item["id"]
                if item_id not in item_ids:
                    item_ids.add(item_id)
                    output.append(item)
        return output

    def on_context_menu(self, point):
        """Shows menu with loader actions on Right-click.

        Registered actions are filtered by selection and help of
        `loaders_from_representation` from avalon api. Intersection of actions
        is shown when more subset is selected. When there are not available
        actions for selected subsets then special action is shown (works as
        info message to user): "*No compatible loaders for your selection"

        """

        point_index = self.view.indexAt(point)
        if not point_index.isValid():
            return

        # Get selected subsets without groups
        items = self.get_selected_subsets()

        # Get all representation->loader combinations available for the
        # index under the cursor, so we can list the user the options.
        available_loaders = discover_loader_plugins()
        if self.tool_name:
            available_loaders = lib.remove_tool_name_from_loaders(
                available_loaders, self.tool_name
            )

        repre_loaders = []
        subset_loaders = []
        for loader in available_loaders:
            # Skip if its a SubsetLoader.
            if issubclass(loader, SubsetLoaderPlugin):
                subset_loaders.append(loader)
            else:
                repre_loaders.append(loader)

        loaders = list()

        # Bool if is selected only one subset
        one_item_selected = (len(items) == 1)

        # Prepare variables for multiple selected subsets
        first_loaders = []
        found_combinations = None

        is_first = True
        repre_context_by_id, repre_docs_by_version_id = (
            self._repre_contexts_for_loaders_filter(items)
        )
        for item in items:
            _found_combinations = []
            version_id = item["version_document"]["_id"]
            repre_docs = repre_docs_by_version_id[version_id]
            for repre_doc in repre_docs:
                repre_context = repre_context_by_id[repre_doc["_id"]]
                for loader in loaders_from_repre_context(
                    repre_loaders,
                    repre_context
                ):
                    # do not allow download whole repre, select specific repre
                    if tools_lib.is_sync_loader(loader):
                        continue

                    # skip multiple select variant if one is selected
                    if one_item_selected:
                        loaders.append((repre_doc, loader))
                        continue

                    # store loaders of first subset
                    if is_first:
                        first_loaders.append((repre_doc, loader))

                    # store combinations to compare with other subsets
                    _found_combinations.append(
                        (repre_doc["name"].lower(), loader)
                    )

            # skip multiple select variant if one is selected
            if one_item_selected:
                continue

            is_first = False
            # Store first combinations to compare
            if found_combinations is None:
                found_combinations = _found_combinations
            # Intersect found combinations with all previous subsets
            else:
                found_combinations = list(
                    set(found_combinations) & set(_found_combinations)
                )

        if not one_item_selected:
            # Filter loaders from first subset by intersected combinations
            for repre, loader in first_loaders:
                if (repre["name"], loader) not in found_combinations:
                    continue

                loaders.append((repre, loader))

        # Subset Loaders.
        for loader in subset_loaders:
            loaders.append((None, loader))

        loaders = lib.sort_loaders(loaders)

        # Prepare menu content based on selected items
        menu = OptionalMenu(self)
        if not loaders:
            action = lib.get_no_loader_action(menu, one_item_selected)
            menu.addAction(action)
        else:
            repre_contexts = get_repres_contexts(
                repre_context_by_id.keys(), self.dbcon)

            menu = lib.add_representation_loaders_to_menu(
                loaders, menu, repre_contexts)

        # Show the context action menu
        global_point = self.view.mapToGlobal(point)
        action = menu.exec_(global_point)
        if not action or not action.data():
            return

        # Find the representation name and loader to trigger
        action_representation, loader = action.data()

        self.load_started.emit()

        if issubclass(loader, SubsetLoaderPlugin):
            subset_ids = []
            subset_version_docs = {}
            for item in items:
                subset_id = item["version_document"]["parent"]
                subset_ids.append(subset_id)
                subset_version_docs[subset_id] = item["version_document"]

            # get contexts only for selected menu option
            subset_contexts_by_id = get_subset_contexts(subset_ids, self.dbcon)
            subset_contexts = list(subset_contexts_by_id.values())
            options = lib.get_options(action, loader, self, subset_contexts)

            error_info = _load_subsets_by_loader(
                loader, subset_contexts, options, subset_version_docs
            )

        else:
            representation_name = action_representation["name"]

            # Run the loader for all selected indices, for those that have the
            # same representation available

            # Trigger
            project_name = self.dbcon.active_project()
            subset_names_by_version_id = collections.defaultdict(set)
            for item in items:
                version_id = item["version_document"]["_id"]
                subset_names_by_version_id[version_id].add(item["subset"])

            version_ids = set(subset_names_by_version_id.keys())
            repre_docs = get_representations(
                project_name,
                representation_names=[representation_name],
                version_ids=version_ids,
                fields=["_id", "parent"]
            )

            repre_ids = []
            for repre_doc in repre_docs:
                repre_ids.append(repre_doc["_id"])

                version_id = repre_doc["parent"]
                if version_id not in version_ids:
                    version_ids.remove(version_id)

            for version_id in version_ids:
                joined_subset_names = ", ".join([
                    '"{}"'.format(subset)
                    for subset in subset_names_by_version_id[version_id]
                ])
                self.echo("Subsets {} don't have representation '{}'".format(
                    joined_subset_names, representation_name
                ))

            # get contexts only for selected menu option
            repre_contexts = get_repres_contexts(repre_ids, self.dbcon)
            options = lib.get_options(
                action, loader, self, list(repre_contexts.values())
            )
            error_info = _load_representations_by_loader(
                loader, repre_contexts, options=options
            )

        self.load_ended.emit()

        if error_info:
            box = LoadErrorMessageBox(error_info, self)
            box.show()

    def group_subsets(self, name, asset_ids, items):
        field = "data.subsetGroup"

        if name:
            update = {"$set": {field: name}}
            self.echo("Group subsets to '%s'.." % name)
        else:
            update = {"$unset": {field: ""}}
            self.echo("Ungroup subsets..")

        subsets = list()
        for item in items:
            subsets.append(item["subset"])

        for asset_id in asset_ids:
            filtr = {
                "type": "subset",
                "parent": asset_id,
                "name": {"$in": subsets},
            }
            self.dbcon.update_many(filtr, update)

    def echo(self, message):
        print(message)


class VersionTextEdit(QtWidgets.QTextEdit):
    """QTextEdit that displays version specific information.

    This also overrides the context menu to add actions like copying
    source path to clipboard or copying the raw data of the version
    to clipboard.

    """
    def __init__(self, dbcon, parent=None):
        super(VersionTextEdit, self).__init__(parent=parent)
        self.dbcon = dbcon

        self.data = {
            "source": None,
            "raw": None
        }
        self._anatomy = None

        # Reset
        self.set_version(None)

    def set_version(self, version_doc=None, version_id=None):
        # TODO expect only filling data (do not query them here!)
        if not version_doc and not version_id:
            # Reset state to empty
            self.data = {
                "source": None,
                "raw": None,
            }
            self.setText("")
            self.setEnabled(True)
            return

        self.setEnabled(True)

        print("Querying..")

        project_name = self.dbcon.active_project()
        if not version_doc:
            version_doc = get_version_by_id(project_name, version_id)
            assert version_doc, "Not a valid version id"

        if version_doc["type"] == "hero_version":
            _version_doc = get_version_by_id(
                project_name, version_doc["version_id"]
            )
            version_doc["data"] = _version_doc["data"]
            version_doc["name"] = HeroVersionType(
                _version_doc["name"]
            )

        subset = get_subset_by_id(project_name, version_doc["parent"])
        assert subset, "No valid subset parent for version"

        # Define readable creation timestamp
        created = version_doc["data"]["time"]
        created = datetime.datetime.strptime(created, "%Y%m%dT%H%M%SZ")
        created = datetime.datetime.strftime(created, "%b %d %Y %H:%M")

        comment = version_doc["data"].get("comment", None) or "No comment"

        source = version_doc["data"].get("source", None)
        source_label = source if source else "No source"

        # Store source and raw data
        self.data["source"] = source
        self.data["raw"] = version_doc

        if version_doc["type"] == "hero_version":
            version_name = "hero"
        else:
            version_name = tools_lib.format_version(version_doc["name"])

        data = {
            "subset": subset["name"],
            "version": version_name,
            "comment": comment,
            "created": created,
            "source": source_label
        }

        self.setHtml((
            "<h2>{subset}</h2>"
            "<h3>{version}</h3>"
            "<b>Comment</b><br>"
            "{comment}<br><br>"

            "<b>Created</b><br>"
            "{created}<br><br>"

            "<b>Source</b><br>"
            "{source}"
        ).format(**data))

    def contextMenuEvent(self, event):
        """Context menu with additional actions"""
        menu = self.createStandardContextMenu()

        # Add additional actions when any text so we can assume
        # the version is set.
        if self.toPlainText().strip():
            menu.addSeparator()
            action = QtWidgets.QAction(
                "Copy source path to clipboard", menu
            )
            action.triggered.connect(self.on_copy_source)
            menu.addAction(action)

            action = QtWidgets.QAction(
                "Copy raw data to clipboard", menu
            )
            action.triggered.connect(self.on_copy_raw)
            menu.addAction(action)

        menu.exec_(event.globalPos())

    def on_copy_source(self):
        """Copy formatted source path to clipboard"""
        source = self.data.get("source", None)
        if not source:
            return

        project_name = self.dbcon.current_project()
        if self._anatomy is None or self._anatomy.project_name != project_name:
            self._anatomy = Anatomy(project_name)

        path = source.format(root=self._anatomy.roots)
        clipboard = QtWidgets.QApplication.clipboard()
        clipboard.setText(path)

    def on_copy_raw(self):
        """Copy raw version data to clipboard

        The data is string formatted with `pprint.pformat`.

        """
        raw = self.data.get("raw", None)
        if not raw:
            return

        raw_text = pprint.pformat(raw)
        clipboard = QtWidgets.QApplication.clipboard()
        clipboard.setText(raw_text)


class ThumbnailWidget(QtWidgets.QLabel):
    aspect_ratio = (16, 9)
    max_width = 300

    def __init__(self, dbcon, parent=None):
        super(ThumbnailWidget, self).__init__(parent)
        self.dbcon = dbcon

        self.current_thumb_id = None
        self.current_thumbnail = None

        self.setAlignment(QtCore.Qt.AlignCenter)

        # TODO get res path much better way
        default_pix_path = os.path.join(
            os.path.dirname(os.path.abspath(__file__)),
            "images",
            "default_thumbnail.png"
        )
        self.default_pix = QtGui.QPixmap(default_pix_path)
        self.set_pixmap()

    def height(self):
        width = self.width()
        asp_w, asp_h = self.aspect_ratio

        return (width / asp_w) * asp_h

    def width(self):
        width = super(ThumbnailWidget, self).width()
        if width > self.max_width:
            width = self.max_width
        return width

    def set_pixmap(self, pixmap=None):
        if not pixmap:
            pixmap = self.default_pix
            self.current_thumb_id = None

        self.current_thumbnail = pixmap

        pixmap = self.scale_pixmap(pixmap)
        self.setPixmap(pixmap)

    def resizeEvent(self, _event):
        if not self.current_thumbnail:
            return
        cur_pix = self.scale_pixmap(self.current_thumbnail)
        self.setPixmap(cur_pix)

    def scale_pixmap(self, pixmap):
        return pixmap.scaled(
            self.width(),
            self.height(),
            QtCore.Qt.KeepAspectRatio,
            QtCore.Qt.SmoothTransformation
        )

<<<<<<< HEAD
    def set_thumbnail(self, doc_id=None,thumbnail_ent=None):
        if not doc_id and not thumbnail_ent:
            self.set_pixmap()
            return

        if isinstance(doc_id, (list, tuple)):
            if len(doc_id) < 1:
                self.set_pixmap()
                return
            doc_id = doc_id[0]
        doc = self.dbcon.find_one(
            {"_id": doc_id},
            {"data.thumbnail_id"}
        )
        thumbnail_id = None
        if doc:
            thumbnail_id = doc.get("data", {}).get("thumbnail_id")
        if thumbnail_id == self.current_thumb_id and self.current_thumb_id is not None:
=======
    def set_thumbnail(self, src_type, doc_ids):
        if not doc_ids:
            self.set_pixmap()
            return

        src_id = doc_ids[0]

        project_name = self.dbcon.active_project()
        thumbnail_id = get_thumbnail_id_from_source(
            project_name,
            src_type,
            src_id,
        )
        if thumbnail_id == self.current_thumb_id:
>>>>>>> a0eba950
            if self.current_thumbnail is None:
                self.set_pixmap()
            return
        self.current_thumb_id = thumbnail_id
        if not thumbnail_id and not thumbnail_ent:
            self.set_pixmap()
            return

<<<<<<< HEAD
=======
        thumbnail_ent = get_thumbnail(project_name, thumbnail_id)
>>>>>>> a0eba950
        if not thumbnail_ent:
            thumbnail_ent = self.dbcon.find_one(
                {"type": "thumbnail", "_id": thumbnail_id})
            if not thumbnail_ent:
                return
        thumbnail_bin = get_thumbnail_binary(
            thumbnail_ent, "thumbnail", self.dbcon
        )
        if not thumbnail_bin:
            self.set_pixmap()
            return
        thumbnail = QtGui.QPixmap()
        thumbnail.loadFromData(thumbnail_bin)

        self.set_pixmap(thumbnail)


class VersionWidget(QtWidgets.QWidget):
    """A Widget that display information about a specific version"""
    def __init__(self, dbcon, parent=None):
        super(VersionWidget, self).__init__(parent=parent)

        data = VersionTextEdit(dbcon, self)
        data.setReadOnly(True)

        depend_widget = SimpleLinkView(dbcon, self)

        tab = QtWidgets.QTabWidget()
        tab.addTab(data, "Version Info")
        tab.addTab(depend_widget, "Dependency")

        layout = QtWidgets.QVBoxLayout(self)
        layout.setContentsMargins(0, 0, 0, 0)
        layout.addWidget(tab)

        self.data = data
        self.depend_widget = depend_widget

    def set_version(self, version_doc):
        self.data.set_version(version_doc)
        self.depend_widget.set_version(version_doc)


class FamilyModel(QtGui.QStandardItemModel):
    def __init__(self, dbcon, family_config_cache):
        super(FamilyModel, self).__init__()

        self.dbcon = dbcon
        self.family_config_cache = family_config_cache

        self._items_by_family = {}

    def refresh(self):
        families = set()
        project_name = self.dbcon.current_project()
        if project_name:
            families = get_subset_families(project_name)

        root_item = self.invisibleRootItem()

        for family in tuple(self._items_by_family.keys()):
            if family not in families:
                item = self._items_by_family.pop(family)
                root_item.removeRow(item.row())

        self.family_config_cache.refresh()

        new_items = []
        for family in families:
            family_config = self.family_config_cache.family_config(family)
            label = family_config.get("label", family)
            icon = family_config.get("icon", None)

            if family_config.get("state", True):
                state = QtCore.Qt.Checked
            else:
                state = QtCore.Qt.Unchecked

            if family not in self._items_by_family:
                item = QtGui.QStandardItem(label)
                item.setFlags(
                    QtCore.Qt.ItemIsEnabled
                    | QtCore.Qt.ItemIsSelectable
                    | QtCore.Qt.ItemIsUserCheckable
                )
                new_items.append(item)
                self._items_by_family[family] = item

            else:
                item = self._items_by_family[label]
                item.setData(label, QtCore.Qt.DisplayRole)

            item.setCheckState(state)

            if icon:
                item.setIcon(icon)

        if new_items:
            root_item.appendRows(new_items)


class FamilyProxyFiler(QtCore.QSortFilterProxyModel):
    def __init__(self, *args, **kwargs):
        super(FamilyProxyFiler, self).__init__(*args, **kwargs)

        self._filtering_enabled = False
        self._enabled_families = set()

    def set_enabled_families(self, families):
        if self._enabled_families == families:
            return

        self._enabled_families = families
        if self._filtering_enabled:
            self.invalidateFilter()

    def is_filter_enabled(self):
        return self._filtering_enabled

    def set_filter_enabled(self, enabled=None):
        if enabled is None:
            enabled = not self._filtering_enabled
        elif self._filtering_enabled == enabled:
            return

        self._filtering_enabled = enabled
        self.invalidateFilter()

    def filterAcceptsRow(self, row, parent):
        if not self._filtering_enabled:
            return True

        if not self._enabled_families:
            return False

        index = self.sourceModel().index(row, self.filterKeyColumn(), parent)
        if index.data(QtCore.Qt.DisplayRole) in self._enabled_families:
            return True
        return False


class FamilyListView(QtWidgets.QListView):
    active_changed = QtCore.Signal(list)

    def __init__(self, dbcon, family_config_cache, parent=None):
        super(FamilyListView, self).__init__(parent=parent)

        self.setSelectionMode(QtWidgets.QAbstractItemView.ExtendedSelection)
        self.setAlternatingRowColors(True)
        self.setContextMenuPolicy(QtCore.Qt.CustomContextMenu)

        family_model = FamilyModel(dbcon, family_config_cache)
        proxy_model = FamilyProxyFiler()
        proxy_model.setDynamicSortFilter(True)
        proxy_model.setSourceModel(family_model)

        self.setModel(proxy_model)

        family_model.dataChanged.connect(self._on_data_change)
        self.customContextMenuRequested.connect(self._on_context_menu)

        self._family_model = family_model
        self._proxy_model = proxy_model

    def set_enabled_families(self, families):
        self._proxy_model.set_enabled_families(families)

        self.set_enabled_family_filtering(True)

    def set_enabled_family_filtering(self, enabled=None):
        self._proxy_model.set_filter_enabled(enabled)

    def refresh(self):
        self._family_model.refresh()

        self.active_changed.emit(self.get_enabled_families())

    def get_enabled_families(self):
        """Return the checked family items"""
        model = self._family_model
        checked_families = []
        for row in range(model.rowCount()):
            index = model.index(row, 0)
            if index.data(QtCore.Qt.CheckStateRole) == QtCore.Qt.Checked:
                family = index.data(QtCore.Qt.DisplayRole)
                checked_families.append(family)

        return checked_families

    def set_all_unchecked(self):
        self._set_checkstates(False, self._get_all_indexes())

    def set_all_checked(self):
        self._set_checkstates(True, self._get_all_indexes())

    def _get_all_indexes(self):
        indexes = []
        model = self._family_model
        for row in range(model.rowCount()):
            index = model.index(row, 0)
            indexes.append(index)
        return indexes

    def _set_checkstates(self, checked, indexes):
        if not indexes:
            return

        if checked is None:
            state = None
        elif checked:
            state = QtCore.Qt.Checked
        else:
            state = QtCore.Qt.Unchecked

        self.blockSignals(True)

        for index in indexes:
            index_state = index.data(QtCore.Qt.CheckStateRole)
            if index_state == state:
                continue

            new_state = state
            if new_state is None:
                if index_state == QtCore.Qt.Checked:
                    new_state = QtCore.Qt.Unchecked
                else:
                    new_state = QtCore.Qt.Checked

            index.model().setData(index, new_state, QtCore.Qt.CheckStateRole)

        self.blockSignals(False)

        self.active_changed.emit(self.get_enabled_families())

    def _change_selection_state(self, checked):
        indexes = self.selectionModel().selectedIndexes()
        self._set_checkstates(checked, indexes)

    def _on_data_change(self, *_args):
        self.active_changed.emit(self.get_enabled_families())

    def _on_context_menu(self, pos):
        """Build RMB menu under mouse at current position (within widget)"""
        menu = QtWidgets.QMenu(self)

        # Add enable all action
        action_check_all = QtWidgets.QAction(menu)
        action_check_all.setText("Enable All")
        action_check_all.triggered.connect(self.set_all_checked)
        # Add disable all action
        action_uncheck_all = QtWidgets.QAction(menu)
        action_uncheck_all.setText("Disable All")
        action_uncheck_all.triggered.connect(self.set_all_unchecked)

        menu.addAction(action_check_all)
        menu.addAction(action_uncheck_all)

        # Get mouse position
        global_pos = self.viewport().mapToGlobal(pos)
        menu.exec_(global_pos)

    def event(self, event):
        if not event.type() == QtCore.QEvent.KeyPress:
            pass

        elif event.key() == QtCore.Qt.Key_Space:
            self._change_selection_state(None)
            return True

        elif event.key() == QtCore.Qt.Key_Backspace:
            self._change_selection_state(False)
            return True

        elif event.key() == QtCore.Qt.Key_Return:
            self._change_selection_state(True)
            return True

        return super(FamilyListView, self).event(event)


class RepresentationWidget(QtWidgets.QWidget):
    load_started = QtCore.Signal()
    load_ended = QtCore.Signal()

    default_widths = (
        ("name", 120),
        ("subset", 125),
        ("asset", 125),
        ("active_site", 85),
        ("remote_site", 85)
    )

    commands = {'active': 'Download', 'remote': 'Upload'}

    def __init__(self, dbcon, tool_name=None, parent=None):
        super(RepresentationWidget, self).__init__(parent=parent)
        self.dbcon = dbcon
        self.tool_name = tool_name

        headers = [item[0] for item in self.default_widths]

        model = RepresentationModel(self.dbcon, headers)

        proxy_model = RepresentationSortProxyModel(self)
        proxy_model.setSourceModel(model)

        label = QtWidgets.QLabel("Representations", self)

        tree_view = DeselectableTreeView(parent=self)
        tree_view.setObjectName("RepresentationView")
        tree_view.setModel(proxy_model)
        tree_view.setAllColumnsShowFocus(True)
        tree_view.setContextMenuPolicy(QtCore.Qt.CustomContextMenu)
        tree_view.setSelectionMode(
            QtWidgets.QAbstractItemView.ExtendedSelection)
        tree_view.setSortingEnabled(True)
        tree_view.sortByColumn(1, QtCore.Qt.AscendingOrder)
        tree_view.setAlternatingRowColors(True)
        tree_view.setIndentation(20)
        tree_view.collapseAll()

        for column_name, width in self.default_widths:
            idx = model.Columns.index(column_name)
            tree_view.setColumnWidth(idx, width)

        layout = QtWidgets.QVBoxLayout(self)
        layout.setContentsMargins(0, 0, 0, 0)
        layout.addWidget(label)
        layout.addWidget(tree_view)

        # self.itemChanged.connect(self._on_item_changed)
        tree_view.customContextMenuRequested.connect(self.on_context_menu)

        self.tree_view = tree_view
        self.model = model
        self.proxy_model = proxy_model

        self.sync_server_enabled = False

        self.on_project_change(dbcon.current_project())

        self.model.refresh()

    def on_project_change(self, project_name):
        """
            Called on each project change in parent widget.

            Checks if Sync Server is enabled for a project, pushes changes to
            model.
        """
        enabled = False
        if project_name:
            self.model.reset_sync_server(project_name)
            sync_server = self.model.sync_server
            if sync_server:
                enabled = sync_server.is_project_enabled(project_name,
                                                         single=True)

        self.sync_server_enabled = enabled
        lib.change_visibility(self.model, self.tree_view,
                              "active_site", enabled)
        lib.change_visibility(self.model, self.tree_view,
                              "remote_site", enabled)

    def _repre_contexts_for_loaders_filter(self, items):
        repre_ids = []
        for item in items:
            repre_ids.append(item["_id"])

        project_name = self.dbcon.active_project()
        repre_docs = list(get_representations(
            project_name,
            representation_ids=repre_ids,
            fields=["name", "parent"]
        ))

        version_ids = [
            repre_doc["parent"]
            for repre_doc in repre_docs
        ]
        version_docs = get_versions(project_name, version_ids=version_ids)

        version_docs_by_id = {}
        version_docs_by_subset_id = collections.defaultdict(list)
        for version_doc in version_docs:
            version_id = version_doc["_id"]
            subset_id = version_doc["parent"]
            version_docs_by_id[version_id] = version_doc
            version_docs_by_subset_id[subset_id].append(version_doc)

        subset_docs = list(get_subsets(
            project_name,
            subset_ids=version_docs_by_subset_id.keys(),
            fields=["schema", "data.families"]
        ))
        subset_docs_by_id = {
            subset_doc["_id"]: subset_doc
            for subset_doc in subset_docs
        }
        repre_context_by_id = {}
        for repre_doc in repre_docs:
            version_id = repre_doc["parent"]

            version_doc = version_docs_by_id[version_id]
            repre_context_by_id[repre_doc["_id"]] = {
                "representation": repre_doc,
                "version": version_doc,
                "subset": subset_docs_by_id[version_doc["parent"]]
            }
        return repre_context_by_id

    def get_selected_items(self):
        selection_model = self.tree_view.selectionModel()
        indexes = selection_model.selectedIndexes()

        item_ids = set()
        for index in indexes:
            item_id = index.data(ITEM_ID_ROLE)
            if item_id is not None:
                item_ids.add(item_id)

        output = []
        for item_id in item_ids:
            item = self.model.get_item_by_id(item_id)
            if item is not None:
                output.append(item)
        return output

    def get_selected_repre_items(self):
        output = []
        items = collections.deque(self.get_selected_items())

        item_ids = set()
        while items:
            item = items.popleft()
            if item.get("isGroup") or item.get("isMerged"):
                for child in item.children():
                    items.appendleft(child)
            else:
                item_id = item["id"]
                if item_id not in item_ids:
                    item_ids.add(item_id)
                    output.append(item)
        return output

    def on_context_menu(self, point):
        """Shows menu with loader actions on Right-click.

        Registered actions are filtered by selection and help of
        `loaders_from_representation` from avalon api. Intersection of actions
        is shown when more subset is selected. When there are not available
        actions for selected subsets then special action is shown (works as
        info message to user): "*No compatible loaders for your selection"

        """
        point_index = self.tree_view.indexAt(point)
        if not point_index.isValid():
            return

        # Get selected subsets without groups
        selection = self.tree_view.selectionModel()
        rows = selection.selectedRows(column=0)

        items = self.get_selected_repre_items()
        selected_side = self._get_selected_side(point_index, rows)
        # Get all representation->loader combinations available for the
        # index under the cursor, so we can list the user the options.
        available_loaders = discover_loader_plugins()

        filtered_loaders = []
        for loader in available_loaders:
            # Skip subset loaders
            if issubclass(loader, SubsetLoaderPlugin):
                continue

            if (
                tools_lib.is_sync_loader(loader)
                and not self.sync_server_enabled
            ):
                continue

            filtered_loaders.append(loader)

        if self.tool_name:
            filtered_loaders = lib.remove_tool_name_from_loaders(
                filtered_loaders, self.tool_name
            )

        loaders = list()
        already_added_loaders = set()
        label_already_in_menu = set()

        repre_context_by_id = (
            self._repre_contexts_for_loaders_filter(items)
        )

        for item in items:
            repre_context = repre_context_by_id[item["_id"]]
            for loader in loaders_from_repre_context(
                filtered_loaders,
                repre_context
            ):
                if tools_lib.is_sync_loader(loader):
                    both_unavailable = (
                        item["active_site_progress"] <= 0
                        and item["remote_site_progress"] <= 0
                    )
                    if both_unavailable:
                        continue

                    for selected_side in self.commands.keys():
                        item = item.copy()
                        item["custom_label"] = None
                        label = None
                        selected_site_progress = item.get(
                            "{}_site_progress".format(selected_side), -1)

                        # only remove if actually present
                        if tools_lib.is_remove_site_loader(loader):
                            label = "Remove {}".format(selected_side)
                            if selected_site_progress < 1:
                                continue

                        if tools_lib.is_add_site_loader(loader):
                            label = self.commands[selected_side]
                            if selected_site_progress >= 0:
                                label = 'Re-{} {}'.format(label, selected_side)

                        if not label:
                            continue

                        item["selected_side"] = selected_side
                        item["custom_label"] = label

                        if label not in label_already_in_menu:
                            loaders.append((item, loader))
                            already_added_loaders.add(loader)
                            label_already_in_menu.add(label)

                else:
                    item = item.copy()
                    item["custom_label"] = None

                    if loader not in already_added_loaders:
                        loaders.append((item, loader))
                        already_added_loaders.add(loader)

        loaders = lib.sort_loaders(loaders)

        menu = OptionalMenu(self)
        if not loaders:
            action = lib.get_no_loader_action(menu)
            menu.addAction(action)
        else:
            repre_contexts = get_repres_contexts(
                repre_context_by_id.keys(), self.dbcon)
            menu = lib.add_representation_loaders_to_menu(loaders, menu,
                                                          repre_contexts)

        self._process_action(items, menu, point)

    def _process_action(self, items, menu, point):
        """Show the context action menu and process selected

        Args:
            items(dict): menu items
            menu(OptionalMenu)
            point(PointIndex)
        """
        global_point = self.tree_view.mapToGlobal(point)
        action = menu.exec_(global_point)

        if not action or not action.data():
            return

        self.load_started.emit()

        # Find the representation name and loader to trigger
        action_representation, loader = action.data()
        repre_ids = []
        data_by_repre_id = {}
        selected_side = action_representation.get("selected_side")

        is_sync_loader = tools_lib.is_sync_loader(loader)
        for item in items:
            item_id = item.get("_id")
            repre_ids.append(item_id)
            if not is_sync_loader:
                continue

            site_name = "{}_site_name".format(selected_side)
            data_site_name = item.get(site_name)
            if not data_site_name:
                continue

            data_by_repre_id[item_id] = {
                "_id": item_id,
                "site_name": data_site_name,
                "project_name": self.dbcon.active_project()
            }

        repre_contexts = get_repres_contexts(repre_ids, self.dbcon)
        options = lib.get_options(action, loader, self,
                                  list(repre_contexts.values()))

        errors = _load_representations_by_loader(
            loader, repre_contexts,
            options=options, data_by_repre_id=data_by_repre_id)

        self.model.refresh()

        self.load_ended.emit()

        if errors:
            box = LoadErrorMessageBox(errors, self)
            box.show()

    def _get_optional_labels(self, loaders, selected_side):
        """Each loader could have specific label

            Args:
                loaders (tuple of dict, dict): (item, loader)
                selected_side(string): active or remote

            Returns:
                (dict) {loader: string}
        """
        optional_labels = {}
        if selected_side:
            if selected_side == 'active':
                txt = "Localize"
            else:
                txt = "Sync to Remote"
            optional_labels = {loader: txt for _, loader in loaders
                               if tools_lib.is_sync_loader(loader)}
        return optional_labels

    def _get_selected_side(self, point_index, rows):
        """Returns active/remote label according to column in 'point_index'"""
        selected_side = None
        if self.sync_server_enabled:
            if rows:
                source_index = self.proxy_model.mapToSource(point_index)
                selected_side = self.model.data(source_index,
                                                self.model.SiteSideRole)
        return selected_side

    def set_version_ids(self, version_ids):
        self.model.set_version_ids(version_ids)

    def _set_download(self):
        pass

    def change_visibility(self, column_name, visible):
        """
            Hides or shows particular 'column_name'.

            "asset" and "subset" columns should be visible only in multiselect
        """
        lib.change_visibility(self.model, self.tree_view, column_name, visible)


def _load_representations_by_loader(loader, repre_contexts,
                                    options,
                                    data_by_repre_id=None):
    """Loops through list of repre_contexts and loads them with one loader

        Args:
            loader (cls of LoaderPlugin) - not initialized yet
            repre_contexts (dicts) - full info about selected representations
                (containing repre_doc, version_doc, subset_doc, project info)
            options (dict) - qargparse arguments to fill OptionDialog
            data_by_repre_id (dict) - additional data applicable on top of
                options to provide dynamic values
    """
    error_info = []

    if options is None:  # not load when cancelled
        return

    for repre_context in repre_contexts.values():
        try:
            if data_by_repre_id:
                _id = repre_context["representation"]["_id"]
                data = data_by_repre_id.get(_id)
                options.update(data)
            load_with_repre_context(
                loader,
                repre_context,
                options=options
            )
        except IncompatibleLoaderError as exc:
            print(exc)
            error_info.append((
                "Incompatible Loader",
                None,
                repre_context["representation"]["name"],
                repre_context["subset"]["name"],
                repre_context["version"]["name"]
            ))

        except Exception as exc:
            exc_type, exc_value, exc_traceback = sys.exc_info()
            formatted_traceback = "".join(traceback.format_exception(
                exc_type, exc_value, exc_traceback
            ))
            error_info.append((
                str(exc),
                formatted_traceback,
                repre_context["representation"]["name"],
                repre_context["subset"]["name"],
                repre_context["version"]["name"]
            ))
    return error_info


def _load_subsets_by_loader(loader, subset_contexts, options,
                            subset_version_docs=None):
    """
        Triggers load with SubsetLoader type of loaders

        Args:
            loader (SubsetLoder):
            subset_contexts (list):
            options (dict):
            subset_version_docs (dict): {subset_id: version_doc}
    """
    error_info = []

    if options is None:  # not load when cancelled
        return

    if loader.is_multiple_contexts_compatible:
        subset_names = []
        for context in subset_contexts:
            subset_name = context.get("subset", {}).get("name") or "N/A"
            subset_names.append(subset_name)

            context["version"] = subset_version_docs[context["subset"]["_id"]]
        try:
            load_with_subset_contexts(
                loader,
                subset_contexts,
                options=options
            )
        except Exception as exc:
            exc_type, exc_value, exc_traceback = sys.exc_info()
            formatted_traceback = "".join(
                traceback.format_exception(
                    exc_type, exc_value, exc_traceback
                )
            )
            error_info.append((
                str(exc),
                formatted_traceback,
                None,
                ", ".join(subset_names),
                None
            ))
    else:
        for subset_context in subset_contexts:
            subset_name = subset_context.get("subset", {}).get("name") or "N/A"

            version_doc = subset_version_docs[subset_context["subset"]["_id"]]
            subset_context["version"] = version_doc
            try:
                load_with_subset_context(
                    loader,
                    subset_context,
                    options=options
                )
            except Exception as exc:
                exc_type, exc_value, exc_traceback = sys.exc_info()
                formatted_traceback = "\n".join(
                    traceback.format_exception(
                        exc_type, exc_value, exc_traceback
                    )
                )
                error_info.append((
                    str(exc),
                    formatted_traceback,
                    None,
                    subset_name,
                    None
                ))

    return error_info


class AvailabilityDelegate(QtWidgets.QStyledItemDelegate):
    """
        Prints icons and downloaded representation ration for both sides.
    """

    def __init__(self, dbcon, parent=None):
        super(AvailabilityDelegate, self).__init__(parent)
        self.icons = tools_lib.get_repre_icons()

    def paint(self, painter, option, index):
        super(AvailabilityDelegate, self).paint(painter, option, index)
        option = QtWidgets.QStyleOptionViewItem(option)
        option.showDecorationSelected = True

        provider_active = index.data(LOCAL_PROVIDER_ROLE)
        provider_remote = index.data(REMOTE_PROVIDER_ROLE)

        availability_active = index.data(LOCAL_AVAILABILITY_ROLE)
        availability_remote = index.data(REMOTE_AVAILABILITY_ROLE)

        if not availability_active or not availability_remote:  # group lines
            return

        idx = 0
        height = width = 24
        for value, provider in [(availability_active, provider_active),
                                (availability_remote, provider_remote)]:
            icon = self.icons.get(provider)
            if not icon:
                continue

            pixmap = icon.pixmap(icon.actualSize(QtCore.QSize(height, width)))
            padding = 10 + (70 * idx)
            point = QtCore.QPoint(option.rect.x() + padding,
                                  option.rect.y() +
                                  (option.rect.height() - pixmap.height()) / 2)
            painter.drawPixmap(point, pixmap)

            text_rect = option.rect.translated(padding + width + 10, 0)
            painter.drawText(
                text_rect,
                option.displayAlignment,
                value
            )

            idx += 1

    def displayText(self, value, locale):
        pass<|MERGE_RESOLUTION|>--- conflicted
+++ resolved
@@ -840,12 +840,10 @@
             QtCore.Qt.SmoothTransformation
         )
 
-<<<<<<< HEAD
     def set_thumbnail(self, doc_id=None,thumbnail_ent=None):
         if not doc_id and not thumbnail_ent:
             self.set_pixmap()
             return
-
         if isinstance(doc_id, (list, tuple)):
             if len(doc_id) < 1:
                 self.set_pixmap()
@@ -859,22 +857,6 @@
         if doc:
             thumbnail_id = doc.get("data", {}).get("thumbnail_id")
         if thumbnail_id == self.current_thumb_id and self.current_thumb_id is not None:
-=======
-    def set_thumbnail(self, src_type, doc_ids):
-        if not doc_ids:
-            self.set_pixmap()
-            return
-
-        src_id = doc_ids[0]
-
-        project_name = self.dbcon.active_project()
-        thumbnail_id = get_thumbnail_id_from_source(
-            project_name,
-            src_type,
-            src_id,
-        )
-        if thumbnail_id == self.current_thumb_id:
->>>>>>> a0eba950
             if self.current_thumbnail is None:
                 self.set_pixmap()
             return
@@ -883,10 +865,8 @@
             self.set_pixmap()
             return
 
-<<<<<<< HEAD
-=======
+        project_name = self.dbcon.active_project()
         thumbnail_ent = get_thumbnail(project_name, thumbnail_id)
->>>>>>> a0eba950
         if not thumbnail_ent:
             thumbnail_ent = self.dbcon.find_one(
                 {"type": "thumbnail", "_id": thumbnail_id})
