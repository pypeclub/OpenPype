import copy
import time
import collections
from Qt import QtWidgets, QtCore, QtGui
from avalon.vendor import qtawesome

from .delegates import ActionDelegate
from . import lib
from .actions import ApplicationAction
from .models import ActionModel
from openpype.tools.flickcharm import FlickCharm
from .constants import (
    ACTION_ROLE,
    GROUP_ROLE,
    VARIANT_GROUP_ROLE,
    ACTION_ID_ROLE,
    ANIMATION_START_ROLE,
    ANIMATION_STATE_ROLE,
    ANIMATION_LEN,
    FORCE_NOT_OPEN_WORKFILE_ROLE
)


class ProjectBar(QtWidgets.QWidget):
    def __init__(self, project_handler, parent=None):
        super(ProjectBar, self).__init__(parent)

        project_combobox = QtWidgets.QComboBox(self)
        # Change delegate so stylysheets are applied
        project_delegate = QtWidgets.QStyledItemDelegate(project_combobox)
        project_combobox.setItemDelegate(project_delegate)

        project_combobox.setModel(project_handler.model)
        project_combobox.setRootModelIndex(QtCore.QModelIndex())

        layout = QtWidgets.QHBoxLayout(self)
        layout.setContentsMargins(0, 0, 0, 0)
        layout.addWidget(project_combobox)

        self.setSizePolicy(
            QtWidgets.QSizePolicy.MinimumExpanding,
            QtWidgets.QSizePolicy.Maximum
        )

        self.project_handler = project_handler
        self.project_delegate = project_delegate
        self.project_combobox = project_combobox

        # Signals
        self.project_combobox.currentIndexChanged.connect(self.on_index_change)
        project_handler.project_changed.connect(self._on_project_change)

        # Set current project by default if it's set.
        project_name = project_handler.current_project
        if project_name:
            self.set_project(project_name)

    def _on_project_change(self, project_name):
        if self.get_current_project() == project_name:
            return
        self.set_project(project_name)

    def get_current_project(self):
        return self.project_combobox.currentText()

    def set_project(self, project_name):
        index = self.project_combobox.findText(project_name)
        if index < 0:
            # Try refresh combobox model
            self.project_handler.refresh_model()
            index = self.project_combobox.findText(project_name)

        if index >= 0:
            self.project_combobox.setCurrentIndex(index)

    def on_index_change(self, idx):
        if not self.isVisible():
            return

        project_name = self.get_current_project()
        self.project_handler.set_project(project_name)


class ActionBar(QtWidgets.QWidget):
    """Launcher interface"""

    action_clicked = QtCore.Signal(object)

    def __init__(self, project_handler, dbcon, parent=None):
        super(ActionBar, self).__init__(parent)

        self.project_handler = project_handler
        self.dbcon = dbcon

        view = QtWidgets.QListView(self)
        view.setProperty("mode", "icon")
        view.setObjectName("IconView")
        view.setViewMode(QtWidgets.QListView.IconMode)
        view.setResizeMode(QtWidgets.QListView.Adjust)
        view.setSelectionMode(QtWidgets.QListView.NoSelection)
        view.setContextMenuPolicy(QtCore.Qt.CustomContextMenu)
        view.setEditTriggers(QtWidgets.QListView.NoEditTriggers)
        view.setWrapping(True)
        view.setGridSize(QtCore.QSize(70, 75))
        view.setIconSize(QtCore.QSize(30, 30))
        view.setSpacing(0)
        view.setWordWrap(True)

        model = ActionModel(self.dbcon, self)
        view.setModel(model)

        # TODO better group delegate
        delegate = ActionDelegate(
            [GROUP_ROLE, VARIANT_GROUP_ROLE],
            self
        )
        view.setItemDelegate(delegate)

        layout = QtWidgets.QHBoxLayout(self)
        layout.setContentsMargins(0, 0, 0, 0)
        layout.addWidget(view)

        self.model = model
        self.view = view

        self._animated_items = set()

        animation_timer = QtCore.QTimer()
        animation_timer.setInterval(50)
        animation_timer.timeout.connect(self._on_animation)
        self._animation_timer = animation_timer

        # Make view flickable
        flick = FlickCharm(parent=view)
        flick.activateOn(view)

        self.set_row_height(1)

        project_handler.projects_refreshed.connect(self._on_projects_refresh)
        view.clicked.connect(self.on_clicked)
        view.customContextMenuRequested.connect(self.on_context_menu)

        self._context_menu = None
        self._discover_on_menu = False

    def discover_actions(self):
        if self._context_menu is not None:
            self._discover_on_menu = True
            return

        if self._animation_timer.isActive():
            self._animation_timer.stop()
        self.model.discover()

    def filter_actions(self):
        if self._animation_timer.isActive():
            self._animation_timer.stop()
        self.model.filter_actions()

    def set_row_height(self, rows):
        self.setMinimumHeight(rows * 75)

    def _on_projects_refresh(self):
        self.discover_actions()

    def _on_animation(self):
        time_now = time.time()
        for action_id in tuple(self._animated_items):
            item = self.model.items_by_id.get(action_id)
            if not item:
                self._animated_items.remove(action_id)
                continue

            start_time = item.data(ANIMATION_START_ROLE)
            if (time_now - start_time) > ANIMATION_LEN:
                item.setData(0, ANIMATION_STATE_ROLE)
                self._animated_items.remove(action_id)

        if not self._animated_items:
            self._animation_timer.stop()

        self.update()

    def _start_animation(self, index):
        # Offset refresh timeout
        self.project_handler.start_timer()
        action_id = index.data(ACTION_ID_ROLE)
        item = self.model.items_by_id.get(action_id)
        if item:
            item.setData(time.time(), ANIMATION_START_ROLE)
            item.setData(1, ANIMATION_STATE_ROLE)
            self._animated_items.add(action_id)
            self._animation_timer.start()

    def on_context_menu(self, point):
        """Creates menu to force skip opening last workfile."""
        index = self.view.indexAt(point)
        if not index.isValid():
            return

        action_item = index.data(ACTION_ROLE)
        if not self.model.is_application_action(action_item):
            return

        menu = QtWidgets.QMenu(self.view)
        checkbox = QtWidgets.QCheckBox("Skip opening last workfile.",
                                       menu)
        if index.data(FORCE_NOT_OPEN_WORKFILE_ROLE):
            checkbox.setChecked(True)

        action_id = index.data(ACTION_ID_ROLE)
        checkbox.stateChanged.connect(
            lambda: self.on_checkbox_changed(checkbox.isChecked(),
                                             action_id))
        action = QtWidgets.QWidgetAction(menu)
        action.setDefaultWidget(checkbox)

        menu.addAction(action)

        self._context_menu = menu
        global_point = self.mapToGlobal(point)
        menu.exec_(global_point)
        self._context_menu = None
        if self._discover_on_menu:
            self._discover_on_menu = False
            self.discover_actions()

    def on_checkbox_changed(self, is_checked, action_id):
        self.model.update_force_not_open_workfile_settings(is_checked,
                                                           action_id)
        self.view.update()
        if self._context_menu is not None:
            self._context_menu.close()

    def on_clicked(self, index):
        if not index or not index.isValid():
            return

        is_group = index.data(GROUP_ROLE)
        is_variant_group = index.data(VARIANT_GROUP_ROLE)
        if not is_group and not is_variant_group:
            action = index.data(ACTION_ROLE)
<<<<<<< HEAD
            if hasattr(action, "data"):
                # Only Applications have `data` attribute. Actions do not.
                # So we make sure we only consider the data if it exists.
=======
            # Change data of application action
            if issubclass(action, ApplicationAction):
>>>>>>> 855a3f2e
                if index.data(FORCE_NOT_OPEN_WORKFILE_ROLE):
                    action.data["start_last_workfile"] = False
                else:
                    action.data.pop("start_last_workfile", None)
            self._start_animation(index)
            self.action_clicked.emit(action)
            return

        # Offset refresh timeout
        self.project_handler.start_timer()

        actions = index.data(ACTION_ROLE)

        menu = QtWidgets.QMenu(self)
        actions_mapping = {}

        if is_variant_group:
            for action in actions:
                menu_action = QtWidgets.QAction(
                    lib.get_action_label(action)
                )
                menu.addAction(menu_action)
                actions_mapping[menu_action] = action
        else:
            by_variant_label = collections.defaultdict(list)
            orders = []
            for action in actions:
                # Label variants
                label = getattr(action, "label", None)
                label_variant = getattr(action, "label_variant", None)
                if label_variant and not label:
                    label_variant = None

                if not label_variant:
                    orders.append(action)
                    continue

                if label not in orders:
                    orders.append(label)
                by_variant_label[label].append(action)

            for action_item in orders:
                actions = by_variant_label.get(action_item)
                if not actions:
                    action = action_item
                elif len(actions) == 1:
                    action = actions[0]
                else:
                    action = None

                if action:
                    menu_action = QtWidgets.QAction(
                        lib.get_action_label(action)
                    )
                    menu.addAction(menu_action)
                    actions_mapping[menu_action] = action
                    continue

                sub_menu = QtWidgets.QMenu(label, menu)
                for action in actions:
                    menu_action = QtWidgets.QAction(
                        lib.get_action_label(action)
                    )
                    sub_menu.addAction(menu_action)
                    actions_mapping[menu_action] = action

                menu.addMenu(sub_menu)

        result = menu.exec_(QtGui.QCursor.pos())
        if result:
            action = actions_mapping[result]
            self._start_animation(index)
            self.action_clicked.emit(action)


class ActionHistory(QtWidgets.QPushButton):
    trigger_history = QtCore.Signal(tuple)

    def __init__(self, parent=None):
        super(ActionHistory, self).__init__(parent=parent)

        self.max_history = 15

        self.setFixedWidth(25)
        self.setFixedHeight(25)

        self.setIcon(qtawesome.icon("fa.history", color="#CCCCCC"))
        self.setIconSize(QtCore.QSize(15, 15))

        self._history = []
        self.clicked.connect(self.show_history)

    def show_history(self):
        # Show history popup
        if not self._history:
            return

        widget = QtWidgets.QListWidget()
        widget.setSelectionMode(widget.NoSelection)
        widget.setStyleSheet("""
        * {
            font-family: "Courier New";
        }
        """)

        largest_label_num_chars = 0
        largest_action_label = max(len(x[0].label) for x in self._history)
        action_session_role = QtCore.Qt.UserRole + 1

        for action, session in reversed(self._history):
            project = session.get("AVALON_PROJECT")
            asset = session.get("AVALON_ASSET")
            task = session.get("AVALON_TASK")
            breadcrumb = " > ".join(x for x in [project, asset, task] if x)

            m = "{{action:{0}}} | {{breadcrumb}}".format(largest_action_label)
            label = m.format(action=action.label, breadcrumb=breadcrumb)

            icon = lib.get_action_icon(action)
            item = QtWidgets.QListWidgetItem(icon, label)
            item.setData(action_session_role, (action, session))

            largest_label_num_chars = max(largest_label_num_chars, len(label))

            widget.addItem(item)

        # Show history
        dialog = QtWidgets.QDialog(parent=self)
        dialog.setWindowTitle("Action History")
        dialog.setWindowFlags(
            QtCore.Qt.FramelessWindowHint | QtCore.Qt.Popup
        )
        dialog.setSizePolicy(
            QtWidgets.QSizePolicy.Ignored,
            QtWidgets.QSizePolicy.Ignored
        )

        layout = QtWidgets.QVBoxLayout(dialog)
        layout.setContentsMargins(0, 0, 0, 0)
        layout.addWidget(widget)

        def on_clicked(index):
            data = index.data(action_session_role)
            self.trigger_history.emit(data)
            dialog.close()

        widget.clicked.connect(on_clicked)

        # padding + icon + text
        width = 40 + (largest_label_num_chars * 7)
        entry_height = 21
        height = entry_height * len(self._history)

        point = QtGui.QCursor().pos()
        dialog.setGeometry(
            point.x() - width,
            point.y() - height,
            width,
            height
        )
        dialog.exec_()

        self.widget_popup = widget

    def add_action(self, action, session):
        key = (action, copy.deepcopy(session))

        # Remove entry if already exists
        if key in self._history:
            self._history.remove(key)

        self._history.append(key)

        # Slice the end of the list if we exceed the max history
        if len(self._history) > self.max_history:
            self._history = self._history[-self.max_history:]

    def clear_history(self):
        self._history.clear()


class SlidePageWidget(QtWidgets.QStackedWidget):
    """Stacked widget that nicely slides between its pages"""

    directions = {
        "left": QtCore.QPoint(-1, 0),
        "right": QtCore.QPoint(1, 0),
        "up": QtCore.QPoint(0, 1),
        "down": QtCore.QPoint(0, -1)
    }

    def slide_view(self, index, direction="right"):
        if self.currentIndex() == index:
            return

        offset_direction = self.directions.get(direction)
        if offset_direction is None:
            print("BUG: invalid slide direction: {}".format(direction))
            return

        width = self.frameRect().width()
        height = self.frameRect().height()
        offset = QtCore.QPoint(
            offset_direction.x() * width,
            offset_direction.y() * height
        )

        new_page = self.widget(index)
        new_page.setGeometry(0, 0, width, height)
        curr_pos = new_page.pos()
        new_page.move(curr_pos + offset)
        new_page.show()
        new_page.raise_()

        current_page = self.currentWidget()

        b_pos = QtCore.QByteArray(b"pos")

        anim_old = QtCore.QPropertyAnimation(current_page, b_pos, self)
        anim_old.setDuration(250)
        anim_old.setStartValue(curr_pos)
        anim_old.setEndValue(curr_pos - offset)
        anim_old.setEasingCurve(QtCore.QEasingCurve.OutQuad)

        anim_new = QtCore.QPropertyAnimation(new_page, b_pos, self)
        anim_new.setDuration(250)
        anim_new.setStartValue(curr_pos + offset)
        anim_new.setEndValue(curr_pos)
        anim_new.setEasingCurve(QtCore.QEasingCurve.OutQuad)

        anim_group = QtCore.QParallelAnimationGroup(self)
        anim_group.addAnimation(anim_old)
        anim_group.addAnimation(anim_new)

        def slide_finished():
            self.setCurrentWidget(new_page)

        anim_group.finished.connect(slide_finished)
        anim_group.start()<|MERGE_RESOLUTION|>--- conflicted
+++ resolved
@@ -240,14 +240,8 @@
         is_variant_group = index.data(VARIANT_GROUP_ROLE)
         if not is_group and not is_variant_group:
             action = index.data(ACTION_ROLE)
-<<<<<<< HEAD
-            if hasattr(action, "data"):
-                # Only Applications have `data` attribute. Actions do not.
-                # So we make sure we only consider the data if it exists.
-=======
             # Change data of application action
             if issubclass(action, ApplicationAction):
->>>>>>> 855a3f2e
                 if index.data(FORCE_NOT_OPEN_WORKFILE_ROLE):
                     action.data["start_last_workfile"] = False
                 else:
