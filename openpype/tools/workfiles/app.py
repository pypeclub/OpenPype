--- conflicted
+++ resolved
@@ -544,6 +544,10 @@
         # file on a refresh of the files model.
         self.auto_select_latest_modified = True
 
+        # Avoid crash in Blender and store the message box
+        # (setting parent doesn't work as it hides the message box)
+        self._messagebox = None
+
         files_view = FilesView(self)
 
         # Create the Files model
@@ -722,11 +726,7 @@
         self.file_opened.emit()
 
     def save_changes_prompt(self):
-<<<<<<< HEAD
-        messagebox = QtWidgets.QMessageBox(parent=self)
-=======
         self._messagebox = messagebox = QtWidgets.QMessageBox(parent=self)
->>>>>>> e3c6cb78
         messagebox.setWindowFlags(messagebox.windowFlags() |
                                   QtCore.Qt.FramelessWindowHint)
         messagebox.setIcon(messagebox.Warning)
