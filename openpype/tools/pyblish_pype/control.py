"""The Controller in a Model/View/Controller-based application
The graphical components of Pyblish Lite use this object to perform
publishing. It communicates via the Qt Signals/Slots mechanism
and has no direct connection to any graphics. This is important,
because this is how unittests are able to run without requiring
an active window manager; such as via Travis-CI.
"""
import os
import sys
import inspect
import logging
import collections

from Qt import QtCore

import pyblish.api
import pyblish.util
import pyblish.logic
import pyblish.lib
import pyblish.version

from . import util
from .constants import InstanceStates

from openpype.api import get_project_settings


class IterationBreak(Exception):
    pass


class MainThreadItem:
    """Callback with args and kwargs."""
    def __init__(self, callback, *args, **kwargs):
        self.callback = callback
        self.args = args
        self.kwargs = kwargs

    def process(self):
        self.callback(*self.args, **self.kwargs)


class MainThreadProcess(QtCore.QObject):
    """Qt based main thread process executor.

    Has timer which controls each 50ms if there is new item to process.

    This approach gives ability to update UI meanwhile plugin is in progress.
    """
    # How many times let pass QtApplication to process events
    # - use 2 as resize event can trigger repaint event but not process in
    #   same loop
    count_timeout = 2

    def __init__(self):
        super(MainThreadProcess, self).__init__()
        self._items_to_process = collections.deque()

        timer = QtCore.QTimer()
        timer.setInterval(0)

        timer.timeout.connect(self._execute)

        self._timer = timer
        self._switch_counter = self.count_timeout

    def process(self, func, *args, **kwargs):
        item = MainThreadItem(func, *args, **kwargs)
        self.add_item(item)

    def add_item(self, item):
        self._items_to_process.append(item)

    def _execute(self):
        if not self._items_to_process:
            return

        if self._switch_counter > 0:
            self._switch_counter -= 1
            return

        self._switch_counter = self.count_timeout

        item = self._items_to_process.popleft()
        item.process()

    def start(self):
        if not self._timer.isActive():
            self._timer.start()

    def stop(self):
        if self._timer.isActive():
            self._timer.stop()

    def clear(self):
        if self._timer.isActive():
            self._timer.stop()
        self._items_to_process = collections.deque()

    def stop_if_empty(self):
        if self._timer.isActive():
            item = MainThreadItem(self._stop_if_empty)
            self.add_item(item)

    def _stop_if_empty(self):
        if not self._items_to_process:
            self.stop()


class Controller(QtCore.QObject):
    log = logging.getLogger("PyblishController")
    # Emitted when the GUI is about to start processing;
    # e.g. resetting, validating or publishing.
    about_to_process = QtCore.Signal(object, object)

    # ??? Emitted for each process
    was_processed = QtCore.Signal(dict)

    # Emitted when reset
    # - all data are reset (plugins, processing, pari yielder, etc.)
    was_reset = QtCore.Signal()

    # Emitted when previous group changed
    passed_group = QtCore.Signal(object)

    # Emitted when want to change state of instances
    switch_toggleability = QtCore.Signal(bool)

    # On action finished
    was_acted = QtCore.Signal(dict)

    # Emitted when processing has stopped
    was_stopped = QtCore.Signal()

    # Emitted when processing has finished
    was_finished = QtCore.Signal()

    # Emitted when plugin was skipped
    was_skipped = QtCore.Signal(object)

    # store OrderGroups - now it is a singleton
    order_groups = util.OrderGroups

    # When instance is toggled
    instance_toggled = QtCore.Signal(object, object, object)

    def __init__(self, parent=None):
        super(Controller, self).__init__(parent)
        self.context = None
        self.plugins = {}
        self.optional_default = {}
        self.instance_toggled.connect(self._on_instance_toggled)
        self._main_thread_processor = MainThreadProcess()

        self._current_state = ""

    def reset_variables(self):
        self.log.debug("Resetting pyblish context variables")

        # Data internal to the GUI itself
        self.is_running = False
        self.stopped = False
        self.errored = False
        self._current_state = ""

        # Active producer of pairs
        self.pair_generator = None
        # Active pair
        self.current_pair = None

        # Orders which changes GUI
        # - passing collectors order disables plugin/instance toggle
        self.collect_state = 0

        # - passing validators order disables validate button and gives ability
        #   to know when to stop on validate button press
        self.validators_order = None
        self.validated = False

        # Get collectors and validators order
        plugin_groups_keys = list(self.order_groups.groups.keys())
        self.validators_order = self.order_groups.validation_order
        next_group_order = None
        if len(plugin_groups_keys) > 1:
            next_group_order = plugin_groups_keys[1]

        # This is used to track whether or not to continue
        # processing when, for example, validation has failed.
        self.processing = {
            "stop_on_validation": False,
            # Used?
            "last_plugin_order": None,
            "current_group_order": plugin_groups_keys[0],
            "next_group_order": next_group_order,
            "nextOrder": None,
            "ordersWithError": set()
        }
        self._set_state_by_order()
        self.log.debug("Reset of pyblish context variables done")

    @property
    def current_state(self):
        return self._current_state

    def presets_by_hosts(self):
        # Get global filters as base
        presets = get_project_settings(os.environ['AVALON_PROJECT']) or {}
        if not presets:
            return {}

        result = presets.get("global", {}).get("filters", {})
        hosts = pyblish.api.registered_hosts()
        for host in hosts:
            host_presets = presets.get(host, {}).get("filters")
            if not host_presets:
                continue

            for key, value in host_presets.items():
                if value is None:
                    if key in result:
                        result.pop(key)
                    continue

                result[key] = value

        return result

    def reset_context(self):
        self.log.debug("Resetting pyblish context object")

        comment = None
<<<<<<< HEAD
        if self.context is not None and self.context.data.get("comment"):
=======
        if (
            self.context is not None and
            self.context.data.get("comment") and
            # We only preserve the user typed comment if we are *not*
            # resetting from a successful publish without errors
            self._current_state != "Published"
        ):
>>>>>>> 5233be68
            comment = self.context.data["comment"]

        self.context = pyblish.api.Context()

        self.context._publish_states = InstanceStates.ContextType
        self.context.optional = False

        self.context.data["publish"] = True
        self.context.data["label"] = "Context"
        self.context.data["name"] = "context"

        self.context.data["host"] = reversed(pyblish.api.registered_hosts())
        self.context.data["port"] = int(
            os.environ.get("PYBLISH_CLIENT_PORT", -1)
        )
        self.context.data["connectTime"] = pyblish.lib.time(),
        self.context.data["pyblishVersion"] = pyblish.version,
        self.context.data["pythonVersion"] = sys.version

        self.context.data["icon"] = "book"

        self.context.families = ("__context__",)

        if comment:
            # Preserve comment on reset if user previously had a comment
            self.context.data["comment"] = comment

        self.log.debug("Reset of pyblish context object done")

    def reset(self):
        """Discover plug-ins and run collection."""
        self._main_thread_processor.clear()
        self._main_thread_processor.process(self._reset)
        self._main_thread_processor.start()

    def _reset(self):
        self.reset_context()
        self.reset_variables()

        self.possible_presets = self.presets_by_hosts()

        # Load plugins and set pair generator
        self.load_plugins()
        self.pair_generator = self._pair_yielder(self.plugins)

        self.was_reset.emit()

        # Process collectors load rest of plugins with collected instances
        self.collect()

    def load_plugins(self):
        self.test = pyblish.logic.registered_test()
        self.optional_default = {}

        plugins = pyblish.api.discover()

        targets = set(pyblish.logic.registered_targets())
        targets.add("default")
        targets = list(targets)
        plugins_by_targets = pyblish.logic.plugins_by_targets(plugins, targets)

        _plugins = []
        for plugin in plugins_by_targets:
            # Skip plugin if is not optional and not active
            if (
                not getattr(plugin, "optional", False)
                and not getattr(plugin, "active", True)
            ):
                continue
            _plugins.append(plugin)
        self.plugins = _plugins

    def on_published(self):
        if self.is_running:
            self.is_running = False
        self._current_state = (
            "Published" if not self.errored else "Published, with errors"
        )
        self.was_finished.emit()
        self._main_thread_processor.stop()

    def stop(self):
        self.log.debug("Stopping")
        self.stopped = True

    def act(self, plugin, action):
        self.is_running = True
        item = MainThreadItem(self._process_action, plugin, action)
        self._main_thread_processor.add_item(item)
        self._main_thread_processor.start()
        self._main_thread_processor.stop_if_empty()

    def _process_action(self, plugin, action):
        result = pyblish.plugin.process(
            plugin, self.context, None, action.id
        )
        self.is_running = False
        self.was_acted.emit(result)

    def emit_(self, signal, kwargs):
        pyblish.api.emit(signal, **kwargs)

    def _process(self, plugin, instance=None):
        """Produce `result` from `plugin` and `instance`
        :func:`process` shares state with :func:`_iterator` such that
        an instance/plugin pair can be fetched and processed in isolation.
        Arguments:
            plugin (pyblish.api.Plugin): Produce result using plug-in
            instance (optional, pyblish.api.Instance): Process this instance,
                if no instance is provided, context is processed.
        """

        self.processing["nextOrder"] = plugin.order

        try:
            result = pyblish.plugin.process(plugin, self.context, instance)
            # Make note of the order at which the
            # potential error error occurred.
            if result["error"] is not None:
                self.processing["ordersWithError"].add(plugin.order)

        except Exception as exc:
            raise Exception("Unknown error({}): {}".format(
                plugin.__name__, str(exc)
            ))

        return result

    def _pair_yielder(self, plugins):
        for plugin in plugins:
            if (
                self.processing["current_group_order"] is not None
                and plugin.order > self.processing["current_group_order"]
            ):
                current_group_order = self.processing["current_group_order"]

                new_next_group_order = None
                new_current_group_order = self.processing["next_group_order"]
                if new_current_group_order is not None:
                    current_next_order_found = False
                    for order in self.order_groups.groups.keys():
                        if current_next_order_found:
                            new_next_group_order = order
                            break

                        if order == new_current_group_order:
                            current_next_order_found = True

                self.processing["next_group_order"] = new_next_group_order
                self.processing["current_group_order"] = (
                    new_current_group_order
                )

                if self.collect_state == 0:
                    self.collect_state = 1
                    self._current_state = (
                        "Ready" if not self.errored else
                        "Collected, with errors"
                    )
                    self.switch_toggleability.emit(True)
                    self.passed_group.emit(current_group_order)
                    yield IterationBreak("Collected")

                else:
                    self.passed_group.emit(current_group_order)
                    if self.errored:
                        self._current_state = (
                            "Stopped, due to errors" if not
                            self.processing["stop_on_validation"] else
                            "Validated, with errors"
                        )
                        yield IterationBreak("Last group errored")

            if self.collect_state == 1:
                self.collect_state = 2
                self.switch_toggleability.emit(False)

            if not self.validated and plugin.order > self.validators_order:
                self.validated = True
                if self.processing["stop_on_validation"]:
                    self._current_state = (
                        "Validated" if not self.errored else
                        "Validated, with errors"
                    )
                    yield IterationBreak("Validated")

            # Stop if was stopped
            if self.stopped:
                self.stopped = False
                self._current_state = "Paused"
                yield IterationBreak("Stopped")

            # check test if will stop
            self.processing["nextOrder"] = plugin.order
            message = self.test(**self.processing)
            if message:
                self._current_state = "Paused"
                yield IterationBreak("Stopped due to \"{}\"".format(message))

            self.processing["last_plugin_order"] = plugin.order
            if not plugin.active:
                pyblish.logic.log.debug("%s was inactive, skipping.." % plugin)
                self.was_skipped.emit(plugin)
                continue

            in_collect_stage = self.collect_state == 0
            if plugin.__instanceEnabled__:
                instances = pyblish.logic.instances_by_plugin(
                    self.context, plugin
                )
                if not instances:
                    self.was_skipped.emit(plugin)
                    continue

                for instance in instances:
                    if (
                        not in_collect_stage
                        and instance.data.get("publish") is False
                    ):
                        pyblish.logic.log.debug(
                            "%s was inactive, skipping.." % instance
                        )
                        continue
                    # Stop if was stopped
                    if self.stopped:
                        self.stopped = False
                        self._current_state = "Paused"
                        yield IterationBreak("Stopped")

                    yield (plugin, instance)
            else:
                families = util.collect_families_from_instances(
                    self.context, only_active=not in_collect_stage
                )
                plugins = pyblish.logic.plugins_by_families(
                    [plugin], families
                )
                if not plugins:
                    self.was_skipped.emit(plugin)
                    continue
                yield (plugin, None)

        self.passed_group.emit(self.processing["next_group_order"])

    def iterate_and_process(self, on_finished=None):
        """ Iterating inserted plugins with current context.
        Collectors do not contain instances, they are None when collecting!
        This process don't stop on one
        """
        self._main_thread_processor.start()

        def on_next():
            self.log.debug("Looking for next pair to process")
            try:
                self.current_pair = next(self.pair_generator)
                if isinstance(self.current_pair, IterationBreak):
                    raise self.current_pair

            except IterationBreak:
                self.log.debug("Iteration break was raised")
                self.is_running = False
                self.was_stopped.emit()
                self._main_thread_processor.stop()
                return

            except StopIteration:
                self.log.debug("Iteration stop was raised")
                self.is_running = False
                # All pairs were processed successfully!
                if on_finished is not None:
                    self._main_thread_processor.add_item(
                        MainThreadItem(on_finished)
                    )
                self._main_thread_processor.stop_if_empty()
                return

            except Exception as exc:
                self.log.warning(
                    "Unexpected exception during `on_next` happened",
                    exc_info=True
                )
                exc_msg = str(exc)
                self._main_thread_processor.add_item(
                    MainThreadItem(on_unexpected_error, error=exc_msg)
                )
                return

            self.about_to_process.emit(*self.current_pair)
            self._main_thread_processor.add_item(
                MainThreadItem(on_process)
            )

        def on_process():
            try:
                self.log.debug(
                    "Processing pair: {}".format(str(self.current_pair))
                )
                result = self._process(*self.current_pair)
                if result["error"] is not None:
                    self.log.debug("Error happened")
                    self.errored = True

                self.log.debug("Pair processed")
                self.was_processed.emit(result)

            except Exception as exc:
                self.log.warning(
                    "Unexpected exception during `on_process` happened",
                    exc_info=True
                )
                exc_msg = str(exc)
                self._main_thread_processor.add_item(
                    MainThreadItem(on_unexpected_error, error=exc_msg)
                )
                return

            self._main_thread_processor.add_item(
                MainThreadItem(on_next)
            )

        def on_unexpected_error(error):
            # TODO this should be handled much differently
            # TODO emit crash signal to show message box with traceback?
            self.is_running = False
            self.was_stopped.emit()
            util.u_print(u"An unexpected error occurred:\n %s" % error)
            if on_finished is not None:
                self._main_thread_processor.add_item(
                    MainThreadItem(on_finished)
                )
            self._main_thread_processor.stop_if_empty()

        self.is_running = True
        self._main_thread_processor.add_item(
            MainThreadItem(on_next)
        )

    def _set_state_by_order(self):
        order = self.processing["current_group_order"]
        self._current_state = self.order_groups.groups[order]["state"]

    def collect(self):
        """ Iterate and process Collect plugins
        - load_plugins method is launched again when finished
        """
        self._set_state_by_order()
        self._main_thread_processor.process(self._start_collect)
        self._main_thread_processor.start()

    def validate(self):
        """ Process plugins to validations_order value."""
        self._set_state_by_order()
        self._main_thread_processor.process(self._start_validate)
        self._main_thread_processor.start()

    def publish(self):
        """ Iterate and process all remaining plugins."""
        self._set_state_by_order()
        self._main_thread_processor.process(self._start_publish)
        self._main_thread_processor.start()

    def _start_collect(self):
        self.iterate_and_process()

    def _start_validate(self):
        self.processing["stop_on_validation"] = True
        self.iterate_and_process()

    def _start_publish(self):
        self.processing["stop_on_validation"] = False
        self.iterate_and_process(self.on_published)

    def cleanup(self):
        """Forcefully delete objects from memory
        In an ideal world, this shouldn't be necessary. Garbage
        collection guarantees that anything without reference
        is automatically removed.
        However, because this application is designed to be run
        multiple times from the same interpreter process, extra
        case must be taken to ensure there are no memory leaks.
        Explicitly deleting objects shines a light on where objects
        may still be referenced in the form of an error. No errors
        means this was unnecessary, but that's ok.
        """

        for instance in self.context:
            del(instance)

        for plugin in self.plugins:
            del(plugin)

    def _on_instance_toggled(self, instance, old_value, new_value):
        callbacks = pyblish.api.registered_callbacks().get("instanceToggled")
        if not callbacks:
            return

        for callback in callbacks:
            try:
                callback(instance, old_value, new_value)
            except Exception:
                self.log.warning(
                    "Callback for `instanceToggled` crashed. {}".format(
                        os.path.abspath(inspect.getfile(callback))
                    ),
                    exc_info=True
                )<|MERGE_RESOLUTION|>--- conflicted
+++ resolved
@@ -229,9 +229,6 @@
         self.log.debug("Resetting pyblish context object")
 
         comment = None
-<<<<<<< HEAD
-        if self.context is not None and self.context.data.get("comment"):
-=======
         if (
             self.context is not None and
             self.context.data.get("comment") and
@@ -239,7 +236,6 @@
             # resetting from a successful publish without errors
             self._current_state != "Published"
         ):
->>>>>>> 5233be68
             comment = self.context.data["comment"]
 
         self.context = pyblish.api.Context()
