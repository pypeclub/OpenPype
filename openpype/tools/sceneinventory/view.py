import collections
import logging
from functools import partial

from Qt import QtWidgets, QtCore
import qtawesome

<<<<<<< HEAD
from avalon import io, api, style

from openpype.pipeline import (
    HeroVersionType,
    update_container,
    remove_container,
)
=======
from avalon import io, api
from avalon.lib import HeroVersionType

from openpype import style
>>>>>>> d1050bd7
from openpype.modules import ModulesManager
from openpype.tools.utils.lib import (
    get_progress_for_repre,
    iter_model_rows,
    format_version
)

from .switch_dialog import SwitchAssetDialog
from .model import InventoryModel


DEFAULT_COLOR = "#fb9c15"

log = logging.getLogger("SceneInventory")


class SceneInventoryView(QtWidgets.QTreeView):
    data_changed = QtCore.Signal()
    hierarchy_view_changed = QtCore.Signal(bool)

    def __init__(self, parent=None):
        super(SceneInventoryView, self).__init__(parent=parent)

        # view settings
        self.setIndentation(12)
        self.setAlternatingRowColors(True)
        self.setSortingEnabled(True)
        self.setSelectionMode(self.ExtendedSelection)
        self.setContextMenuPolicy(QtCore.Qt.CustomContextMenu)
        self.customContextMenuRequested.connect(self._show_right_mouse_menu)
        self._hierarchy_view = False
        self._selected = None

        manager = ModulesManager()
        self.sync_server = manager.modules_by_name["sync_server"]
        self.sync_enabled = self.sync_server.enabled

    def _set_hierarchy_view(self, enabled):
        if enabled == self._hierarchy_view:
            return
        self._hierarchy_view = enabled
        self.hierarchy_view_changed.emit(enabled)

    def _enter_hierarchy(self, items):
        self._selected = set(i["objectName"] for i in items)
        self._set_hierarchy_view(True)
        self.data_changed.emit()
        self.expandToDepth(1)
        self.setStyleSheet("""
        QTreeView {
             border-color: #fb9c15;
        }
        """)

    def _leave_hierarchy(self):
        self._set_hierarchy_view(False)
        self.data_changed.emit()
        self.setStyleSheet("QTreeView {}")

    def _build_item_menu_for_selection(self, items, menu):
        if not items:
            return

        repre_ids = []
        for item in items:
            item_id = io.ObjectId(item["representation"])
            if item_id not in repre_ids:
                repre_ids.append(item_id)

        repre_docs = io.find(
            {
                "type": "representation",
                "_id": {"$in": repre_ids}
            },
            {"parent": 1}
        )

        version_ids = []
        for repre_doc in repre_docs:
            version_id = repre_doc["parent"]
            if version_id not in version_ids:
                version_ids.append(version_id)

        loaded_versions = io.find({
            "_id": {"$in": version_ids},
            "type": {"$in": ["version", "hero_version"]}
        })

        loaded_hero_versions = []
        versions_by_parent_id = collections.defaultdict(list)
        version_parents = []
        for version in loaded_versions:
            if version["type"] == "hero_version":
                loaded_hero_versions.append(version)
            else:
                parent_id = version["parent"]
                versions_by_parent_id[parent_id].append(version)
                if parent_id not in version_parents:
                    version_parents.append(parent_id)

        all_versions = io.find({
            "type": {"$in": ["hero_version", "version"]},
            "parent": {"$in": version_parents}
        })
        hero_versions = []
        versions = []
        for version in all_versions:
            if version["type"] == "hero_version":
                hero_versions.append(version)
            else:
                versions.append(version)

        has_loaded_hero_versions = len(loaded_hero_versions) > 0
        has_available_hero_version = len(hero_versions) > 0
        has_outdated = False

        for version in versions:
            parent_id = version["parent"]
            current_versions = versions_by_parent_id[parent_id]
            for current_version in current_versions:
                if current_version["name"] < version["name"]:
                    has_outdated = True
                    break

            if has_outdated:
                break

        switch_to_versioned = None
        if has_loaded_hero_versions:
            def _on_switch_to_versioned(items):
                repre_ids = []
                for item in items:
                    item_id = io.ObjectId(item["representation"])
                    if item_id not in repre_ids:
                        repre_ids.append(item_id)

                repre_docs = io.find(
                    {
                        "type": "representation",
                        "_id": {"$in": repre_ids}
                    },
                    {"parent": 1}
                )

                version_ids = []
                version_id_by_repre_id = {}
                for repre_doc in repre_docs:
                    version_id = repre_doc["parent"]
                    version_id_by_repre_id[repre_doc["_id"]] = version_id
                    if version_id not in version_ids:
                        version_ids.append(version_id)
                hero_versions = io.find(
                    {
                        "_id": {"$in": version_ids},
                        "type": "hero_version"
                    },
                    {"version_id": 1}
                )
                version_ids = set()
                for hero_version in hero_versions:
                    version_id = hero_version["version_id"]
                    version_ids.add(version_id)
                    hero_version_id = hero_version["_id"]
                    for _repre_id, current_version_id in (
                        version_id_by_repre_id.items()
                    ):
                        if current_version_id == hero_version_id:
                            version_id_by_repre_id[_repre_id] = version_id

                version_docs = io.find(
                    {
                        "_id": {"$in": list(version_ids)},
                        "type": "version"
                    },
                    {"name": 1}
                )
                version_name_by_id = {}
                for version_doc in version_docs:
                    version_name_by_id[version_doc["_id"]] = \
                        version_doc["name"]

                for item in items:
                    repre_id = io.ObjectId(item["representation"])
                    version_id = version_id_by_repre_id.get(repre_id)
                    version_name = version_name_by_id.get(version_id)
                    if version_name is not None:
                        try:
                            update_container(item, version_name)
                        except AssertionError:
                            self._show_version_error_dialog(
                                version_name, [item]
                            )
                            log.warning("Update failed", exc_info=True)

                self.data_changed.emit()

            update_icon = qtawesome.icon(
                "fa.asterisk",
                color=DEFAULT_COLOR
            )
            switch_to_versioned = QtWidgets.QAction(
                update_icon,
                "Switch to versioned",
                menu
            )
            switch_to_versioned.triggered.connect(
                lambda: _on_switch_to_versioned(items)
            )

        update_to_latest_action = None
        if has_outdated or has_loaded_hero_versions:
            # update to latest version
            def _on_update_to_latest(items):
                for item in items:
                    try:
                        update_container(item, -1)
                    except AssertionError:
                        self._show_version_error_dialog(None, [item])
                        log.warning("Update failed", exc_info=True)
                self.data_changed.emit()

            update_icon = qtawesome.icon(
                "fa.angle-double-up",
                color=DEFAULT_COLOR
            )
            update_to_latest_action = QtWidgets.QAction(
                update_icon,
                "Update to latest",
                menu
            )
            update_to_latest_action.triggered.connect(
                lambda: _on_update_to_latest(items)
            )

        change_to_hero = None
        if has_available_hero_version:
            # change to hero version
            def _on_update_to_hero(items):
                for item in items:
                    try:
                        update_container(item, HeroVersionType(-1))
                    except AssertionError:
                        self._show_version_error_dialog('hero', [item])
                        log.warning("Update failed", exc_info=True)
                self.data_changed.emit()

            # TODO change icon
            change_icon = qtawesome.icon(
                "fa.asterisk",
                color="#00b359"
            )
            change_to_hero = QtWidgets.QAction(
                change_icon,
                "Change to hero",
                menu
            )
            change_to_hero.triggered.connect(
                lambda: _on_update_to_hero(items)
            )

        # set version
        set_version_icon = qtawesome.icon("fa.hashtag", color=DEFAULT_COLOR)
        set_version_action = QtWidgets.QAction(
            set_version_icon,
            "Set version",
            menu
        )
        set_version_action.triggered.connect(
            lambda: self._show_version_dialog(items))

        # switch asset
        switch_asset_icon = qtawesome.icon("fa.sitemap", color=DEFAULT_COLOR)
        switch_asset_action = QtWidgets.QAction(
            switch_asset_icon,
            "Switch Asset",
            menu
        )
        switch_asset_action.triggered.connect(
            lambda: self._show_switch_dialog(items))

        # remove
        remove_icon = qtawesome.icon("fa.remove", color=DEFAULT_COLOR)
        remove_action = QtWidgets.QAction(remove_icon, "Remove items", menu)
        remove_action.triggered.connect(
            lambda: self._show_remove_warning_dialog(items))

        # add the actions
        if switch_to_versioned:
            menu.addAction(switch_to_versioned)

        if update_to_latest_action:
            menu.addAction(update_to_latest_action)

        if change_to_hero:
            menu.addAction(change_to_hero)

        menu.addAction(set_version_action)
        menu.addAction(switch_asset_action)

        menu.addSeparator()

        menu.addAction(remove_action)

        self._handle_sync_server(menu, repre_ids)

    def _handle_sync_server(self, menu, repre_ids):
        """
            Adds actions for download/upload when SyncServer is enabled

            Args:
                menu (OptionMenu)
                repre_ids (list) of object_ids
            Returns:
                (OptionMenu)
        """
        if not self.sync_enabled:
            return

        menu.addSeparator()

        download_icon = qtawesome.icon("fa.download", color=DEFAULT_COLOR)
        download_active_action = QtWidgets.QAction(
            download_icon,
            "Download",
            menu
        )
        download_active_action.triggered.connect(
            lambda: self._add_sites(repre_ids, 'active_site'))

        upload_icon = qtawesome.icon("fa.upload", color=DEFAULT_COLOR)
        upload_remote_action = QtWidgets.QAction(
            upload_icon,
            "Upload",
            menu
        )
        upload_remote_action.triggered.connect(
            lambda: self._add_sites(repre_ids, 'remote_site'))

        menu.addAction(download_active_action)
        menu.addAction(upload_remote_action)

    def _add_sites(self, repre_ids, side):
        """
            (Re)sync all 'repre_ids' to specific site.

            It checks if opposite site has fully available content to limit
            accidents. (ReSync active when no remote >> losing active content)

            Args:
                repre_ids (list)
                side (str): 'active_site'|'remote_site'
        """
        project_name = io.Session["AVALON_PROJECT"]
        active_site = self.sync_server.get_active_site(project_name)
        remote_site = self.sync_server.get_remote_site(project_name)

        repre_docs = io.find({
            "type": "representation",
            "_id": {"$in": repre_ids}
        })
        repre_docs_by_id = {
            repre_doc["_id"]: repre_doc
            for repre_doc in repre_docs
        }
        for repre_id in repre_ids:
            repre_doc = repre_docs_by_id.get(repre_id)
            if not repre_doc:
                continue

            progress = get_progress_for_repre(
                repre_doc,
                active_site,
                remote_site
            )
            if side == "active_site":
                # check opposite from added site, must be 1 or unable to sync
                check_progress = progress[remote_site]
                site = active_site
            else:
                check_progress = progress[active_site]
                site = remote_site

            if check_progress == 1:
                self.sync_server.add_site(
                    project_name, repre_id, site, force=True
                )

        self.data_changed.emit()

    def _build_item_menu(self, items=None):
        """Create menu for the selected items"""

        if not items:
            items = []

        menu = QtWidgets.QMenu(self)

        # add the actions
        self._build_item_menu_for_selection(items, menu)

        # These two actions should be able to work without selection
        # expand all items
        expandall_action = QtWidgets.QAction(menu, text="Expand all items")
        expandall_action.triggered.connect(self.expandAll)

        # collapse all items
        collapse_action = QtWidgets.QAction(menu, text="Collapse all items")
        collapse_action.triggered.connect(self.collapseAll)

        menu.addAction(expandall_action)
        menu.addAction(collapse_action)

        custom_actions = self._get_custom_actions(containers=items)
        if custom_actions:
            submenu = QtWidgets.QMenu("Actions", self)
            for action in custom_actions:
                color = action.color or DEFAULT_COLOR
                icon = qtawesome.icon("fa.%s" % action.icon, color=color)
                action_item = QtWidgets.QAction(icon, action.label, submenu)
                action_item.triggered.connect(
                    partial(self._process_custom_action, action, items))

                submenu.addAction(action_item)

            menu.addMenu(submenu)

        # go back to flat view
        if self._hierarchy_view:
            back_to_flat_icon = qtawesome.icon("fa.list", color=DEFAULT_COLOR)
            back_to_flat_action = QtWidgets.QAction(
                back_to_flat_icon,
                "Back to Full-View",
                menu
            )
            back_to_flat_action.triggered.connect(self._leave_hierarchy)

        # send items to hierarchy view
        enter_hierarchy_icon = qtawesome.icon("fa.indent", color="#d8d8d8")
        enter_hierarchy_action = QtWidgets.QAction(
            enter_hierarchy_icon,
            "Cherry-Pick (Hierarchy)",
            menu
        )
        enter_hierarchy_action.triggered.connect(
            lambda: self._enter_hierarchy(items))

        if items:
            menu.addAction(enter_hierarchy_action)

        if self._hierarchy_view:
            menu.addAction(back_to_flat_action)

        return menu

    def _get_custom_actions(self, containers):
        """Get the registered Inventory Actions

        Args:
            containers(list): collection of containers

        Returns:
            list: collection of filter and initialized actions
        """

        def sorter(Plugin):
            """Sort based on order attribute of the plugin"""
            return Plugin.order

        # Fedd an empty dict if no selection, this will ensure the compat
        # lookup always work, so plugin can interact with Scene Inventory
        # reversely.
        containers = containers or [dict()]

        # Check which action will be available in the menu
        Plugins = api.discover(api.InventoryAction)
        compatible = [p() for p in Plugins if
                      any(p.is_compatible(c) for c in containers)]

        return sorted(compatible, key=sorter)

    def _process_custom_action(self, action, containers):
        """Run action and if results are returned positive update the view

        If the result is list or dict, will select view items by the result.

        Args:
            action (InventoryAction): Inventory Action instance
            containers (list): Data of currently selected items

        Returns:
            None
        """

        result = action.process(containers)
        if result:
            self.data_changed.emit()

            if isinstance(result, (list, set)):
                self._select_items_by_action(result)

            if isinstance(result, dict):
                self._select_items_by_action(
                    result["objectNames"], result["options"]
                )

    def _select_items_by_action(self, object_names, options=None):
        """Select view items by the result of action

        Args:
            object_names (list or set): A list/set of container object name
            options (dict): GUI operation options.

        Returns:
            None

        """
        options = options or dict()

        if options.get("clear", True):
            self.clearSelection()

        object_names = set(object_names)
        if (
            self._hierarchy_view
            and not self._selected.issuperset(object_names)
        ):
            # If any container not in current cherry-picked view, update
            # view before selecting them.
            self._selected.update(object_names)
            self.data_changed.emit()

        model = self.model()
        selection_model = self.selectionModel()

        select_mode = {
            "select": selection_model.Select,
            "deselect": selection_model.Deselect,
            "toggle": selection_model.Toggle,
        }[options.get("mode", "select")]

        for item in iter_model_rows(model, 0):
            item = item.data(InventoryModel.ItemRole)
            if item.get("isGroupNode"):
                continue

            name = item.get("objectName")
            if name in object_names:
                self.scrollTo(item)  # Ensure item is visible
                flags = select_mode | selection_model.Rows
                selection_model.select(item, flags)

                object_names.remove(name)

            if len(object_names) == 0:
                break

    def _show_right_mouse_menu(self, pos):
        """Display the menu when at the position of the item clicked"""

        globalpos = self.viewport().mapToGlobal(pos)

        if not self.selectionModel().hasSelection():
            print("No selection")
            # Build menu without selection, feed an empty list
            menu = self._build_item_menu()
            menu.exec_(globalpos)
            return

        active = self.currentIndex()  # index under mouse
        active = active.sibling(active.row(), 0)  # get first column

        # move index under mouse
        indices = self.get_indices()
        if active in indices:
            indices.remove(active)

        indices.append(active)

        # Extend to the sub-items
        all_indices = self._extend_to_children(indices)
        items = [dict(i.data(InventoryModel.ItemRole)) for i in all_indices
                 if i.parent().isValid()]

        if self._hierarchy_view:
            # Ensure no group item
            items = [n for n in items if not n.get("isGroupNode")]

        menu = self._build_item_menu(items)
        menu.exec_(globalpos)

    def get_indices(self):
        """Get the selected rows"""
        selection_model = self.selectionModel()
        return selection_model.selectedRows()

    def _extend_to_children(self, indices):
        """Extend the indices to the children indices.

        Top-level indices are extended to its children indices. Sub-items
        are kept as is.

        Args:
            indices (list): The indices to extend.

        Returns:
            list: The children indices

        """
        def get_children(i):
            model = i.model()
            rows = model.rowCount(parent=i)
            for row in range(rows):
                child = model.index(row, 0, parent=i)
                yield child

        subitems = set()
        for i in indices:
            valid_parent = i.parent().isValid()
            if valid_parent and i not in subitems:
                subitems.add(i)

                if self._hierarchy_view:
                    # Assume this is a group item
                    for child in get_children(i):
                        subitems.add(child)
            else:
                # is top level item
                for child in get_children(i):
                    subitems.add(child)

        return list(subitems)

    def _show_version_dialog(self, items):
        """Create a dialog with the available versions for the selected file

        Args:
            items (list): list of items to run the "set_version" for

        Returns:
            None
        """

        active = items[-1]

        # Get available versions for active representation
        representation_id = io.ObjectId(active["representation"])
        representation = io.find_one({"_id": representation_id})
        version = io.find_one({
            "_id": representation["parent"]
        })

        versions = list(io.find(
            {
                "parent": version["parent"],
                "type": "version"
            },
            sort=[("name", 1)]
        ))

        hero_version = io.find_one({
            "parent": version["parent"],
            "type": "hero_version"
        })
        if hero_version:
            _version_id = hero_version["version_id"]
            for _version in versions:
                if _version["_id"] != _version_id:
                    continue

                hero_version["name"] = HeroVersionType(
                    _version["name"]
                )
                hero_version["data"] = _version["data"]
                break

        # Get index among the listed versions
        current_item = None
        current_version = active["version"]
        if isinstance(current_version, HeroVersionType):
            current_item = hero_version
        else:
            for version in versions:
                if version["name"] == current_version:
                    current_item = version
                    break

        all_versions = []
        if hero_version:
            all_versions.append(hero_version)
        all_versions.extend(reversed(versions))

        if current_item:
            index = all_versions.index(current_item)
        else:
            index = 0

        versions_by_label = dict()
        labels = []
        for version in all_versions:
            is_hero = version["type"] == "hero_version"
            label = format_version(version["name"], is_hero)
            labels.append(label)
            versions_by_label[label] = version["name"]

        label, state = QtWidgets.QInputDialog.getItem(
            self,
            "Set version..",
            "Set version number to",
            labels,
            current=index,
            editable=False
        )
        if not state:
            return

        if label:
            version = versions_by_label[label]
            for item in items:
                try:
                    update_container(item, version)
                except AssertionError:
                    self._show_version_error_dialog(version, [item])
                    log.warning("Update failed", exc_info=True)
            # refresh model when done
            self.data_changed.emit()

    def _show_switch_dialog(self, items):
        """Display Switch dialog"""
        dialog = SwitchAssetDialog(self, items)
        dialog.switched.connect(self.data_changed.emit)
        dialog.show()

    def _show_remove_warning_dialog(self, items):
        """Prompt a dialog to inform the user the action will remove items"""

        accept = QtWidgets.QMessageBox.Ok
        buttons = accept | QtWidgets.QMessageBox.Cancel

        state = QtWidgets.QMessageBox.question(
            self,
            "Are you sure?",
            "Are you sure you want to remove {} item(s)".format(len(items)),
            buttons=buttons,
            defaultButton=accept
        )

        if state != accept:
            return

        for item in items:
            remove_container(item)
        self.data_changed.emit()

    def _show_version_error_dialog(self, version, items):
        """Shows QMessageBox when version switch doesn't work

            Args:
                version: str or int or None
        """
        if not version:
            version_str = "latest"
        elif version == "hero":
            version_str = "hero"
        elif isinstance(version, int):
            version_str = "v{:03d}".format(version)
        else:
            version_str = version

        dialog = QtWidgets.QMessageBox()
        dialog.setIcon(QtWidgets.QMessageBox.Warning)
        dialog.setStyleSheet(style.load_stylesheet())
        dialog.setWindowTitle("Update failed")

        switch_btn = dialog.addButton(
            "Switch Asset",
            QtWidgets.QMessageBox.ActionRole
        )
        switch_btn.clicked.connect(lambda: self._show_switch_dialog(items))

        dialog.addButton(QtWidgets.QMessageBox.Cancel)

        msg = (
            "Version update to '{}' failed as representation doesn't exist."
            "\n\nPlease update to version with a valid representation"
            " OR \n use 'Switch Asset' button to change asset."
        ).format(version_str)
        dialog.setText(msg)
        dialog.exec_()

    def update_all(self):
        """Update all items that are currently 'outdated' in the view"""
        # Get the source model through the proxy model
        model = self.model().sourceModel()

        # Get all items from outdated groups
        outdated_items = []
        for index in iter_model_rows(model,
                                     column=0,
                                     include_root=False):
            item = index.data(model.ItemRole)

            if not item.get("isGroupNode"):
                continue

            # Only the group nodes contain the "highest_version" data and as
            # such we find only the groups and take its children.
            if not model.outdated(item):
                continue

            # Collect all children which we want to update
            children = item.children()
            outdated_items.extend(children)

        if not outdated_items:
            log.info("Nothing to update.")
            return

        # Trigger update to latest
        for item in outdated_items:
            try:
                update_container(item, -1)
            except AssertionError:
                self._show_version_error_dialog(None, [item])
                log.warning("Update failed", exc_info=True)
        self.data_changed.emit()<|MERGE_RESOLUTION|>--- conflicted
+++ resolved
@@ -5,20 +5,14 @@
 from Qt import QtWidgets, QtCore
 import qtawesome
 
-<<<<<<< HEAD
-from avalon import io, api, style
-
+from avalon import io, api
+
+from openpype import style
 from openpype.pipeline import (
     HeroVersionType,
     update_container,
     remove_container,
 )
-=======
-from avalon import io, api
-from avalon.lib import HeroVersionType
-
-from openpype import style
->>>>>>> d1050bd7
 from openpype.modules import ModulesManager
 from openpype.tools.utils.lib import (
     get_progress_for_repre,
