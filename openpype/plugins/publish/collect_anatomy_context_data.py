"""Collect global context Anatomy data.

Requires:
    context -> anatomy
    context -> projectEntity
    context -> assetEntity
    context -> username
    context -> datetimeData
    session -> AVALON_TASK

Provides:
    context -> anatomyData
"""

import json
import os

import pyblish.api

from openpype.pipeline import legacy_io
from openpype.pipeline.template_data import get_template_data


class CollectAnatomyContextData(pyblish.api.ContextPlugin):
    """Collect Anatomy Context data.

    Example:
    context.data["anatomyData"] = {
        "project": {
            "name": "MyProject",
            "code": "myproj"
        },
        "asset": "AssetName",
        "hierarchy": "path/to/asset",
        "task": "Working",
        "user": "MeDespicable",
        # Duplicated entry
        "username": "MeDespicable",

        # Current host name
        "app": "maya"

        *** OPTIONAL ***
        + mutliple keys from `datetimeData` (See it's collector)
    }
    """

    order = pyblish.api.CollectorOrder + 0.002
    label = "Collect Anatomy Context Data"

    def process(self, context):
        host_name = context.data["hostName"]
        system_settings = context.data["system_settings"]
        project_entity = context.data["projectEntity"]
        asset_entity = context.data.get("assetEntity")
        task_name = None
        if asset_entity:
            task_name = legacy_io.Session["AVALON_TASK"]

        anatomy_data = get_template_data(
            project_entity, asset_entity, task_name, host_name, system_settings
        )
        anatomy_data.update(context.data.get("datetimeData") or {})

        username = context.data["user"]
        anatomy_data["user"] = username
        # Backwards compatibility for 'username' key
        anatomy_data["username"] = username

        # Store
        context.data["anatomyData"] = anatomy_data

        self.log.info("Global anatomy Data collected")
<<<<<<< HEAD
        self.log.debug(json.dumps(anatomy_data, indent=4))
=======

        if os.environ.get("OPENPYPE_DEBUG") == "1":
            self.log.debug(json.dumps(context_data, indent=4))
>>>>>>> 74f1a489
<|MERGE_RESOLUTION|>--- conflicted
+++ resolved
@@ -71,10 +71,5 @@
         context.data["anatomyData"] = anatomy_data
 
         self.log.info("Global anatomy Data collected")
-<<<<<<< HEAD
-        self.log.debug(json.dumps(anatomy_data, indent=4))
-=======
-
         if os.environ.get("OPENPYPE_DEBUG") == "1":
-            self.log.debug(json.dumps(context_data, indent=4))
->>>>>>> 74f1a489
+            self.log.debug(json.dumps(anatomy_data, indent=4))