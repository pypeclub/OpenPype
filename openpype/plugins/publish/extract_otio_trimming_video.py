"""
Requires:
    instance -> otioTrimmingRange
    instance -> representations

"""

import os
from copy import deepcopy

import pyblish.api

from openpype.lib import (
    get_ffmpeg_tool_args,
    run_subprocess,
)
from openpype.pipeline import publish


class ExtractOTIOTrimmingVideo(publish.Extractor):
    """
    Trimming video file longer then required lenght

    """
    order = pyblish.api.ExtractorOrder
    label = "Extract OTIO trim longer video"
    families = ["trim"]
    hosts = ["resolve", "hiero", "flame"]

    def process(self, instance):
        self.staging_dir = self.staging_dir(instance)
        otio_trim_range = instance.data["otioTrimmingRange"]
        representations = instance.data["representations"]
        self.log.debug("otio_trim_range: {}".format(otio_trim_range))
        self.log.debug("self.staging_dir: {}".format(self.staging_dir))

        # get corresponding representation
        for _repre in representations:
            if "trim" not in _repre.get("tags", []):
                continue

            input_file = _repre["files"]
            input_file_path = os.path.normpath(os.path.join(
                _repre["stagingDir"], input_file
            ))
            self.log.debug("input_file_path: {}".format(input_file_path))

            # trim via ffmpeg
            new_file = self._ffmpeg_trim_seqment(
                input_file_path, otio_trim_range)

            # prepare new representation data
            repre_data = deepcopy(_repre)
            # remove tags as we dont need them
            repre_data.pop("tags")
            repre_data["stagingDir"] = self.staging_dir
            repre_data["files"] = new_file

            # romove `trim` tagged representation
            representations.remove(_repre)
            representations.append(repre_data)
            self.log.debug(repre_data)

        self.log.debug("representations: {}".format(representations))

    def _ffmpeg_trim_seqment(self, input_file_path, otio_range):
        """
        Trim seqment of video file.

        Using ffmpeg to trim video to desired length.

        Args:
            input_file_path (str): path string
            otio_range (opentime.TimeRange): range to trim to

        """
<<<<<<< HEAD
        from openpype.pipeline.editorial import frames_to_seconds

        # get rendering app path
        ffmpeg_path = get_ffmpeg_tool_path("ffmpeg")
=======
>>>>>>> bed1e35d

        # create path to destination
        output_path = self._get_ffmpeg_output(input_file_path)

        # start command list
        command = get_ffmpeg_tool_args("ffmpeg")

        video_path = input_file_path
        frame_start = otio_range.start_time.value
        input_fps = otio_range.start_time.rate
        frame_duration = otio_range.duration.value - 1
        sec_start = frames_to_seconds(frame_start, input_fps)
        sec_duration = frames_to_seconds(frame_duration, input_fps)

        # form command for rendering gap files
        command.extend([
            "-ss", str(sec_start),
            "-t", str(sec_duration),
            "-i", video_path,
            "-c", "copy",
            output_path
        ])

        # execute
        self.log.debug("Executing: {}".format(" ".join(command)))
        output = run_subprocess(
            command, logger=self.log
        )
        self.log.debug("Output: {}".format(output))

        return os.path.basename(output_path)

    def _get_ffmpeg_output(self, file_path):
        """
        Returning ffmpeg output command arguments.

        Arguments"
            file_path (str): path string

        Returns:
            str: output_path is path

        """
        basename = os.path.basename(file_path)
        name, ext = os.path.splitext(basename)

        output_file = "{}_{}{}".format(
            name,
            "trimmed",
            ext
        )
        # create path to destination
        return os.path.join(self.staging_dir, output_file)<|MERGE_RESOLUTION|>--- conflicted
+++ resolved
@@ -74,13 +74,7 @@
             otio_range (opentime.TimeRange): range to trim to
 
         """
-<<<<<<< HEAD
         from openpype.pipeline.editorial import frames_to_seconds
-
-        # get rendering app path
-        ffmpeg_path = get_ffmpeg_tool_path("ffmpeg")
-=======
->>>>>>> bed1e35d
 
         # create path to destination
         output_path = self._get_ffmpeg_output(input_file_path)
