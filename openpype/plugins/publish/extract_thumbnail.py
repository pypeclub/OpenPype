import os
import tempfile

import pyblish.api
from openpype.lib import (
    get_ffmpeg_tool_path,
    get_oiio_tools_path,
    is_oiio_supported,

    run_subprocess,
    path_to_subprocess_arg,
)
from openpype.lib.transcoding import convert_colorspace


class ExtractThumbnail(pyblish.api.InstancePlugin):
    """Create jpg thumbnail from sequence using ffmpeg"""

    label = "Extract Thumbnail"
    order = pyblish.api.ExtractorOrder
    families = [
        "imagesequence", "render", "render2d", "prerender",
        "source", "clip", "take", "online", "image"
    ]
    hosts = ["shell", "fusion", "resolve", "traypublisher", "substancepainter"]
    enabled = False

    # presetable attribute
    ffmpeg_args = None

    def process(self, instance):
        subset_name = instance.data["subset"]
        instance_repres = instance.data.get("representations")
        if not instance_repres:
            self.log.debug((
                "Instance {} does not have representations. Skipping"
            ).format(subset_name))
            return

        self.log.debug(
            "Processing instance with subset name {}".format(subset_name)
        )

        # Skip if instance have 'review' key in data set to 'False'
        if not self._is_review_instance(instance):
            self.log.info("Skipping - no review set on instance.")
            return

        # Check if already has thumbnail created
        if self._already_has_thumbnail(instance_repres):
            self.log.info("Thumbnail representation already present.")
            return

        # skip crypto passes.
        # TODO: This is just a quick fix and has its own side-effects - it is
        #       affecting every subset name with `crypto` in its name.
        #       This must be solved properly, maybe using tags on
        #       representation that can be determined much earlier and
        #       with better precision.
        if "crypto" in subset_name.lower():
            self.log.info("Skipping crypto passes.")
            return

        filtered_repres = self._get_filtered_repres(instance)
        if not filtered_repres:
            self.log.info((
                "Instance don't have representations"
                " that can be used as source for thumbnail. Skipping"
            ))
            return

        # Create temp directory for thumbnail
        # - this is to avoid "override" of source file
        dst_staging = tempfile.mkdtemp(prefix="pyblish_tmp_")
        self.log.debug(
            "Create temp directory {} for thumbnail".format(dst_staging)
        )
        # Store new staging to cleanup paths
        instance.context.data["cleanupFullPaths"].append(dst_staging)

        thumbnail_created = False
        oiio_supported = is_oiio_supported()
        for repre in filtered_repres:
            repre_files = repre["files"]
            if not isinstance(repre_files, (list, tuple)):
                input_file = repre_files
            else:
                file_index = int(float(len(repre_files)) * 0.5)
                input_file = repre_files[file_index]

            src_staging = os.path.normpath(repre["stagingDir"])
            full_input_path = os.path.join(src_staging, input_file)
            self.log.debug("input {}".format(full_input_path))
            filename = os.path.splitext(input_file)[0]
            jpeg_file = filename + "_thumb.jpg"
            full_output_path = os.path.join(dst_staging, jpeg_file)

            if oiio_supported:
                self.log.debug("Trying to convert with OIIO")
                # If the input can read by OIIO then use OIIO method for
                # conversion otherwise use ffmpeg
                colorspace_data = repre["colorspaceData"]
                source_colorspace = colorspace_data["colorspace"]
                config_path = colorspace_data.get("config", {}).get("path")
<<<<<<< HEAD
                display = colorspace_data["display"]
                view = colorspace_data["view"]
=======
                display = colorspace_data.get("display")
                view = colorspace_data.get("view")
>>>>>>> 5fb11bd7
                try:
                    thumbnail_created = self.create_thumbnail_oiio(
                        full_input_path,
                        full_output_path,
                        config_path,
                        source_colorspace,
                        display,
                        view
                    )
                except Exception as e:
                    self.log.debug((
                        "Converting with OIIO failed "
                        "with the following error {}".format(e)
                    ))

            # Try to use FFMPEG if OIIO is not supported or for cases when
            #    oiiotool isn't available
            if not thumbnail_created:
                if oiio_supported:
                    self.log.info((
                        "Converting with FFMPEG because input"
                        " can't be read by OIIO."
                    ))

                thumbnail_created = self.create_thumbnail_ffmpeg(
                    full_input_path, full_output_path
                )

            # Skip representation and try next one if  wasn't created
            if not thumbnail_created:
                continue

            new_repre = {
                "name": "thumbnail",
                "ext": "jpg",
                "files": jpeg_file,
                "stagingDir": dst_staging,
                "thumbnail": True,
                "tags": ["thumbnail"]
            }

            # adding representation
            self.log.debug(
                "Adding thumbnail representation: {}".format(new_repre)
            )
            instance.data["representations"].append(new_repre)
            # There is no need to create more then one thumbnail
            break

        if not thumbnail_created:
            self.log.warning("Thumbanil has not been created.")

    def _is_review_instance(self, instance):
        # TODO: We should probably handle "not creating" of thumbnail
        #   other way then checking for "review" key on instance data?
        if instance.data.get("review", True):
            return True
        return False

    def _already_has_thumbnail(self, repres):
        for repre in repres:
            self.log.debug("repre {}".format(repre))
            if repre["name"] == "thumbnail":
                return True
        return False

    def _get_filtered_repres(self, instance):
        filtered_repres = []
        src_repres = instance.data.get("representations") or []
        for repre in src_repres:
            self.log.debug(repre)
            tags = repre.get("tags") or []
            valid = "review" in tags or "thumb-nuke" in tags
            if not valid:
                continue

            if not repre.get("files"):
                self.log.info((
                    "Representation \"{}\" don't have files. Skipping"
                ).format(repre["name"]))
                continue

            filtered_repres.append(repre)
        return filtered_repres

    def create_thumbnail_oiio(
        self,
        src_path,
        dst_path,
        config_path,
        source_colorspace,
        display,
        view
    ):
        self.log.info("Extracting thumbnail {}".format(dst_path))

        convert_colorspace(
            src_path,
            dst_path,
            config_path,
            source_colorspace,
            view=view,
            display=display,
            input_args=["-i:ch=R,G,B"]
        )

        return dst_path

    def create_thumbnail_ffmpeg(self, src_path, dst_path):
        self.log.info("outputting {}".format(dst_path))

        ffmpeg_path = get_ffmpeg_tool_path("ffmpeg")
        ffmpeg_args = self.ffmpeg_args or {}

        jpeg_items = []
        jpeg_items.append(path_to_subprocess_arg(ffmpeg_path))
        # override file if already exists
        jpeg_items.append("-y")
        # flag for large file sizes
        max_int = 2147483647
        jpeg_items.append("-analyzeduration {}".format(max_int))
        jpeg_items.append("-probesize {}".format(max_int))
        # use same input args like with mov
        jpeg_items.extend(ffmpeg_args.get("input") or [])
        # input file
        jpeg_items.append("-i {}".format(
            path_to_subprocess_arg(src_path)
        ))
        # output arguments from presets
        jpeg_items.extend(ffmpeg_args.get("output") or [])
        # we just want one frame from movie files
        jpeg_items.append("-vframes 1")
        # output file
        jpeg_items.append(path_to_subprocess_arg(dst_path))
        subprocess_command = " ".join(jpeg_items)
        try:
            run_subprocess(
                subprocess_command, shell=True, logger=self.log
            )
            return True
        except Exception:
            self.log.warning(
                "Failed to create thubmnail using ffmpeg",
                exc_info=True
            )
            return False<|MERGE_RESOLUTION|>--- conflicted
+++ resolved
@@ -102,13 +102,8 @@
                 colorspace_data = repre["colorspaceData"]
                 source_colorspace = colorspace_data["colorspace"]
                 config_path = colorspace_data.get("config", {}).get("path")
-<<<<<<< HEAD
-                display = colorspace_data["display"]
-                view = colorspace_data["view"]
-=======
                 display = colorspace_data.get("display")
                 view = colorspace_data.get("view")
->>>>>>> 5fb11bd7
                 try:
                     thumbnail_created = self.create_thumbnail_oiio(
                         full_input_path,
