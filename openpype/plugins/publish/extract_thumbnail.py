--- conflicted
+++ resolved
@@ -38,9 +38,6 @@
     ]
     enabled = False
 
-<<<<<<< HEAD
-    # attribute presets from settings
-=======
     integrate_thumbnail = False
     target_size = {
         "type": "resize",
@@ -51,7 +48,6 @@
     duration_split = 0.5
     # attribute presets from settings
     oiiotool_defaults = None
->>>>>>> 6a24cb6a
     ffmpeg_args = None
 
     def process(self, instance):
@@ -205,7 +201,6 @@
             if not thumbnail_created:
                 continue
 
-<<<<<<< HEAD
             if len(explicit_repres) > 1:
                 repre_name = "thumbnail_{}".format(repre["outputName"])
             else:
@@ -218,13 +213,12 @@
                 or not os.path.isfile(instance_thumb_path)
             ):
                 instance.data["thumbnailPath"] = full_output_path
-=======
+
             new_repre_tags = ["thumbnail"]
             # for workflows which needs to have thumbnails published as
             # separate representations `delete` tag should not be added
             if not self.integrate_thumbnail:
                 new_repre_tags.append("delete")
->>>>>>> 6a24cb6a
 
             new_repre = {
                 "name": repre_name,
