import os

import pyblish.api
from openpype.lib import (
    get_ffmpeg_tool_path,

    run_subprocess,
    path_to_subprocess_arg,

    should_decompress,
    get_decompress_dir,
    decompress
)
import shutil


class ExtractJpegEXR(pyblish.api.InstancePlugin):
    """Create jpg thumbnail from sequence using ffmpeg"""

    label = "Extract Jpeg EXR"
    order = pyblish.api.ExtractorOrder
    families = [
        "imagesequence", "render", "render2d",
        "source", "plate", "take"
    ]
    hosts = ["shell", "fusion", "resolve", "webpublisher"]
    enabled = False

    # presetable attribute
    ffmpeg_args = None

    def process(self, instance):
        self.log.info("subset {}".format(instance.data['subset']))
        if 'crypto' in instance.data['subset']:
            return

        do_decompress = False
        # ffmpeg doesn't support multipart exrs, use oiiotool if available
        if instance.data.get("multipartExr") is True:
            return

        # Skip review when requested.
        if not instance.data.get("review", True):
            return

        # get representation and loop them
        representations = instance.data["representations"]

        # filter out mov and img sequences
        representations_new = representations[:]

        for repre in representations:
            tags = repre.get("tags", [])
            self.log.debug(repre)
            valid = 'review' in tags or "thumb-nuke" in tags
            if not valid:
                continue

            if not isinstance(repre['files'], (list, tuple)):
                input_file = repre['files']
            else:
                file_index = int(float(len(repre['files'])) * 0.5)
                input_file = repre['files'][file_index]

            stagingdir = os.path.normpath(repre.get("stagingDir"))

            # input_file = (
            #     collections[0].format('{head}{padding}{tail}') % start
            # )
            full_input_path = os.path.join(stagingdir, input_file)
            self.log.info("input {}".format(full_input_path))

            decompressed_dir = ''
            do_decompress = should_decompress(full_input_path)
            if do_decompress:
                decompressed_dir = get_decompress_dir()

                decompress(
                    decompressed_dir,
                    full_input_path)
                # input path changed, 'decompressed' added
                full_input_path = os.path.join(
                    decompressed_dir,
                    input_file)

            filename = os.path.splitext(input_file)[0]
            if not filename.endswith('.'):
                filename += "."
            jpeg_file = filename + "jpg"
            full_output_path = os.path.join(stagingdir, jpeg_file)

            self.log.info("output {}".format(full_output_path))

            ffmpeg_path = get_ffmpeg_tool_path("ffmpeg")
            ffmpeg_args = self.ffmpeg_args or {}

            jpeg_items = []
            jpeg_items.append(path_to_subprocess_arg(ffmpeg_path))
            # override file if already exists
            jpeg_items.append("-y")
            # use same input args like with mov
            jpeg_items.extend(ffmpeg_args.get("input") or [])
            # input file
            jpeg_items.append("-i {}".format(
                path_to_subprocess_arg(full_input_path)
            ))
            # output arguments from presets
            jpeg_items.extend(ffmpeg_args.get("output") or [])

            # If its a movie file, we just want one frame.
            if repre["ext"] == "mov":
                jpeg_items.append("-vframes 1")

            # output file
            jpeg_items.append(path_to_subprocess_arg(full_output_path))

            subprocess_command = " ".join(jpeg_items)

            # run subprocess
            self.log.debug("{}".format(subprocess_command))
            try:  # temporary until oiiotool is supported cross platform
                run_subprocess(
<<<<<<< HEAD
                    subprocess_command, shell=True, logger=self.log
=======
                    subprocess_args, logger=self.log
>>>>>>> f31ec7bb
                )
            except RuntimeError as exp:
                if "Compression" in str(exp):
                    self.log.debug("Unsupported compression on input files. " +
                                   "Skipping!!!")
                    return
                self.log.warning("Conversion crashed", exc_info=True)
                raise

            if "representations" not in instance.data:
                instance.data["representations"] = []

            representation = {
                'name': 'thumbnail',
                'ext': 'jpg',
                'files': jpeg_file,
                "stagingDir": stagingdir,
                "thumbnail": True,
                "tags": ['thumbnail']
            }

            # adding representation
            self.log.debug("Adding: {}".format(representation))
            representations_new.append(representation)

            if do_decompress and os.path.exists(decompressed_dir):
                shutil.rmtree(decompressed_dir)

        instance.data["representations"] = representations_new<|MERGE_RESOLUTION|>--- conflicted
+++ resolved
@@ -120,11 +120,7 @@
             self.log.debug("{}".format(subprocess_command))
             try:  # temporary until oiiotool is supported cross platform
                 run_subprocess(
-<<<<<<< HEAD
-                    subprocess_command, shell=True, logger=self.log
-=======
-                    subprocess_args, logger=self.log
->>>>>>> f31ec7bb
+                    subprocess_command, logger=self.log
                 )
             except RuntimeError as exp:
                 if "Compression" in str(exp):
