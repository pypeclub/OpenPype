<<<<<<< HEAD
from avalon import style
=======
from avalon import api
from openpype.style import get_default_entity_icon_color
>>>>>>> d1050bd7

from openpype.pipeline import load


class CopyFile(load.LoaderPlugin):
    """Copy the published file to be pasted at the desired location"""

    representations = ["*"]
    families = ["*"]

    label = "Copy File"
    order = 10
    icon = "copy"
    color = get_default_entity_icon_color()

    def load(self, context, name=None, namespace=None, data=None):
        self.log.info("Added copy to clipboard: {0}".format(self.fname))
        self.copy_file_to_clipboard(self.fname)

    @staticmethod
    def copy_file_to_clipboard(path):
        from Qt import QtCore, QtWidgets

        clipboard = QtWidgets.QApplication.clipboard()
        assert clipboard, "Must have running QApplication instance"

        # Build mime data for clipboard
        data = QtCore.QMimeData()
        url = QtCore.QUrl.fromLocalFile(path)
        data.setUrls([url])

        # Set to Clipboard
        clipboard.setMimeData(data)<|MERGE_RESOLUTION|>--- conflicted
+++ resolved
@@ -1,10 +1,4 @@
-<<<<<<< HEAD
-from avalon import style
-=======
-from avalon import api
 from openpype.style import get_default_entity_icon_color
->>>>>>> d1050bd7
-
 from openpype.pipeline import load
 
 
