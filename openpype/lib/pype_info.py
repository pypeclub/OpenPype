import os
import json
import datetime
import platform
import getpass
import socket

import openpype.version
from openpype.settings.lib import get_local_settings
from .execute import get_pype_execute_args
from .local_settings import get_local_site_id
from .python_module_tools import import_filepath


def get_openpype_version():
    """Version of pype that is currently used."""
    return openpype.version.__version__


<<<<<<< HEAD
def is_running_staging():
    """Currently used OpenPype is staging version.

    Returns:
        bool: True if openpype version containt 'staging'.
    """
    if "staging" in get_pype_version():
        return True
    return False
=======
def get_pype_version():
    """Backwards compatibility. Remove when 100% not used."""
    print((
        "Using deprecated function 'openpype.lib.pype_info.get_pype_version'"
        " replace with 'openpype.lib.pype_info.get_openpype_version'."
    ))
    return get_openpype_version()


def get_build_version():
    """OpenPype version of build."""
    # Return OpenPype version if is running from code
    if not is_running_from_build():
        return get_openpype_version()

    # Import `version.py` from build directory
    version_filepath = os.path.join(
        os.environ["OPENPYPE_ROOT"],
        "openpype",
        "version.py"
    )
    if not os.path.exists(version_filepath):
        return None

    module = import_filepath(version_filepath, "openpype_build_version")
    return getattr(module, "__version__", None)


def is_running_from_build():
    """Determine if current process is running from build or code.

    Returns:
        bool: True if running from build.
    """
    executable_path = os.environ["OPENPYPE_EXECUTABLE"]
    executable_filename = os.path.basename(executable_path)
    if "python" in executable_filename.lower():
        return False
    return True
>>>>>>> 3b44c10c


def get_pype_info():
    """Information about currently used Pype process."""
    executable_args = get_pype_execute_args()
    if is_running_from_build():
        version_type = "build"
    else:
        version_type = "code"

    return {
        "version": get_openpype_version(),
        "version_type": version_type,
        "executable": executable_args[-1],
        "pype_root": os.environ["OPENPYPE_REPOS_ROOT"],
        "mongo_url": os.environ["OPENPYPE_MONGO"]
    }


def get_workstation_info():
    """Basic information about workstation."""
    host_name = socket.gethostname()
    try:
        host_ip = socket.gethostbyname(host_name)
    except socket.gaierror:
        host_ip = "127.0.0.1"

    return {
        "hostname": host_name,
        "hostip": host_ip,
        "username": getpass.getuser(),
        "system_name": platform.system(),
        "local_id": get_local_site_id()
    }


def get_all_current_info():
    """All information about current process in one dictionary."""
    return {
        "pype": get_pype_info(),
        "workstation": get_workstation_info(),
        "env": os.environ.copy(),
        "local_settings": get_local_settings()
    }


def extract_pype_info_to_file(dirpath):
    """Extract all current info to a file.

    It is possible to define onpy directory path. Filename is concatenated with
    pype version, workstation site id and timestamp.

    Args:
        dirpath (str): Path to directory where file will be stored.

    Returns:
        filepath (str): Full path to file where data were extracted.
    """
    filename = "{}_{}_{}.json".format(
        get_openpype_version(),
        get_local_site_id(),
        datetime.datetime.now().strftime("%y%m%d%H%M%S")
    )
    filepath = os.path.join(dirpath, filename)
    data = get_all_current_info()
    if not os.path.exists(dirpath):
        os.makedirs(dirpath)

    with open(filepath, "w") as file_stream:
        json.dump(data, file_stream, indent=4)
    return filepath<|MERGE_RESOLUTION|>--- conflicted
+++ resolved
@@ -17,17 +17,6 @@
     return openpype.version.__version__
 
 
-<<<<<<< HEAD
-def is_running_staging():
-    """Currently used OpenPype is staging version.
-
-    Returns:
-        bool: True if openpype version containt 'staging'.
-    """
-    if "staging" in get_pype_version():
-        return True
-    return False
-=======
 def get_pype_version():
     """Backwards compatibility. Remove when 100% not used."""
     print((
@@ -67,7 +56,17 @@
     if "python" in executable_filename.lower():
         return False
     return True
->>>>>>> 3b44c10c
+
+
+def is_running_staging():
+    """Currently used OpenPype is staging version.
+
+    Returns:
+        bool: True if openpype version containt 'staging'.
+    """
+    if "staging" in get_pype_version():
+        return True
+    return False
 
 
 def get_pype_info():
