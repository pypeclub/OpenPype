--- conflicted
+++ resolved
@@ -428,17 +428,9 @@
 
     from openpype.pipeline.workfile import get_workdir_with_workdir_data
 
-<<<<<<< HEAD
-    anatomy_filled = anatomy.format(workdir_data)
-    # Output is TemplateResult object which contain useful data
-    path = anatomy_filled[template_key]["folder"]
-
-    return path
-=======
     return get_workdir_with_workdir_data(
         workdir_data, project_name, anatomy, template_key
     )
->>>>>>> dd004f46
 
 
 @deprecated("openpype.pipeline.workfile.get_workdir_with_workdir_data")
