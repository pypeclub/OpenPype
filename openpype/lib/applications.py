--- conflicted
+++ resolved
@@ -796,13 +796,9 @@
             preparation to store objects usable in multiple places.
     """
 
-<<<<<<< HEAD
     def __init__(self, application, executable, env_group=None, **data):
-=======
-    def __init__(self, application, executable, **data):
         from openpype.modules import ModulesManager
 
->>>>>>> 9c39f8ff
         # Application object
         self.application = application
 
