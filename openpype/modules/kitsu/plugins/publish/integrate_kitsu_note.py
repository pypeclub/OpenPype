# -*- coding: utf-8 -*-
import gazu
import pyblish.api


class IntegrateKitsuNote(pyblish.api.ContextPlugin):
    """Integrate Kitsu Note"""

    order = pyblish.api.IntegratorOrder
    label = "Kitsu Note and Status"
    families = ["render", "kitsu"]
    set_status_note = False
    note_status_shortname = "wfa"
    status_exceptions = list()

    def process(self, context):
        # Get comment text body
        publish_comment = context.data.get("comment")
        if not publish_comment:
            self.log.info("Comment is not set.")

        self.log.debug("Comment is `{}`".format(publish_comment))

        for instance in context:
            kitsu_task = instance.data.get("kitsu_task")
            if kitsu_task is None:
                continue
<<<<<<< HEAD

            # Get note status, by default uses the task status for the note
            # if it is not specified in the configuration
            shortname = kitsu_task["task_status"]["short_name"].upper()
            note_status = kitsu_task["task_status_id"]
            if self.set_status_note and next(
                (
                    False
                    for status_except in self.status_exceptions
                    if shortname == status_except["short_name"].upper()
                    and status_except["condition"] == "equal"
                    or shortname != status_except["short_name"].upper()
                    and status_except["condition"] == "not_equal"
                ),
                True,
            ):
                kitsu_status = gazu.task.get_task_status_by_short_name(
                    self.note_status_shortname
                )
                if kitsu_status:
                    note_status = kitsu_status
                    self.log.info("Note Kitsu status: {}".format(note_status))
                else:
                    self.log.info(
                        "Cannot find {} status. The status will not be "
                        "changed!".format(self.note_status_shortname)
                    )

            # Add comment to kitsu task
            self.log.debug(
                "Add new note in tasks id {}".format(kitsu_task["id"])
            )
            kitsu_comment = gazu.task.add_comment(
                kitsu_task, note_status, comment=publish_comment
=======

            # Get note status, by default uses the task status for the note
            # if it is not specified in the configuration
            note_status = kitsu_task["task_status"]["id"]

            if self.set_status_note:
                kitsu_status = gazu.task.get_task_status_by_short_name(
                    self.note_status_shortname
                )
                if kitsu_status:
                    note_status = kitsu_status
                    self.log.info("Note Kitsu status: {}".format(note_status))
                else:
                    self.log.info(
                        "Cannot find {} status. The status will not be "
                        "changed!".format(self.note_status_shortname)
                    )

            # Add comment to kitsu task
            task_id = kitsu_task["id"]
            self.log.debug("Add new note in taks id {}".format(task_id))
            kitsu_comment = gazu.task.add_comment(
                task_id, note_status, comment=publish_comment
>>>>>>> fd0b0eb6
            )

            instance.data["kitsu_comment"] = kitsu_comment<|MERGE_RESOLUTION|>--- conflicted
+++ resolved
@@ -25,7 +25,6 @@
             kitsu_task = instance.data.get("kitsu_task")
             if kitsu_task is None:
                 continue
-<<<<<<< HEAD
 
             # Get note status, by default uses the task status for the note
             # if it is not specified in the configuration
@@ -60,31 +59,6 @@
             )
             kitsu_comment = gazu.task.add_comment(
                 kitsu_task, note_status, comment=publish_comment
-=======
-
-            # Get note status, by default uses the task status for the note
-            # if it is not specified in the configuration
-            note_status = kitsu_task["task_status"]["id"]
-
-            if self.set_status_note:
-                kitsu_status = gazu.task.get_task_status_by_short_name(
-                    self.note_status_shortname
-                )
-                if kitsu_status:
-                    note_status = kitsu_status
-                    self.log.info("Note Kitsu status: {}".format(note_status))
-                else:
-                    self.log.info(
-                        "Cannot find {} status. The status will not be "
-                        "changed!".format(self.note_status_shortname)
-                    )
-
-            # Add comment to kitsu task
-            task_id = kitsu_task["id"]
-            self.log.debug("Add new note in taks id {}".format(task_id))
-            kitsu_comment = gazu.task.add_comment(
-                task_id, note_status, comment=publish_comment
->>>>>>> fd0b0eb6
             )
 
             instance.data["kitsu_comment"] = kitsu_comment