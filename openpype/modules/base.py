# -*- coding: utf-8 -*-
"""Base class for Pype Modules."""
import os
import sys
import json
import time
import inspect
import logging
import platform
import threading
import collections
from uuid import uuid4
from abc import ABCMeta, abstractmethod
import six

import openpype
from openpype.settings import (
    get_system_settings,
    SYSTEM_SETTINGS_KEY,
    PROJECT_SETTINGS_KEY,
    SCHEMA_KEY_SYSTEM_SETTINGS,
    SCHEMA_KEY_PROJECT_SETTINGS
)

from openpype.settings.lib import (
    get_studio_system_settings_overrides,
    load_json_file
)
from openpype.lib import PypeLogger

<<<<<<< HEAD

DEFAULT_OPENPYPE_MODULES = (
    "avalon_apps",
    "clockify",
    "log_viewer",
    "deadline",
    "muster",
    "royalrender",
    "python_console_interpreter",
    "ftrack",
    "slack",
    "webserver",
    "launcher_action",
    "project_manager_action",
    "settings_action",
    "standalonepublish_action",
    "traypublish_action",
    "job_queue",
    "timers_manager",
    "sync_server",
    # Hack our way into the default modules
    "colorbleed"
=======
# Files that will be always ignored on modules import
IGNORED_FILENAMES = (
    "__pycache__",
)
# Files ignored on modules import from "./openpype/modules"
IGNORED_DEFAULT_FILENAMES = (
    "__init__.py",
    "base.py",
    "interfaces.py",
>>>>>>> 572e6403
)


# Inherit from `object` for Python 2 hosts
class _ModuleClass(object):
    """Fake module class for storing OpenPype modules.

    Object of this class can be stored to `sys.modules` and used for storing
    dynamically imported modules.
    """
    def __init__(self, name):
        # Call setattr on super class
        super(_ModuleClass, self).__setattr__("name", name)
        super(_ModuleClass, self).__setattr__("__name__", name)

        # Where modules and interfaces are stored
        super(_ModuleClass, self).__setattr__("__attributes__", dict())
        super(_ModuleClass, self).__setattr__("__defaults__", set())

        super(_ModuleClass, self).__setattr__("_log", None)

    def __getattr__(self, attr_name):
        if attr_name not in self.__attributes__:
            if attr_name in ("__path__", "__file__"):
                return None
            raise AttributeError("'{}' has not attribute '{}'".format(
                self.name, attr_name
            ))
        return self.__attributes__[attr_name]

    def __iter__(self):
        for module in self.values():
            yield module

    def __setattr__(self, attr_name, value):
        if attr_name in self.__attributes__:
            self.log.warning(
                "Duplicated name \"{}\" in {}. Overriding.".format(
                    self.name, attr_name
                )
            )
        self.__attributes__[attr_name] = value

    def __setitem__(self, key, value):
        self.__setattr__(key, value)

    def __getitem__(self, key):
        return getattr(self, key)

    @property
    def log(self):
        if self._log is None:
            super(_ModuleClass, self).__setattr__(
                "_log", PypeLogger.get_logger(self.name)
            )
        return self._log

    def get(self, key, default=None):
        return self.__attributes__.get(key, default)

    def keys(self):
        return self.__attributes__.keys()

    def values(self):
        return self.__attributes__.values()

    def items(self):
        return self.__attributes__.items()


class _InterfacesClass(_ModuleClass):
    """Fake module class for storing OpenPype interfaces.

    MissingInterface object is returned if interfaces does not exists.
    - this is because interfaces must be available even if are missing
        implementation
    """
    def __getattr__(self, attr_name):
        if attr_name not in self.__attributes__:
            if attr_name in ("__path__", "__file__"):
                return None

            raise ImportError((
                "cannot import name '{}' from 'openpype_interfaces'"
            ).format(attr_name))

        return self.__attributes__[attr_name]


class _LoadCache:
    interfaces_lock = threading.Lock()
    modules_lock = threading.Lock()
    interfaces_loaded = False
    modules_loaded = False


<<<<<<< HEAD
=======
def get_default_modules_dir():
    """Path to default OpenPype modules."""

    current_dir = os.path.abspath(os.path.dirname(__file__))

    output = []
    for folder_name in ("default_modules", ):
        path = os.path.join(current_dir, folder_name)
        if os.path.exists(path) and os.path.isdir(path):
            output.append(path)

    return output


>>>>>>> 572e6403
def get_dynamic_modules_dirs():
    """Possible paths to OpenPype Addons of Modules.

    Paths are loaded from studio settings under:
        `modules -> addon_paths -> {platform name}`

    Path may contain environment variable as a formatting string.

    They are not validated or checked their existence.

    Returns:
        list: Paths loaded from studio overrides.
    """
    output = []
    value = get_studio_system_settings_overrides()
    for key in ("modules", "addon_paths", platform.system().lower()):
        if key not in value:
            return output
        value = value[key]

    for path in value:
        if not path:
            continue

        try:
            path = path.format(**os.environ)
        except Exception:
            pass
        output.append(path)
    return output


def get_module_dirs():
    """List of paths where OpenPype modules can be found."""
    _dirpaths = []
<<<<<<< HEAD
=======
    _dirpaths.extend(get_default_modules_dir())
>>>>>>> 572e6403
    _dirpaths.extend(get_dynamic_modules_dirs())

    dirpaths = []
    for path in _dirpaths:
        if not path:
            continue
        normalized = os.path.normpath(path)
        if normalized not in dirpaths:
            dirpaths.append(normalized)
    return dirpaths


def load_interfaces(force=False):
    """Load interfaces from modules into `openpype_interfaces`.

    Only classes which inherit from `OpenPypeInterface` are loaded and stored.

    Args:
        force(bool): Force to load interfaces even if are already loaded.
            This won't update already loaded and used (cached) interfaces.
    """

    if _LoadCache.interfaces_loaded and not force:
        return

    if not _LoadCache.interfaces_lock.locked():
        with _LoadCache.interfaces_lock:
            _load_interfaces()
            _LoadCache.interfaces_loaded = True
    else:
        # If lock is locked wait until is finished
        while _LoadCache.interfaces_lock.locked():
            time.sleep(0.1)


def _load_interfaces():
    # Key under which will be modules imported in `sys.modules`
    modules_key = "openpype_interfaces"

    sys.modules[modules_key] = openpype_interfaces = (
        _InterfacesClass(modules_key)
    )

    from . import interfaces

    for attr_name in dir(interfaces):
        attr = getattr(interfaces, attr_name)
        if (
            not inspect.isclass(attr)
            or attr is OpenPypeInterface
            or not issubclass(attr, OpenPypeInterface)
        ):
            continue
        setattr(openpype_interfaces, attr_name, attr)


def load_modules(force=False):
    """Load OpenPype modules as python modules.

    Modules does not load only classes (like in Interfaces) because there must
    be ability to use inner code of module and be able to import it from one
    defined place.

    With this it is possible to import module's content from predefined module.

    Function makes sure that `load_interfaces` was triggered. Modules import
    has specific order which can't be changed.

    Args:
        force(bool): Force to load modules even if are already loaded.
            This won't update already loaded and used (cached) modules.
    """

    if _LoadCache.modules_loaded and not force:
        return

    # First load interfaces
    # - modules must not be imported before interfaces
    load_interfaces(force)

    if not _LoadCache.modules_lock.locked():
        with _LoadCache.modules_lock:
            _load_modules()
            _LoadCache.modules_loaded = True
    else:
        # If lock is locked wait until is finished
        while _LoadCache.modules_lock.locked():
            time.sleep(0.1)


def _load_modules():
    # Import helper functions from lib
    from openpype.lib import (
        import_filepath,
        import_module_from_dirpath
    )

    # Key under which will be modules imported in `sys.modules`
    modules_key = "openpype_modules"

    # Change `sys.modules`
    sys.modules[modules_key] = openpype_modules = _ModuleClass(modules_key)

    log = PypeLogger.get_logger("ModulesLoader")

    current_dir = os.path.abspath(os.path.dirname(__file__))
    processed_paths = set()
    processed_paths.add(current_dir)
    # Import default modules imported from 'openpype.modules'
    for filename in os.listdir(current_dir):
        # Ignore filenames
        if (
            filename in IGNORED_FILENAMES
            or filename in IGNORED_DEFAULT_FILENAMES
        ):
            continue

        fullpath = os.path.join(current_dir, filename)
        basename, ext = os.path.splitext(filename)

        if not os.path.isdir(fullpath) and ext not in (".py", ):
            continue

        try:
            import_str = "openpype.modules.{}".format(basename)
            new_import_str = "{}.{}".format(modules_key, basename)
            default_module = __import__(import_str, fromlist=("", ))
            sys.modules[new_import_str] = default_module
            setattr(openpype_modules, basename, default_module)

        except Exception:
            msg = (
                "Failed to import default module '{}'."
            ).format(basename)
            log.error(msg, exc_info=True)

    # Look for OpenPype modules in paths defined with `get_module_dirs`
    #   - dynamically imported OpenPype modules and addons
    for dirpath in get_module_dirs():
        # Skip already processed paths
        if dirpath in processed_paths:
            continue
        processed_paths.add(dirpath)

        if not os.path.exists(dirpath):
            log.warning((
                "Could not find path when loading OpenPype modules \"{}\""
            ).format(dirpath))
            continue

        for filename in os.listdir(dirpath):
            # Ignore filenames
            if filename in IGNORED_FILENAMES:
                continue

            fullpath = os.path.join(dirpath, filename)
            basename, ext = os.path.splitext(filename)

            if not os.path.isdir(fullpath) and ext not in (".py", ):
                continue

            # TODO add more logic how to define if folder is module or not
            # - check manifest and content of manifest
            try:
                if os.path.isdir(fullpath):
                    # Module without init file can't be used as OpenPype module
                    #   because the module class could not be imported
                    init_file = os.path.join(fullpath, "__init__.py")
                    if not os.path.exists(init_file):
                        log.info((
                            "Skipping module directory because of"
                            " missing \"__init__.py\" file. \"{}\""
                        ).format(fullpath))
                        continue
                    import_module_from_dirpath(dirpath, filename, modules_key)

                elif ext in (".py", ):
                    module = import_filepath(fullpath)
                    setattr(openpype_modules, basename, module)

            except Exception:
                log.error(
                    "Failed to import '{}'.".format(fullpath),
                    exc_info=True
                )


class _OpenPypeInterfaceMeta(ABCMeta):
    """OpenPypeInterface meta class to print proper string."""
    def __str__(self):
        return "<'OpenPypeInterface.{}'>".format(self.__name__)

    def __repr__(self):
        return str(self)


@six.add_metaclass(_OpenPypeInterfaceMeta)
class OpenPypeInterface:
    """Base class of Interface that can be used as Mixin with abstract parts.

    This is way how OpenPype module or addon can tell that has implementation
    for specific part or for other module/addon.

    Child classes of OpenPypeInterface may be used as mixin in different
    OpenPype modules which means they have to have implemented methods defined
    in the interface. By default interface does not have any abstract parts.
    """
    pass


@six.add_metaclass(ABCMeta)
class OpenPypeModule:
    """Base class of pype module.

    Attributes:
        id (UUID): Module's id.
        enabled (bool): Is module enabled.
        name (str): Module name.
        manager (ModulesManager): Manager that created the module.
    """

    # Disable by default
    enabled = False
    _id = None

    @property
    @abstractmethod
    def name(self):
        """Module's name."""
        pass

    def __init__(self, manager, settings):
        self.manager = manager

        self.log = PypeLogger.get_logger(self.name)

        self.initialize(settings)

    @property
    def id(self):
        if self._id is None:
            self._id = uuid4()
        return self._id

    @abstractmethod
    def initialize(self, module_settings):
        """Initialization of module attributes.

        It is not recommended to override __init__ that's why specific method
        was implemented.
        """
        pass

    def connect_with_modules(self, enabled_modules):
        """Connect with other enabled modules."""
        pass

    def get_global_environments(self):
        """Get global environments values of module.

        Environment variables that can be get only from system settings.
        """
        return {}

    def cli(self, module_click_group):
        """Add commands to click group.

        The best practise is to create click group for whole module which is
        used to separate commands.

        class MyPlugin(OpenPypeModule):
            ...
            def cli(self, module_click_group):
                module_click_group.add_command(cli_main)


        @click.group(<module name>, help="<Any help shown in cmd>")
        def cli_main():
            pass

        @cli_main.command()
        def mycommand():
            print("my_command")
        """
        pass


class OpenPypeAddOn(OpenPypeModule):
    # Enable Addon by default
    enabled = True

    def initialize(self, module_settings):
        """Initialization is not be required for most of addons."""
        pass


class ModulesManager:
    """Manager of Pype modules helps to load and prepare them to work.

    Args:
        modules_settings(dict): To be able create module manager with specified
            data. For settings changes callbacks and testing purposes.
    """
    # Helper attributes for report
    _report_total_key = "Total"

    def __init__(self, _system_settings=None):
        self.log = logging.getLogger(self.__class__.__name__)

        self._system_settings = _system_settings

        self.modules = []
        self.modules_by_id = {}
        self.modules_by_name = {}
        # For report of time consumption
        self._report = {}

        self.initialize_modules()
        self.connect_modules()

    def initialize_modules(self):
        """Import and initialize modules."""
        # Make sure modules are loaded
        load_modules()

        import openpype_modules

        self.log.debug("*** Pype modules initialization.")
        # Prepare settings for modules
        system_settings = getattr(self, "_system_settings", None)
        if system_settings is None:
            system_settings = get_system_settings()
        modules_settings = system_settings["modules"]

        report = {}
        time_start = time.time()
        prev_start_time = time_start

        module_classes = []
        for module in openpype_modules:
            # Go through globals in `pype.modules`
            for name in dir(module):
                modules_item = getattr(module, name, None)
                # Filter globals that are not classes which inherit from
                #   OpenPypeModule
                if (
                    not inspect.isclass(modules_item)
                    or modules_item is OpenPypeModule
                    or modules_item is OpenPypeAddOn
                    or not issubclass(modules_item, OpenPypeModule)
                ):
                    continue

                # Check if class is abstract (Developing purpose)
                if inspect.isabstract(modules_item):
                    # Find missing implementations by convetion on `abc` module
                    not_implemented = []
                    for attr_name in dir(modules_item):
                        attr = getattr(modules_item, attr_name, None)
                        abs_method = getattr(
                            attr, "__isabstractmethod__", None
                        )
                        if attr and abs_method:
                            not_implemented.append(attr_name)

                    # Log missing implementations
                    self.log.warning((
                        "Skipping abstract Class: {}."
                        " Missing implementations: {}"
                    ).format(name, ", ".join(not_implemented)))
                    continue
                module_classes.append(modules_item)

        for modules_item in module_classes:
            try:
                name = modules_item.__name__
                # Try initialize module
                module = modules_item(self, modules_settings)
                # Store initialized object
                self.modules.append(module)
                self.modules_by_id[module.id] = module
                self.modules_by_name[module.name] = module
                enabled_str = "X"
                if not module.enabled:
                    enabled_str = " "
                self.log.debug("[{}] {}".format(enabled_str, name))

                now = time.time()
                report[module.__class__.__name__] = now - prev_start_time
                prev_start_time = now

            except Exception:
                self.log.warning(
                    "Initialization of module {} failed.".format(name),
                    exc_info=True
                )

        if self._report is not None:
            report[self._report_total_key] = time.time() - time_start
            self._report["Initialization"] = report

    def connect_modules(self):
        """Trigger connection with other enabled modules.

        Modules should handle their interfaces in `connect_with_modules`.
        """
        report = {}
        time_start = time.time()
        prev_start_time = time_start
        enabled_modules = self.get_enabled_modules()
        self.log.debug("Has {} enabled modules.".format(len(enabled_modules)))
        for module in enabled_modules:
            try:
                module.connect_with_modules(enabled_modules)
            except Exception:
                self.log.error(
                    "BUG: Module failed on connection with other modules.",
                    exc_info=True
                )

            now = time.time()
            report[module.__class__.__name__] = now - prev_start_time
            prev_start_time = now

        if self._report is not None:
            report[self._report_total_key] = time.time() - time_start
            self._report["Connect modules"] = report

    def get_enabled_modules(self):
        """Enabled modules initialized by the manager.

        Returns:
            list: Initialized and enabled modules.
        """
        return [
            module
            for module in self.modules
            if module.enabled
        ]

    def collect_global_environments(self):
        """Helper to collect global enviornment variabled from modules.

        Returns:
            dict: Global environment variables from enabled modules.

        Raises:
            AssertionError: Gobal environment variables must be unique for
                all modules.
        """
        module_envs = {}
        for module in self.get_enabled_modules():
            # Collect global module's global environments
            _envs = module.get_global_environments()
            for key, value in _envs.items():
                if key in module_envs:
                    # TODO better error message
                    raise AssertionError(
                        "Duplicated environment key {}".format(key)
                    )
                module_envs[key] = value
        return module_envs

    def collect_plugin_paths(self):
        """Helper to collect all plugins from modules inherited IPluginPaths.

        Unknown keys are logged out.

        Returns:
            dict: Output is dictionary with keys "publish", "create", "load"
                and "actions" each containing list of paths.
        """
        # Output structure
        from openpype_interfaces import IPluginPaths

        output = {
            "publish": [],
            "create": [],
            "load": [],
            "actions": []
        }
        unknown_keys_by_module = {}
        for module in self.get_enabled_modules():
            # Skip module that do not inherit from `IPluginPaths`
            if not isinstance(module, IPluginPaths):
                continue
            plugin_paths = module.get_plugin_paths()
            for key, value in plugin_paths.items():
                # Filter unknown keys
                if key not in output:
                    if module.name not in unknown_keys_by_module:
                        unknown_keys_by_module[module.name] = []
                    unknown_keys_by_module[module.name].append(key)
                    continue

                # Skip if value is empty
                if not value:
                    continue

                # Convert to list if value is not list
                if not isinstance(value, (list, tuple, set)):
                    value = [value]
                output[key].extend(value)

        # Report unknown keys (Developing purposes)
        if unknown_keys_by_module:
            expected_keys = ", ".join([
                "\"{}\"".format(key) for key in output.keys()
            ])
            msg_template = "Module: \"{}\" - got key {}"
            msg_items = []
            for module_name, keys in unknown_keys_by_module.items():
                joined_keys = ", ".join([
                    "\"{}\"".format(key) for key in keys
                ])
                msg_items.append(msg_template.format(module_name, joined_keys))
            self.log.warning((
                "Expected keys from `get_plugin_paths` are {}. {}"
            ).format(expected_keys, " | ".join(msg_items)))
        return output

    def collect_launch_hook_paths(self):
        """Helper to collect hooks from modules inherited ILaunchHookPaths.

        Returns:
            list: Paths to launch hook directories.
        """
        from openpype_interfaces import ILaunchHookPaths

        str_type = type("")
        expected_types = (list, tuple, set)

        output = []
        for module in self.get_enabled_modules():
            # Skip module that do not inherit from `ILaunchHookPaths`
            if not isinstance(module, ILaunchHookPaths):
                continue

            hook_paths = module.get_launch_hook_paths()
            if not hook_paths:
                continue

            # Convert string to list
            if isinstance(hook_paths, str_type):
                hook_paths = [hook_paths]

            # Skip invalid types
            if not isinstance(hook_paths, expected_types):
                self.log.warning((
                    "Result of `get_launch_hook_paths`"
                    " has invalid type {}. Expected {}"
                ).format(type(hook_paths), expected_types))
                continue

            output.extend(hook_paths)
        return output

    def print_report(self):
        """Print out report of time spent on modules initialization parts.

        Reporting is not automated must be implemented for each initialization
        part separatelly. Reports must be stored to `_report` attribute.
        Print is skipped if `_report` is empty.

        Attribute `_report` is dictionary where key is "label" describing
        the processed part and value is dictionary where key is module's
        class name and value is time delta of it's processing.

        It is good idea to add total time delta on processed part under key
        which is defined in attribute `_report_total_key`. By default has value
        `"Total"` but use the attribute please.

        ```javascript
        {
            "Initialization": {
                "FtrackModule": 0.003,
                ...
                "Total": 1.003,
            },
            ...
        }
        ```
        """
        if not self._report:
            return

        available_col_names = set()
        for module_names in self._report.values():
            available_col_names |= set(module_names.keys())

        # Prepare ordered dictionary for columns
        cols = collections.OrderedDict()
        # Add module names to first columnt
        cols["Module name"] = list(sorted(
            module.__class__.__name__
            for module in self.modules
            if module.__class__.__name__ in available_col_names
        ))
        # Add total key (as last module)
        cols["Module name"].append(self._report_total_key)

        # Add columns from report
        for label in self._report.keys():
            cols[label] = []

        total_module_times = {}
        for module_name in cols["Module name"]:
            total_module_times[module_name] = 0

        for label, reported in self._report.items():
            for module_name in cols["Module name"]:
                col_time = reported.get(module_name)
                if col_time is None:
                    cols[label].append("N/A")
                    continue
                cols[label].append("{:.3f}".format(col_time))
                total_module_times[module_name] += col_time

        # Add to also total column that should sum the row
        cols[self._report_total_key] = []
        for module_name in cols["Module name"]:
            cols[self._report_total_key].append(
                "{:.3f}".format(total_module_times[module_name])
            )

        # Prepare column widths and total row count
        # - column width is by
        col_widths = {}
        total_rows = None
        for key, values in cols.items():
            if total_rows is None:
                total_rows = 1 + len(values)
            max_width = len(key)
            for value in values:
                value_length = len(value)
                if value_length > max_width:
                    max_width = value_length
            col_widths[key] = max_width

        rows = []
        for _idx in range(total_rows):
            rows.append([])

        for key, values in cols.items():
            width = col_widths[key]
            idx = 0
            rows[idx].append(key.ljust(width))
            for value in values:
                idx += 1
                rows[idx].append(value.ljust(width))

        filler_parts = []
        for width in col_widths.values():
            filler_parts.append(width * "-")
        filler = "+".join(filler_parts)

        formatted_rows = [filler]
        last_row_idx = len(rows) - 1
        for idx, row in enumerate(rows):
            # Add filler before last row
            if idx == last_row_idx:
                formatted_rows.append(filler)

            formatted_rows.append("|".join(row))

            # Add filler after first row
            if idx == 0:
                formatted_rows.append(filler)

        # Join rows with newline char and add new line at the end
        output = "\n".join(formatted_rows) + "\n"
        print(output)


class TrayModulesManager(ModulesManager):
    # Define order of modules in menu
    modules_menu_order = (
        "user",
        "ftrack",
        "muster",
        "launcher_tool",
        "avalon",
        "clockify",
        "standalonepublish_tool",
        "traypublish_tool",
        "log_viewer",
        "local_settings",
        "settings"
    )

    def __init__(self):
        self.log = PypeLogger.get_logger(self.__class__.__name__)

        self.modules = []
        self.modules_by_id = {}
        self.modules_by_name = {}
        self._report = {}

        self.tray_manager = None

        self.doubleclick_callbacks = {}
        self.doubleclick_callback = None

    def add_doubleclick_callback(self, module, callback):
        """Register doubleclick callbacks on tray icon.

        Currently there is no way how to determine which is launched. Name of
        callback can be defined with `doubleclick_callback` attribute.

        Missing feature how to define default callback.
        """
        callback_name = "_".join([module.name, callback.__name__])
        if callback_name not in self.doubleclick_callbacks:
            self.doubleclick_callbacks[callback_name] = callback
            if self.doubleclick_callback is None:
                self.doubleclick_callback = callback_name
            return

        self.log.warning((
            "Callback with name \"{}\" is already registered."
        ).format(callback_name))

    def initialize(self, tray_manager, tray_menu):
        self.tray_manager = tray_manager
        self.initialize_modules()
        self.tray_init()
        self.connect_modules()
        self.tray_menu(tray_menu)

    def get_enabled_tray_modules(self):
        from openpype_interfaces import ITrayModule

        output = []
        for module in self.modules:
            if module.enabled and isinstance(module, ITrayModule):
                output.append(module)
        return output

    def restart_tray(self):
        if self.tray_manager:
            self.tray_manager.restart()

    def tray_init(self):
        report = {}
        time_start = time.time()
        prev_start_time = time_start
        for module in self.get_enabled_tray_modules():
            try:
                module._tray_manager = self.tray_manager
                module.tray_init()
                module.tray_initialized = True
            except Exception:
                self.log.warning(
                    "Module \"{}\" crashed on `tray_init`.".format(
                        module.name
                    ),
                    exc_info=True
                )

            now = time.time()
            report[module.__class__.__name__] = now - prev_start_time
            prev_start_time = now

        if self._report is not None:
            report[self._report_total_key] = time.time() - time_start
            self._report["Tray init"] = report

    def tray_menu(self, tray_menu):
        ordered_modules = []
        enabled_by_name = {
            module.name: module
            for module in self.get_enabled_tray_modules()
        }

        for name in self.modules_menu_order:
            module_by_name = enabled_by_name.pop(name, None)
            if module_by_name:
                ordered_modules.append(module_by_name)
        ordered_modules.extend(enabled_by_name.values())

        report = {}
        time_start = time.time()
        prev_start_time = time_start
        for module in ordered_modules:
            if not module.tray_initialized:
                continue

            try:
                module.tray_menu(tray_menu)
            except Exception:
                # Unset initialized mark
                module.tray_initialized = False
                self.log.warning(
                    "Module \"{}\" crashed on `tray_menu`.".format(
                        module.name
                    ),
                    exc_info=True
                )
            now = time.time()
            report[module.__class__.__name__] = now - prev_start_time
            prev_start_time = now

        if self._report is not None:
            report[self._report_total_key] = time.time() - time_start
            self._report["Tray menu"] = report

    def start_modules(self):
        from openpype_interfaces import ITrayService

        report = {}
        time_start = time.time()
        prev_start_time = time_start
        for module in self.get_enabled_tray_modules():
            if not module.tray_initialized:
                if isinstance(module, ITrayService):
                    module.set_service_failed_icon()
                continue

            try:
                module.tray_start()
            except Exception:
                self.log.warning(
                    "Module \"{}\" crashed on `tray_start`.".format(
                        module.name
                    ),
                    exc_info=True
                )
            now = time.time()
            report[module.__class__.__name__] = now - prev_start_time
            prev_start_time = now

        if self._report is not None:
            report[self._report_total_key] = time.time() - time_start
            self._report["Modules start"] = report

    def on_exit(self):
        for module in self.get_enabled_tray_modules():
            if module.tray_initialized:
                try:
                    module.tray_exit()
                except Exception:
                    self.log.warning(
                        "Module \"{}\" crashed on `tray_exit`.".format(
                            module.name
                        ),
                        exc_info=True
                    )


def get_module_settings_defs():
    """Check loaded addons/modules for existence of thei settings definition.

    Check if OpenPype addon/module as python module has class that inherit
    from `ModuleSettingsDef` in python module variables (imported
    in `__init__py`).

    Returns:
        list: All valid and not abstract settings definitions from imported
            openpype addons and modules.
    """
    # Make sure modules are loaded
    load_modules()

    import openpype_modules

    settings_defs = []

    log = PypeLogger.get_logger("ModuleSettingsLoad")

    for raw_module in openpype_modules:
        for attr_name in dir(raw_module):
            attr = getattr(raw_module, attr_name)
            if (
                not inspect.isclass(attr)
                or attr is ModuleSettingsDef
                or not issubclass(attr, ModuleSettingsDef)
            ):
                continue

            if inspect.isabstract(attr):
                # Find missing implementations by convetion on `abc` module
                not_implemented = []
                for attr_name in dir(attr):
                    attr = getattr(attr, attr_name, None)
                    abs_method = getattr(
                        attr, "__isabstractmethod__", None
                    )
                    if attr and abs_method:
                        not_implemented.append(attr_name)

                # Log missing implementations
                log.warning((
                    "Skipping abstract Class: {} in module {}."
                    " Missing implementations: {}"
                ).format(
                    attr_name, raw_module.__name__, ", ".join(not_implemented)
                ))
                continue

            settings_defs.append(attr)

    return settings_defs


@six.add_metaclass(ABCMeta)
class BaseModuleSettingsDef:
    """Definition of settings for OpenPype module or AddOn."""
    _id = None

    @property
    def id(self):
        """ID created on initialization.

        ID should be per created object. Helps to store objects.
        """
        if self._id is None:
            self._id = uuid4()
        return self._id

    @abstractmethod
    def get_settings_schemas(self, schema_type):
        """Setting schemas for passed schema type.

        These are main schemas by dynamic schema keys. If they're using
        sub schemas or templates they should be loaded with
        `get_dynamic_schemas`.

        Returns:
            dict: Schema by `dynamic_schema` keys.
        """
        pass

    @abstractmethod
    def get_dynamic_schemas(self, schema_type):
        """Settings schemas and templates that can be used anywhere.

        It is recommended to add prefix specific for addon/module to keys
        (e.g. "my_addon/real_schema_name").

        Returns:
            dict: Schemas and templates by their keys.
        """
        pass

    @abstractmethod
    def get_defaults(self, top_key):
        """Default values for passed top key.

        Top keys are (currently) "system_settings" or "project_settings".

        Should return exactly what was passed with `save_defaults`.

        Returns:
            dict: Default values by path to first key in OpenPype defaults.
        """
        pass

    @abstractmethod
    def save_defaults(self, top_key, data):
        """Save default values for passed top key.

        Top keys are (currently) "system_settings" or "project_settings".

        Passed data are by path to first key defined in main schemas.
        """
        pass


class ModuleSettingsDef(BaseModuleSettingsDef):
    """Settings definiton with separated system and procect settings parts.

    Reduce conditions that must be checked and adds predefined methods for
    each case.
    """
    def get_defaults(self, top_key):
        """Split method into 2 methods by top key."""
        if top_key == SYSTEM_SETTINGS_KEY:
            return self.get_default_system_settings() or {}
        elif top_key == PROJECT_SETTINGS_KEY:
            return self.get_default_project_settings() or {}
        return {}

    def save_defaults(self, top_key, data):
        """Split method into 2 methods by top key."""
        if top_key == SYSTEM_SETTINGS_KEY:
            self.save_system_defaults(data)
        elif top_key == PROJECT_SETTINGS_KEY:
            self.save_project_defaults(data)

    def get_settings_schemas(self, schema_type):
        """Split method into 2 methods by schema type."""
        if schema_type == SCHEMA_KEY_SYSTEM_SETTINGS:
            return self.get_system_settings_schemas() or {}
        elif schema_type == SCHEMA_KEY_PROJECT_SETTINGS:
            return self.get_project_settings_schemas() or {}
        return {}

    def get_dynamic_schemas(self, schema_type):
        """Split method into 2 methods by schema type."""
        if schema_type == SCHEMA_KEY_SYSTEM_SETTINGS:
            return self.get_system_dynamic_schemas() or {}
        elif schema_type == SCHEMA_KEY_PROJECT_SETTINGS:
            return self.get_project_dynamic_schemas() or {}
        return {}

    @abstractmethod
    def get_system_settings_schemas(self):
        """Schemas and templates usable in system settings schemas.

        Returns:
            dict: Schemas and templates by it's names. Names must be unique
                across whole OpenPype.
        """
        pass

    @abstractmethod
    def get_project_settings_schemas(self):
        """Schemas and templates usable in project settings schemas.

        Returns:
            dict: Schemas and templates by it's names. Names must be unique
                across whole OpenPype.
        """
        pass

    @abstractmethod
    def get_system_dynamic_schemas(self):
        """System schemas by dynamic schema name.

        If dynamic schema name is not available in then schema will not used.

        Returns:
            dict: Schemas or list of schemas by dynamic schema name.
        """
        pass

    @abstractmethod
    def get_project_dynamic_schemas(self):
        """Project schemas by dynamic schema name.

        If dynamic schema name is not available in then schema will not used.

        Returns:
            dict: Schemas or list of schemas by dynamic schema name.
        """
        pass

    @abstractmethod
    def get_default_system_settings(self):
        """Default system settings values.

        Returns:
            dict: Default values by path to first key.
        """
        pass

    @abstractmethod
    def get_default_project_settings(self):
        """Default project settings values.

        Returns:
            dict: Default values by path to first key.
        """
        pass

    @abstractmethod
    def save_system_defaults(self, data):
        """Save default system settings values.

        Passed data are by path to first key defined in main schemas.
        """
        pass

    @abstractmethod
    def save_project_defaults(self, data):
        """Save default project settings values.

        Passed data are by path to first key defined in main schemas.
        """
        pass


class JsonFilesSettingsDef(ModuleSettingsDef):
    """Preimplemented settings definition using json files and file structure.

    Expected file structure:
    ┕ root
      │
      │ # Default values
      ┝ defaults
      │ ┝ system_settings.json
      │ ┕ project_settings.json
      │
      │ # Schemas for `dynamic_template` type
      ┝ dynamic_schemas
      │ ┝ system_dynamic_schemas.json
      │ ┕ project_dynamic_schemas.json
      │
      │ # Schemas that can be used anywhere (enhancement for `dynamic_schemas`)
      ┕ schemas
        ┝ system_schemas
        │ ┝ <system schema.json> # Any schema or template files
        │ ┕ ...
        ┕ project_schemas
          ┝ <system schema.json> # Any schema or template files
          ┕ ...

    Schemas can be loaded with prefix to avoid duplicated schema/template names
    across all OpenPype addons/modules. Prefix can be defined with class
    attribute `schema_prefix`.

    Only think which must be implemented in `get_settings_root_path` which
    should return directory path to `root` (in structure graph above).
    """
    # Possible way how to define `schemas` prefix
    schema_prefix = ""

    @abstractmethod
    def get_settings_root_path(self):
        """Directory path where settings and it's schemas are located."""
        pass

    def __init__(self):
        settings_root_dir = self.get_settings_root_path()
        defaults_dir = os.path.join(
            settings_root_dir, "defaults"
        )
        dynamic_schemas_dir = os.path.join(
            settings_root_dir, "dynamic_schemas"
        )
        schemas_dir = os.path.join(
            settings_root_dir, "schemas"
        )

        self.system_defaults_filepath = os.path.join(
            defaults_dir, "system_settings.json"
        )
        self.project_defaults_filepath = os.path.join(
            defaults_dir, "project_settings.json"
        )

        self.system_dynamic_schemas_filepath = os.path.join(
            dynamic_schemas_dir, "system_dynamic_schemas.json"
        )
        self.project_dynamic_schemas_filepath = os.path.join(
            dynamic_schemas_dir, "project_dynamic_schemas.json"
        )

        self.system_schemas_dir = os.path.join(
            schemas_dir, "system_schemas"
        )
        self.project_schemas_dir = os.path.join(
            schemas_dir, "project_schemas"
        )

    def _load_json_file_data(self, path):
        if os.path.exists(path):
            return load_json_file(path)
        return {}

    def get_default_system_settings(self):
        """Default system settings values.

        Returns:
            dict: Default values by path to first key.
        """
        return self._load_json_file_data(self.system_defaults_filepath)

    def get_default_project_settings(self):
        """Default project settings values.

        Returns:
            dict: Default values by path to first key.
        """
        return self._load_json_file_data(self.project_defaults_filepath)

    def _save_data_to_filepath(self, path, data):
        dirpath = os.path.dirname(path)
        if not os.path.exists(dirpath):
            os.makedirs(dirpath)

        with open(path, "w") as file_stream:
            json.dump(data, file_stream, indent=4)

    def save_system_defaults(self, data):
        """Save default system settings values.

        Passed data are by path to first key defined in main schemas.
        """
        self._save_data_to_filepath(self.system_defaults_filepath, data)

    def save_project_defaults(self, data):
        """Save default project settings values.

        Passed data are by path to first key defined in main schemas.
        """
        self._save_data_to_filepath(self.project_defaults_filepath, data)

    def get_system_dynamic_schemas(self):
        """System schemas by dynamic schema name.

        If dynamic schema name is not available in then schema will not used.

        Returns:
            dict: Schemas or list of schemas by dynamic schema name.
        """
        return self._load_json_file_data(self.system_dynamic_schemas_filepath)

    def get_project_dynamic_schemas(self):
        """Project schemas by dynamic schema name.

        If dynamic schema name is not available in then schema will not used.

        Returns:
            dict: Schemas or list of schemas by dynamic schema name.
        """
        return self._load_json_file_data(self.project_dynamic_schemas_filepath)

    def _load_files_from_path(self, path):
        output = {}
        if not path or not os.path.exists(path):
            return output

        if os.path.isfile(path):
            filename = os.path.basename(path)
            basename, ext = os.path.splitext(filename)
            if ext == ".json":
                if self.schema_prefix:
                    key = "{}/{}".format(self.schema_prefix, basename)
                else:
                    key = basename
                output[key] = self._load_json_file_data(path)
            return output

        path = os.path.normpath(path)
        for root, _, files in os.walk(path, topdown=False):
            for filename in files:
                basename, ext = os.path.splitext(filename)
                if ext != ".json":
                    continue

                json_path = os.path.join(root, filename)
                store_key = os.path.join(
                    root.replace(path, ""), basename
                ).replace("\\", "/")
                if self.schema_prefix:
                    store_key = "{}/{}".format(self.schema_prefix, store_key)
                output[store_key] = self._load_json_file_data(json_path)

        return output

    def get_system_settings_schemas(self):
        """Schemas and templates usable in system settings schemas.

        Returns:
            dict: Schemas and templates by it's names. Names must be unique
                across whole OpenPype.
        """
        return self._load_files_from_path(self.system_schemas_dir)

    def get_project_settings_schemas(self):
        """Schemas and templates usable in project settings schemas.

        Returns:
            dict: Schemas and templates by it's names. Names must be unique
                across whole OpenPype.
        """
        return self._load_files_from_path(self.project_schemas_dir)<|MERGE_RESOLUTION|>--- conflicted
+++ resolved
@@ -28,30 +28,6 @@
 )
 from openpype.lib import PypeLogger
 
-<<<<<<< HEAD
-
-DEFAULT_OPENPYPE_MODULES = (
-    "avalon_apps",
-    "clockify",
-    "log_viewer",
-    "deadline",
-    "muster",
-    "royalrender",
-    "python_console_interpreter",
-    "ftrack",
-    "slack",
-    "webserver",
-    "launcher_action",
-    "project_manager_action",
-    "settings_action",
-    "standalonepublish_action",
-    "traypublish_action",
-    "job_queue",
-    "timers_manager",
-    "sync_server",
-    # Hack our way into the default modules
-    "colorbleed"
-=======
 # Files that will be always ignored on modules import
 IGNORED_FILENAMES = (
     "__pycache__",
@@ -61,7 +37,6 @@
     "__init__.py",
     "base.py",
     "interfaces.py",
->>>>>>> 572e6403
 )
 
 
@@ -158,8 +133,6 @@
     modules_loaded = False
 
 
-<<<<<<< HEAD
-=======
 def get_default_modules_dir():
     """Path to default OpenPype modules."""
 
@@ -174,7 +147,6 @@
     return output
 
 
->>>>>>> 572e6403
 def get_dynamic_modules_dirs():
     """Possible paths to OpenPype Addons of Modules.
 
@@ -210,10 +182,7 @@
 def get_module_dirs():
     """List of paths where OpenPype modules can be found."""
     _dirpaths = []
-<<<<<<< HEAD
-=======
     _dirpaths.extend(get_default_modules_dir())
->>>>>>> 572e6403
     _dirpaths.extend(get_dynamic_modules_dirs())
 
     dirpaths = []
