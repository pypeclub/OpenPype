--- conflicted
+++ resolved
@@ -6,10 +6,6 @@
 from openpype import AYON_SERVER_ENABLED
 from openpype.lib import Logger
 
-<<<<<<< HEAD
-log = Logger.get_logger("SyncServer")
-=======
->>>>>>> f8989e4b
 
 
 class RoyalRenderModule(OpenPypeModule, IPluginPaths):
@@ -40,11 +36,7 @@
 
         # Ayon only
         if not AYON_SERVER_ENABLED:
-<<<<<<< HEAD
-            log.info("RoyalRender is not implemented for Openpype")
-=======
             self.log.info("RoyalRender is not implemented for Openpype")
->>>>>>> f8989e4b
             self.enabled = False
 
     @staticmethod
