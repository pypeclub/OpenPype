import os
import attr
import getpass
from datetime import datetime
import pyblish.api

from openpype.pipeline import legacy_io
from openpype.tests.lib import is_in_tests
from openpype_modules.deadline import abstract_submit_deadline
from openpype_modules.deadline.abstract_submit_deadline import DeadlineJobInfo
from openpype.modules.deadline.utils import set_custom_deadline_name
from openpype.lib import is_running_from_build
<<<<<<< HEAD
from openpype.modules.deadline.utils import DeadlineDefaultJobAttrs
=======

try:
    import hou
except ImportError:
    # Ignoring, we don't want misleading error logs on jobs log on deadline.
    # Because the farm publish function imports every publish file before filtering.
    pass

>>>>>>> 5864ea2c

@attr.s
class DeadlinePluginInfo():
    SceneFile = attr.ib(default=None)
    OutputDriver = attr.ib(default=None)
    Version = attr.ib(default=None)
    IgnoreInputs = attr.ib(default=True)


class HoudiniSubmitDeadline(abstract_submit_deadline.AbstractSubmitDeadline, DeadlineDefaultJobAttrs):
    """Submit Solaris USD Render ROPs to Deadline.

    Renders are submitted to a Deadline Web Service as
    supplied via the environment variable AVALON_DEADLINE.

    Target "local":
        Even though this does *not* render locally this is seen as
        a 'local' submission as it is the regular way of submitting
        a Houdini render locally.

    """

    label = "Submit Render to Deadline"
    order = pyblish.api.IntegratorOrder
    hosts = ["houdini"]
    families = ["usdrender",
                "redshift_rop",
                "arnold_rop",
                "mantra_rop",
                "karma_rop",
                "vray_rop"]
    targets = ["local"]
    use_published = True

    def get_job_info(self):
        job_info = DeadlineJobInfo(Plugin="Houdini")

        instance = self._instance
        context = instance.context

        filepath = context.data["currentFile"]
        filename = os.path.basename(filepath)

        job_name = set_custom_deadline_name(
            instance,
            filename,
            "deadline_job_name"
        )
        batch_name = set_custom_deadline_name(
            instance,
            filename,
            "deadline_batch_name"
        )

        job_info.Name = job_name
        job_info.BatchName = "Group: " + batch_name
        job_info.Plugin = "Houdini"
        job_info.UserName = context.data.get(
            "deadlineUser", getpass.getuser())

        if is_in_tests():
            job_info.BatchName += datetime.now().strftime("%d%m%Y%H%M%S")

        # Deadline requires integers in frame range
        frames = "{start}-{end}x{step}".format(
            start=int(instance.data["frameStart"]),
            end=int(instance.data["frameEnd"]),
            step=int(instance.data["byFrameStep"]),
        )
        job_info.Frames = frames
        job_info.Priority = instance.data.get("priority", self.priority)
        job_info.Pool = instance.data.get("primaryPool", self.pool)
        job_info.SecondaryPool = instance.data.get("secondaryPool", self.pool_secondary)
        job_info.ChunkSize = instance.data.get("chunkSize", 10)
        job_info.Comment = context.data.get("comment")

        keys = [
            "FTRACK_API_KEY",
            "FTRACK_API_USER",
            "FTRACK_SERVER",
            "OPENPYPE_SG_USER",
            "AVALON_PROJECT",
            "AVALON_ASSET",
            "AVALON_TASK",
            "AVALON_APP_NAME",
            "OPENPYPE_DEV",
            "OPENPYPE_LOG_NO_COLORS",
        ]

        # Add OpenPype version if we are running from build.
        if is_running_from_build():
            keys.append("OPENPYPE_VERSION")

        # Add mongo url if it's enabled
        if self._instance.context.data.get("deadlinePassMongoUrl"):
            keys.append("OPENPYPE_MONGO")

        environment = dict({key: os.environ[key] for key in keys
                            if key in os.environ}, **legacy_io.Session)
        for key in keys:
            value = environment.get(key)
            if value:
                job_info.EnvironmentKeyValue[key] = value

        # to recognize render jobs
        job_info.add_render_job_env_var()

        for i, filepath in enumerate(instance.data["files"]):
            dirname = os.path.dirname(filepath)
            fname = os.path.basename(filepath)
            job_info.OutputDirectory += dirname.replace("\\", "/")
            job_info.OutputFilename += fname

        return job_info

    def get_plugin_info(self):

        instance = self._instance
        context = instance.context

        # Output driver to render
        driver = hou.node(instance.data["instance_node"])
        hou_major_minor = hou.applicationVersionString().rsplit(".", 1)[0]

        plugin_info = DeadlinePluginInfo(
            SceneFile=context.data["currentFile"],
            OutputDriver=driver.path(),
            Version=hou_major_minor,
            IgnoreInputs=True
        )

        return attr.asdict(plugin_info)

    def process(self, instance):
        super(HoudiniSubmitDeadline, self).process(instance)

        # TODO: Avoid the need for this logic here, needed for submit publish
        # Store output dir for unified publisher (filesequence)
        output_dir = os.path.dirname(instance.data["files"][0])
        instance.data["outputDir"] = output_dir<|MERGE_RESOLUTION|>--- conflicted
+++ resolved
@@ -4,15 +4,12 @@
 from datetime import datetime
 import pyblish.api
 
+from openpype.lib import is_running_from_build
 from openpype.pipeline import legacy_io
 from openpype.tests.lib import is_in_tests
 from openpype_modules.deadline import abstract_submit_deadline
 from openpype_modules.deadline.abstract_submit_deadline import DeadlineJobInfo
-from openpype.modules.deadline.utils import set_custom_deadline_name
-from openpype.lib import is_running_from_build
-<<<<<<< HEAD
-from openpype.modules.deadline.utils import DeadlineDefaultJobAttrs
-=======
+from openpype.modules.deadline.utils import DeadlineDefaultJobAttrs, set_custom_deadline_name
 
 try:
     import hou
@@ -21,7 +18,6 @@
     # Because the farm publish function imports every publish file before filtering.
     pass
 
->>>>>>> 5864ea2c
 
 @attr.s
 class DeadlinePluginInfo():
