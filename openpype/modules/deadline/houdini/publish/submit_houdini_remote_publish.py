--- conflicted
+++ resolved
@@ -12,9 +12,6 @@
 from openpype.lib import is_running_from_build
 from openpype.modules.deadline.utils import DeadlineDefaultJobAttrs
 
-<<<<<<< HEAD
-class HoudiniSubmitPublishDeadline(pyblish.api.ContextPlugin, DeadlineDefaultJobAttrs):
-=======
 try:
     import hou
 except ImportError:
@@ -23,8 +20,7 @@
     pass
 
 
-class HoudiniSubmitPublishDeadline(pyblish.api.ContextPlugin):
->>>>>>> 5864ea2c
+class HoudiniSubmitPublishDeadline(pyblish.api.ContextPlugin, DeadlineDefaultJobAttrs):
     """Submit Houdini scene to perform a local publish in Deadline.
 
     Publishing in Deadline can be helpful for scenes that publish very slow.
