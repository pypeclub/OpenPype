--- conflicted
+++ resolved
@@ -107,7 +107,11 @@
                 "Scanning for compatible requested "
                 f"version {requested_version}"))
             dir_list = self.GetConfigEntry("OpenPypeInstallationDirs")
-<<<<<<< HEAD
+            
+            # clean '\ ' for MacOS pasting
+            if platform.system().lower() == "darwin":
+                dir_list = dir_list.replace("\\ ", " ")
+
             for dir_list in dir_list.split(","):
                 install_dir = DirectoryUtils.SearchDirectoryList(dir_list)
                 if install_dir:
@@ -120,22 +124,6 @@
                         if not version:
                             continue
                         openpype_versions.append((version, subdir))
-=======
-            # clean '\ ' for MacOS pasting
-            if platform.system().lower() == "darwin":
-                dir_list = dir_list.replace("\\ ", " ")
-            install_dir = DirectoryUtils.SearchDirectoryList(dir_list)
-            if install_dir:
-                sub_dirs = [
-                    f.path for f in os.scandir(install_dir)
-                    if f.is_dir()
-                ]
-                for subdir in sub_dirs:
-                    version = self.get_openpype_version_from_path(subdir)
-                    if not version:
-                        continue
-                    openpype_versions.append((version, subdir))
->>>>>>> f1b5c1f1
 
         exe_list = self.GetConfigEntry("OpenPypeExecutable")
         # clean '\ ' for MacOS pasting
