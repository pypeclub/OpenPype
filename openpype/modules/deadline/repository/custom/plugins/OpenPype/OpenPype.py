#!/usr/bin/env python3

from System.IO import Path
from System.Text.RegularExpressions import Regex

from Deadline.Plugins import PluginType, DeadlinePlugin
from Deadline.Scripting import (
    StringUtils,
    FileUtils,
    DirectoryUtils,
    RepositoryUtils
)

import re
import os
import platform


######################################################################
# This is the function that Deadline calls to get an instance of the
# main DeadlinePlugin class.
######################################################################
def GetDeadlinePlugin():
    return OpenPypeDeadlinePlugin()


def CleanupDeadlinePlugin(deadlinePlugin):
    deadlinePlugin.Cleanup()


class OpenPypeDeadlinePlugin(DeadlinePlugin):
    """
        Standalone plugin for publishing from OpenPype.

        Calls OpenPype executable 'openpype_console' from first correctly found
        file based on plugin configuration. Uses 'publish' command and passes
        path to metadata json file, which contains all needed information
        for publish process.
    """
    def __init__(self):
        super().__init__()
<<<<<<< HEAD

=======
>>>>>>> bed1e35d
        self.InitializeProcessCallback += self.InitializeProcess
        self.RenderExecutableCallback += self.RenderExecutable
        self.RenderArgumentCallback += self.RenderArgument

    def Cleanup(self):
        for stdoutHandler in self.StdoutHandlers:
            del stdoutHandler.HandleCallback

        del self.InitializeProcessCallback
        del self.RenderExecutableCallback
        del self.RenderArgumentCallback

    def InitializeProcess(self):
        self.PluginType = PluginType.Simple
        self.StdoutHandling = True

        self.SingleFramesOnly = self.GetBooleanPluginInfoEntryWithDefault(
            "SingleFramesOnly", False)
        self.LogInfo("Single Frames Only: %s" % self.SingleFramesOnly)

        self.AddStdoutHandlerCallback(
            ".*Progress: (\d+)%.*").HandleCallback += self.HandleProgress

    @staticmethod
    def get_openpype_version_from_path(path, build=True):
        """Get OpenPype version from provided path.
             path (str): Path to scan.
             build (bool, optional): Get only builds, not sources

        Returns:
            str or None: version of OpenPype if found.

        """
        # fix path for application bundle on macos
        if platform.system().lower() == "darwin":
            path = os.path.join(path, "MacOS")

        version_file = os.path.join(path, "openpype", "version.py")
        if not os.path.isfile(version_file):
            return None

        # skip if the version is not build
        exe = os.path.join(path, "openpype_console.exe")
        if platform.system().lower() in ["linux", "darwin"]:
            exe = os.path.join(path, "openpype_console")

        # if only builds are requested
        if build and not os.path.isfile(exe):  # noqa: E501
            print(f"   ! path is not a build: {path}")
            return None

        version = {}
        with open(version_file, "r") as vf:
            exec(vf.read(), version)

        version_match = re.search(r"(\d+\.\d+.\d+).*", version["__version__"])
        return version_match[1]

    def RenderExecutable(self):
        job = self.GetJob()
        openpype_versions = []
        # if the job requires specific OpenPype version,
        # lets go over all available and find compatible build.
        requested_version = job.GetJobEnvironmentKeyValue("OPENPYPE_VERSION")
        if requested_version:
            self.LogInfo((
                "Scanning for compatible requested "
                f"version {requested_version}"))
            dir_list = self.GetConfigEntry("OpenPypeInstallationDirs")

            # clean '\ ' for MacOS pasting
            if platform.system().lower() == "darwin":
                dir_list = dir_list.replace("\\ ", " ")

            for dir_list in dir_list.split(","):
                install_dir = DirectoryUtils.SearchDirectoryList(dir_list)
                if install_dir:
                    sub_dirs = [
                        f.path for f in os.scandir(install_dir)
                        if f.is_dir()
                    ]
                    for subdir in sub_dirs:
                        version = self.get_openpype_version_from_path(subdir)
                        if not version:
                            continue
                        openpype_versions.append((version, subdir))

        exe_list = self.GetConfigEntry("OpenPypeExecutable")
        # clean '\ ' for MacOS pasting
        if platform.system().lower() == "darwin":
            exe_list = exe_list.replace("\\ ", " ")
        exe = FileUtils.SearchFileList(exe_list)
        if openpype_versions:
            # if looking for requested compatible version,
            # add the implicitly specified to the list too.
            version = self.get_openpype_version_from_path(
                os.path.dirname(exe))
            if version:
                openpype_versions.append((version, os.path.dirname(exe)))

        if requested_version:
            # sort detected versions
            if openpype_versions:
                openpype_versions.sort(
                    key=lambda ver: [
                        int(t) if t.isdigit() else t.lower()
                        for t in re.split(r"(\d+)", ver[0])
                    ])
            requested_major, requested_minor, _ = requested_version.split(".")[:3]  # noqa: E501
            compatible_versions = []
            for version in openpype_versions:
                v = version[0].split(".")[:3]
                if v[0] == requested_major and v[1] == requested_minor:
                    compatible_versions.append(version)
            if not compatible_versions:
                self.FailRender(("Cannot find compatible version available "
                                 "for version {} requested by the job. "
                                 "Please add it through plugin configuration "
                                 "in Deadline or install it to configured "
                                 "directory.").format(requested_version))
            # sort compatible versions nad pick the last one
            compatible_versions.sort(
                key=lambda ver: [
                    int(t) if t.isdigit() else t.lower()
                    for t in re.split(r"(\d+)", ver[0])
                ])
            # create list of executables for different platform and let
            # Deadline decide.
            exe_list = [
                os.path.join(
                    compatible_versions[-1][1], "openpype_console.exe"),
                os.path.join(
                    compatible_versions[-1][1], "openpype_console"),
                os.path.join(
                    compatible_versions[-1][1], "MacOS", "openpype_console")
            ]
            exe = FileUtils.SearchFileList(";".join(exe_list))

        if exe == "":
            self.FailRender(
                "OpenPype executable was not found " +
                "in the semicolon separated list " +
                "\"" + ";".join(exe_list) + "\". " +
                "The path to the render executable can be configured " +
                "from the Plugin Configuration in the Deadline Monitor.")
        return exe

    def RenderArgument(self):
        arguments = str(self.GetPluginInfoEntryWithDefault("Arguments", ""))
        arguments = RepositoryUtils.CheckPathMapping(arguments)

        arguments = re.sub(r"<(?i)STARTFRAME>", str(self.GetStartFrame()),
                           arguments)
        arguments = re.sub(r"<(?i)ENDFRAME>", str(self.GetEndFrame()),
                           arguments)
        arguments = re.sub(r"<(?i)QUOTE>", "\"", arguments)

        arguments = self.ReplacePaddedFrame(arguments,
                                            "<(?i)STARTFRAME%([0-9]+)>",
                                            self.GetStartFrame())
        arguments = self.ReplacePaddedFrame(arguments,
                                            "<(?i)ENDFRAME%([0-9]+)>",
                                            self.GetEndFrame())

        count = 0
        for filename in self.GetAuxiliaryFilenames():
            localAuxFile = Path.Combine(self.GetJobsDataDirectory(), filename)
            arguments = re.sub(r"<(?i)AUXFILE" + str(count) + r">",
                               localAuxFile.replace("\\", "/"), arguments)
            count += 1

        return arguments

    def ReplacePaddedFrame(self, arguments, pattern, frame):
        frameRegex = Regex(pattern)
        while True:
            frameMatch = frameRegex.Match(arguments)
            if frameMatch.Success:
                paddingSize = int(frameMatch.Groups[1].Value)
                if paddingSize > 0:
                    padding = StringUtils.ToZeroPaddedString(frame,
                                                             paddingSize,
                                                             False)
                else:
                    padding = str(frame)
                arguments = arguments.replace(frameMatch.Groups[0].Value,
                                              padding)
            else:
                break

        return arguments

    def HandleProgress(self):
        progress = float(self.GetRegexMatch(1))
        self.SetProgress(progress)<|MERGE_RESOLUTION|>--- conflicted
+++ resolved
@@ -39,10 +39,6 @@
     """
     def __init__(self):
         super().__init__()
-<<<<<<< HEAD
-
-=======
->>>>>>> bed1e35d
         self.InitializeProcessCallback += self.InitializeProcess
         self.RenderExecutableCallback += self.RenderExecutable
         self.RenderArgumentCallback += self.RenderArgument
