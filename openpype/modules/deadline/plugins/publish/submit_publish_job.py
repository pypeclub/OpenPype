# -*- coding: utf-8 -*-
"""Submit publishing job to farm."""
import os
import json
import re
from copy import deepcopy
import requests
import clique
import pyblish.api

from openpype import AYON_SERVER_ENABLED
from openpype.client import (
    get_last_version_by_subset_name,
)
from openpype.pipeline import publish, legacy_io
from openpype.lib import EnumDef, is_running_from_build
from openpype.tests.lib import is_in_tests
from openpype.pipeline.version_start import get_versioning_start

from openpype.pipeline.farm.pyblish_functions import (
    create_skeleton_instance,
    create_instances_for_aov,
    attach_instances_to_subset,
    prepare_representations,
    create_metadata_path
)


def get_resource_files(resources, frame_range=None):
    """Get resource files at given path.

    If `frame_range` is specified those outside will be removed.

    Arguments:
        resources (list): List of resources
        frame_range (list): Frame range to apply override

    Returns:
        list of str: list of collected resources

    """
    res_collections, _ = clique.assemble(resources)
    assert len(res_collections) == 1, "Multiple collections found"
    res_collection = res_collections[0]

    # Remove any frames
    if frame_range is not None:
        for frame in frame_range:
            if frame not in res_collection.indexes:
                continue
            res_collection.indexes.remove(frame)

    return list(res_collection)


class ProcessSubmittedJobOnFarm(pyblish.api.InstancePlugin,
                                publish.OpenPypePyblishPluginMixin,
                                publish.ColormanagedPyblishPluginMixin):
    """Process Job submitted on farm.

    These jobs are dependent on a deadline or muster job
    submission prior to this plug-in.

    - In case of Deadline, it creates dependent job on farm publishing
      rendered image sequence.

    - In case of Muster, there is no need for such thing as dependent job,
      post action will be executed and rendered sequence will be published.

    Options in instance.data:
        - deadlineSubmissionJob (dict, Required): The returned .json
          data from the job submission to deadline.

        - musterSubmissionJob (dict, Required): same as deadline.

        - outputDir (str, Required): The output directory where the metadata
            file should be generated. It's assumed that this will also be
            final folder containing the output files.

        - ext (str, Optional): The extension (including `.`) that is required
            in the output filename to be picked up for image sequence
            publishing.

        - publishJobState (str, Optional): "Active" or "Suspended"
            This defaults to "Suspended"

        - expectedFiles (list or dict): explained below

    """

    label = "Submit image sequence jobs to Deadline or Muster"
    order = pyblish.api.IntegratorOrder + 0.2
    icon = "tractor"

    targets = ["local"]

    hosts = ["fusion", "max", "maya", "nuke", "houdini",
             "celaction", "aftereffects", "harmony", "traypublisher"]

    families = ["render.farm", "render.frames_farm",
<<<<<<< HEAD
                "plate.farm", "image.farm", "online.farm",
=======
>>>>>>> 594bf8a1
                "prerender.farm", "prerender.frames_farm",
                "renderlayer", "imagesequence",
                "vrayscene", "maxrender",
                "arnold_rop", "mantra_rop",
                "karma_rop", "vray_rop",
                "redshift_rop"]

    aov_filter = {"maya": [r".*([Bb]eauty).*"],
                  "aftereffects": [r".*"],  # for everything from AE
                  "harmony": [r".*"],  # for everything from AE
                  "celaction": [r".*"],
                  "max": [r".*"]}

    environ_job_filter = [
        "OPENPYPE_METADATA_FILE"
    ]

    environ_keys = [
        "FTRACK_API_USER",
        "FTRACK_API_KEY",
        "FTRACK_SERVER",
        "AVALON_APP_NAME",
        "OPENPYPE_USERNAME",
        "OPENPYPE_SG_USER",
        "KITSU_LOGIN",
        "KITSU_PWD"
    ]

    # custom deadline attributes
    deadline_department = ""
    deadline_pool = ""
    deadline_pool_secondary = ""
    deadline_group = ""
    deadline_chunk_size = 1
    deadline_priority = None

    # regex for finding frame number in string
    R_FRAME_NUMBER = re.compile(r'.+\.(?P<frame>[0-9]+)\..+')

    # mapping of instance properties to be transferred to new instance
    #     for every specified family
    instance_transfer = {
        "slate": ["slateFrames", "slate"],
        "review": ["lutPath"],
        "render2d": ["bakingNukeScripts", "version"],
        "renderlayer": ["convertToScanline"]
    }

    # list of family names to transfer to new family if present
    families_transfer = [
        "render3d", "render2d", "ftrack", "slate", "plate"
    ]
    plugin_pype_version = "3.0"

    # script path for publish_filesequence.py
    publishing_script = None

    # poor man exclusion
    skip_integration_repre_list = []

    def _submit_deadline_post_job(self, instance, job, instances):
        """Submit publish job to Deadline.

        Deadline specific code separated from :meth:`process` for sake of
        more universal code. Muster post job is sent directly by Muster
        submitter, so this type of code isn't necessary for it.

        Returns:
            (str): deadline_publish_job_id
        """
        data = instance.data.copy()
        subset = data["subset"]
        job_name = "Publish - {subset}".format(subset=subset)

        anatomy = instance.context.data['anatomy']

        # instance.data.get("subset") != instances[0]["subset"]
        # 'Main' vs 'renderMain'
        override_version = None
        instance_version = instance.data.get("version")  # take this if exists
        if instance_version != 1:
            override_version = instance_version

        output_dir = self._get_publish_folder(
            anatomy,
            deepcopy(instance.data["anatomyData"]),
            instance.data.get("asset"),
            instances[0]["subset"],
            instance.context,
            instances[0]["family"],
            override_version
        )

        # Transfer the environment from the original job to this dependent
        # job so they use the same environment
        metadata_path, rootless_metadata_path = \
            create_metadata_path(instance, anatomy)

        environment = {
            "AVALON_PROJECT": instance.context.data["projectName"],
            "AVALON_ASSET": instance.context.data["asset"],
            "AVALON_TASK": instance.context.data["task"],
            "OPENPYPE_USERNAME": instance.context.data["user"],
            "OPENPYPE_LOG_NO_COLORS": "1",
            "IS_TEST": str(int(is_in_tests()))
        }

        if AYON_SERVER_ENABLED:
            environment["AYON_PUBLISH_JOB"] = "1"
            environment["AYON_RENDER_JOB"] = "0"
            environment["AYON_REMOTE_PUBLISH"] = "0"
            environment["AYON_BUNDLE_NAME"] = os.environ["AYON_BUNDLE_NAME"]
            deadline_plugin = "Ayon"
        else:
            environment["OPENPYPE_PUBLISH_JOB"] = "1"
            environment["OPENPYPE_RENDER_JOB"] = "0"
            environment["OPENPYPE_REMOTE_PUBLISH"] = "0"
            deadline_plugin = "OpenPype"
            # Add OpenPype version if we are running from build.
            if is_running_from_build():
                self.environ_keys.append("OPENPYPE_VERSION")

        # add environments from self.environ_keys
        for env_key in self.environ_keys:
            if os.getenv(env_key):
                environment[env_key] = os.environ[env_key]

        # pass environment keys from self.environ_job_filter
        job_environ = job["Props"].get("Env", {})
        for env_j_key in self.environ_job_filter:
            if job_environ.get(env_j_key):
                environment[env_j_key] = job_environ[env_j_key]

        # Add mongo url if it's enabled
        if instance.context.data.get("deadlinePassMongoUrl"):
            mongo_url = os.environ.get("OPENPYPE_MONGO")
            if mongo_url:
                environment["OPENPYPE_MONGO"] = mongo_url

        priority = self.deadline_priority or instance.data.get("priority", 50)

        instance_settings = self.get_attr_values_from_data(instance.data)
        initial_status = instance_settings.get("publishJobState", "Active")
        # TODO: Remove this backwards compatibility of `suspend_publish`
        if instance.data.get("suspend_publish"):
            initial_status = "Suspended"

        args = [
            "--headless",
            'publish',
            '"{}"'.format(rootless_metadata_path),
            "--targets", "deadline",
            "--targets", "farm"
        ]

        if is_in_tests():
            args.append("--automatic-tests")

        # Generate the payload for Deadline submission
        secondary_pool = (
            self.deadline_pool_secondary or instance.data.get("secondaryPool")
        )
        payload = {
            "JobInfo": {
                "Plugin": deadline_plugin,
                "BatchName": job["Props"]["Batch"],
                "Name": job_name,
                "UserName": job["Props"]["User"],
                "Comment": instance.context.data.get("comment", ""),

                "Department": self.deadline_department,
                "ChunkSize": self.deadline_chunk_size,
                "Priority": priority,
                "InitialStatus": initial_status,

                "Group": self.deadline_group,
                "Pool": self.deadline_pool or instance.data.get("primaryPool"),
                "SecondaryPool": secondary_pool,
                # ensure the outputdirectory with correct slashes
                "OutputDirectory0": output_dir.replace("\\", "/")
            },
            "PluginInfo": {
                "Version": self.plugin_pype_version,
                "Arguments": " ".join(args),
                "SingleFrameOnly": "True",
            },
            # Mandatory for Deadline, may be empty
            "AuxFiles": [],
        }

        # add assembly jobs as dependencies
        if instance.data.get("tileRendering"):
            self.log.info("Adding tile assembly jobs as dependencies...")
            job_index = 0
            for assembly_id in instance.data.get("assemblySubmissionJobs"):
                payload["JobInfo"]["JobDependency{}".format(
                    job_index)] = assembly_id  # noqa: E501
                job_index += 1
        elif instance.data.get("bakingSubmissionJobs"):
            self.log.info("Adding baking submission jobs as dependencies...")

            job_index = 0
            for assembly_id in instance.data["bakingSubmissionJobs"]:
                payload["JobInfo"]["JobDependency{}".format(
                    job_index)] = assembly_id  # noqa: E501
                job_index += 1
        elif job.get("_id"):
            payload["JobInfo"]["JobDependency0"] = job["_id"]

        for index, (key_, value_) in enumerate(environment.items()):
            payload["JobInfo"].update(
                {
                    "EnvironmentKeyValue%d"
                    % index: "{key}={value}".format(
                        key=key_, value=value_
                    )
                }
            )
        # remove secondary pool
        payload["JobInfo"].pop("SecondaryPool", None)

        self.log.info("Submitting Deadline job ...")

        url = "{}/api/jobs".format(self.deadline_url)
        response = requests.post(url, json=payload, timeout=10)
        if not response.ok:
            raise Exception(response.text)

        deadline_publish_job_id = response.json()["_id"]

        return deadline_publish_job_id

    def process(self, instance):
        # type: (pyblish.api.Instance) -> None

        r''' SUBMiT PUBLiSH JOB 2 D34DLiN3
          ____
        '     '            .---.  .---. .--. .---. .--..--..--..--. .---.
        |     |   --= \   |  .  \/   _|/    \|  .  \  ||  ||   \  |/   _|
        | JOB |   --= /   |  |  ||  __|  ..  |  |  |  |;_ ||  \   ||  __|
        |     |           |____./ \.__|._||_.|___./|_____|||__|\__|\.___|
        ._____.

        '''
        """Process plugin.

        Detect type of render farm submission and create and post dependent
        job in case of Deadline. It creates json file with metadata needed for
        publishing in directory of render.

        Args:
            instance (pyblish.api.Instance): Instance data.

        """
        if not instance.data.get("farm"):
            self.log.debug("Skipping local instance.")
            return

        anatomy = instance.context.data["anatomy"]

        # set farm type and job data
        render_job = None
        submission_type = ""
        if instance.data.get("toBeRenderedOn") == "deadline":
            render_job = instance.data.pop("deadlineSubmissionJob", None)
            submission_type = "deadline"

        if instance.data.get("toBeRenderedOn") == "muster":
            render_job = instance.data.pop("musterSubmissionJob", None)
            submission_type = "muster"

        if not render_job and instance.data.get("tileRendering") is False:
            raise AssertionError(("Cannot continue without valid Deadline "
                                  "or Muster submission."))

        # create skeleton instance
        instance_skeleton_data = create_skeleton_instance(
            instance, families_transfer=self.families_transfer,
            instance_transfer=self.instance_transfer)

        """
        if content of `expectedFiles` list are dictionaries, we will handle
        it as list of AOVs, creating instance for every one of them.

        Example:
        --------

        expectedFiles = [
            {
                "beauty": [
                    "foo_v01.0001.exr",
                    "foo_v01.0002.exr"
                ],

                "Z": [
                    "boo_v01.0001.exr",
                    "boo_v01.0002.exr"
                ]
            }
        ]

        This will create instances for `beauty` and `Z` subset
        adding those files to their respective representations.

        If we have only list of files, we collect all file sequences.
        More then one doesn't probably make sense, but we'll handle it
        like creating one instance with multiple representations.

        Example:
        --------

        expectedFiles = [
            "foo_v01.0001.exr",
            "foo_v01.0002.exr",
            "xxx_v01.0001.exr",
            "xxx_v01.0002.exr"
        ]

        This will result in one instance with two representations:
        `foo` and `xxx`
        """
        do_not_add_review = False
        if instance.data.get("review") is False:
            self.log.debug("Instance has review explicitly disabled.")
            do_not_add_review = True

        if not instance.data.get("expectedFiles"):
            # we have no files to publish or representations are already set
            # by previous process via tag `publish_on_farm`
            instances = [instance_skeleton_data]
        elif isinstance(instance.data["expectedFiles"][0], dict):
            # we have AOVs
            instances = create_instances_for_aov(
                instance, instance_skeleton_data,
                self.aov_filter, self.skip_integration_repre_list,
                do_not_add_review)
        else:
            # we have list of files
            representations = prepare_representations(
                instance_skeleton_data,
                instance.data.get("expectedFiles"),
                anatomy,
                self.aov_filter,
                self.skip_integration_repre_list,
                do_not_add_review,
                instance.context,
                self
            )

            if "representations" not in instance_skeleton_data.keys():
                instance_skeleton_data["representations"] = []

            # add representation
            instance_skeleton_data["representations"] += representations

            instances = [instance_skeleton_data]

        # attach instances to subset
        if instance.data.get("attachTo"):
            instances = attach_instances_to_subset(
                instance.data.get("attachTo"), instances
            )

        if not render_job:
            render_job = self._create_default_render_job(instance)

        deadline_publish_job_id = None
        if submission_type == "deadline":
            # get default deadline webservice url from deadline module
            self.deadline_url = instance.context.data["defaultDeadline"]
            # if custom one is set in instance, use that
            if instance.data.get("deadlineUrl"):
                self.deadline_url = instance.data.get("deadlineUrl")
            assert self.deadline_url, "Requires Deadline Webservice URL"

            deadline_publish_job_id = \
                self._submit_deadline_post_job(instance, render_job, instances)

            # Inject deadline url to instances.
            for inst in instances:
                inst["deadlineUrl"] = self.deadline_url

        # publish job file
        publish_job = {
            "asset": instance_skeleton_data["asset"],
            "frameStart": instance_skeleton_data["frameStart"],
            "frameEnd": instance_skeleton_data["frameEnd"],
            "fps": instance_skeleton_data["fps"],
            "source": instance_skeleton_data["source"],
            "user": instance.context.data["user"],
            "version": instance.context.data["version"],  # workfile version
            "intent": instance.context.data.get("intent"),
            "comment": instance.context.data.get("comment"),
            "job": render_job or None,
            "session": legacy_io.Session.copy(),
            "instances": instances
        }

        if deadline_publish_job_id:
            publish_job["deadline_publish_job_id"] = deadline_publish_job_id

        # add audio to metadata file if available
        audio_file = instance.context.data.get("audioFile")
        if audio_file and os.path.isfile(audio_file):
            publish_job["audio"] = audio_file

        # pass Ftrack credentials in case of Muster
        if submission_type == "muster":
            ftrack = {
                "FTRACK_API_USER": os.environ.get("FTRACK_API_USER"),
                "FTRACK_API_KEY": os.environ.get("FTRACK_API_KEY"),
                "FTRACK_SERVER": os.environ.get("FTRACK_SERVER"),
            }
            publish_job["ftrack"] = ftrack

        metadata_path, rootless_metadata_path = \
                create_metadata_path(instance, anatomy)

        with open(metadata_path, "w") as f_:
            json.dump(publish_job, f_, indent=4, sort_keys=True)

    def _create_default_render_job(self, instance):
        import getpass

        self.log.info("Faking job data ...")
        job_data = {"Props": {}}
        # Render job doesn't exist because we do not have prior submission.
        # We still use data from it so lets fake it.
        #
        # Batch name reflect original scene name

        if instance.data.get("assemblySubmissionJobs"):
            job_data["Props"]["Batch"] = instance.data.get("jobBatchName")
        else:
            asset = instance.data["asset"]
            subset = instance.data["subset"]
            file_name = os.path.splitext(
                os.path.basename(
                    instance.context.data.get("currentFile")))[0]
            batch = "{asset}-{subset}-{file_name}".format(
                asset=asset,
                subset=subset,
                file_name=file_name
            )
            job_data["Props"]["Batch"] = batch
            # User is deadline user
        job_data["Props"]["User"] = instance.context.data.get(
            "deadlineUser", getpass.getuser()
        )

        job_data["Props"]["Env"] = {
            "FTRACK_API_USER": os.environ.get("FTRACK_API_USER"),
            "FTRACK_API_KEY": os.environ.get("FTRACK_API_KEY"),
            "FTRACK_SERVER": os.environ.get("FTRACK_SERVER"),
        }

        return job_data

    def _get_publish_folder(self, anatomy, template_data,
                            asset, subset, context,
                            family, version=None):
        """
            Extracted logic to pre-calculate real publish folder, which is
            calculated in IntegrateNew inside of Deadline process.
            This should match logic in:
                'collect_anatomy_instance_data' - to
                    get correct anatomy, family, version for subset and
                'collect_resources_path'
                    get publish_path

        Args:
            anatomy (openpype.pipeline.anatomy.Anatomy):
            template_data (dict): pre-calculated collected data for process
            asset (string): asset name
            subset (string): subset name (actually group name of subset)
            family (string): for current deadline process it's always 'render'
                TODO - for generic use family needs to be dynamically
                    calculated like IntegrateNew does
            version (int): override version from instance if exists

        Returns:
            (string): publish folder where rendered and published files will
                be stored
                based on 'publish' template
        """

        project_name = context.data["projectName"]
        if not version:
            version = get_last_version_by_subset_name(
                project_name,
                subset,
                asset_name=asset
            )
            if version:
                version = int(version["name"]) + 1
            else:
                version = get_versioning_start(
                    project_name,
                    template_data["app"],
                    task_name=template_data["task"]["name"],
                    task_type=template_data["task"]["type"],
                    family="render",
                    subset=subset,
                    project_settings=context.data["project_settings"]
                )

        host_name = context.data["hostName"]
        task_info = template_data.get("task") or {}

        template_name = publish.get_publish_template_name(
            project_name,
            host_name,
            family,
            task_info.get("name"),
            task_info.get("type"),
        )

        template_data["subset"] = subset
        template_data["family"] = family
        template_data["version"] = version

        render_templates = anatomy.templates_obj[template_name]
        if "folder" in render_templates:
            publish_folder = render_templates["folder"].format_strict(
                template_data
            )
        else:
            # solve deprecated situation when `folder` key is not underneath
            # `publish` anatomy
            self.log.warning((
                "Deprecation warning: Anatomy does not have set `folder`"
                " key underneath `publish` (in global of for project `{}`)."
            ).format(project_name))

            file_path = render_templates["path"].format_strict(template_data)
            publish_folder = os.path.dirname(file_path)

        return publish_folder

    @classmethod
    def get_attribute_defs(cls):
        return [
            EnumDef("publishJobState",
                    label="Publish Job State",
                    items=["Active", "Suspended"],
                    default="Active")
        ]<|MERGE_RESOLUTION|>--- conflicted
+++ resolved
@@ -98,10 +98,7 @@
              "celaction", "aftereffects", "harmony", "traypublisher"]
 
     families = ["render.farm", "render.frames_farm",
-<<<<<<< HEAD
                 "plate.farm", "image.farm", "online.farm",
-=======
->>>>>>> 594bf8a1
                 "prerender.farm", "prerender.frames_farm",
                 "renderlayer", "imagesequence",
                 "vrayscene", "maxrender",
