# -*- coding: utf-8 -*-
"""Submit publishing job to farm."""
import os
import json
import re
from copy import deepcopy
import requests
import clique

import pyblish.api

from openpype import AYON_SERVER_ENABLED
from openpype.client import (
    get_last_version_by_subset_name,
)
from openpype.pipeline import publish, legacy_io
from openpype.lib import EnumDef, is_running_from_build
from openpype.tests.lib import is_in_tests
from openpype.pipeline.version_start import get_versioning_start

from openpype.pipeline.farm.pyblish_functions import (
    create_skeleton_instance,
    create_instances_for_aov,
    attach_instances_to_subset,
    prepare_representations,
    create_metadata_path
)


def get_resource_files(resources, frame_range=None):
    """Get resource files at given path.

    If `frame_range` is specified those outside will be removed.

    Arguments:
        resources (list): List of resources
        frame_range (list): Frame range to apply override

    Returns:
        list of str: list of collected resources

    """
    res_collections, _ = clique.assemble(resources)
    assert len(res_collections) == 1, "Multiple collections found"
    res_collection = res_collections[0]

    # Remove any frames
    if frame_range is not None:
        for frame in frame_range:
            if frame not in res_collection.indexes:
                continue
            res_collection.indexes.remove(frame)

    return list(res_collection)


class ProcessSubmittedJobOnFarm(pyblish.api.InstancePlugin,
                                publish.OpenPypePyblishPluginMixin,
                                publish.ColormanagedPyblishPluginMixin):
    """Process Job submitted on farm.

    These jobs are dependent on a deadline or muster job
    submission prior to this plug-in.

    - In case of Deadline, it creates dependent job on farm publishing
      rendered image sequence.

    - In case of Muster, there is no need for such thing as dependent job,
      post action will be executed and rendered sequence will be published.

    Options in instance.data:
        - deadlineSubmissionJob (dict, Required): The returned .json
          data from the job submission to deadline.

        - musterSubmissionJob (dict, Required): same as deadline.

        - outputDir (str, Required): The output directory where the metadata
            file should be generated. It's assumed that this will also be
            final folder containing the output files.

        - ext (str, Optional): The extension (including `.`) that is required
            in the output filename to be picked up for image sequence
            publishing.

        - publishJobState (str, Optional): "Active" or "Suspended"
            This defaults to "Suspended"

        - expectedFiles (list or dict): explained below

    """

    label = "Submit image sequence jobs to Deadline or Muster"
    order = pyblish.api.IntegratorOrder + 0.2
    icon = "tractor"

    targets = ["local"]

    hosts = ["fusion", "max", "maya", "nuke", "houdini",
             "celaction", "aftereffects", "harmony"]

    families = ["render.farm", "prerender.farm",
                "renderlayer", "imagesequence",
                "vrayscene", "maxrender",
                "arnold_rop", "mantra_rop",
                "karma_rop", "vray_rop",
                "redshift_rop"]

    aov_filter = {"maya": [r".*([Bb]eauty).*"],
                  "aftereffects": [r".*"],  # for everything from AE
                  "harmony": [r".*"],  # for everything from AE
                  "celaction": [r".*"],
                  "max": [r".*"]}

    environ_job_filter = [
        "OPENPYPE_METADATA_FILE"
    ]

    environ_keys = [
        "FTRACK_API_USER",
        "FTRACK_API_KEY",
        "FTRACK_SERVER",
        "AVALON_APP_NAME",
        "OPENPYPE_USERNAME",
        "OPENPYPE_SG_USER"
    ]

    # custom deadline attributes
    deadline_department = ""
    deadline_pool = ""
    deadline_pool_secondary = ""
    deadline_group = ""
    deadline_chunk_size = 1
    deadline_priority = None

    # regex for finding frame number in string
    R_FRAME_NUMBER = re.compile(r'.+\.(?P<frame>[0-9]+)\..+')

    # mapping of instance properties to be transferred to new instance
    #     for every specified family
    instance_transfer = {
        "slate": ["slateFrames", "slate"],
        "review": ["lutPath"],
        "render2d": ["bakingNukeScripts", "version"],
        "renderlayer": ["convertToScanline"]
    }

    # list of family names to transfer to new family if present
    families_transfer = ["render3d", "render2d", "ftrack", "slate"]
    plugin_pype_version = "3.0"

    # script path for publish_filesequence.py
    publishing_script = None

    # poor man exclusion
    skip_integration_repre_list = []

    def _submit_deadline_post_job(self, instance, job, instances):
        """Submit publish job to Deadline.

        Deadline specific code separated from :meth:`process` for sake of
        more universal code. Muster post job is sent directly by Muster
        submitter, so this type of code isn't necessary for it.

        Returns:
            (str): deadline_publish_job_id
        """
        data = instance.data.copy()
        subset = data["subset"]
        job_name = "Publish - {subset}".format(subset=subset)

        anatomy = instance.context.data['anatomy']

        # instance.data.get("subset") != instances[0]["subset"]
        # 'Main' vs 'renderMain'
        override_version = None
        instance_version = instance.data.get("version")  # take this if exists
        if instance_version != 1:
            override_version = instance_version

        output_dir = self._get_publish_folder(
            anatomy,
            deepcopy(instance.data["anatomyData"]),
            instance.data.get("asset"),
            instances[0]["subset"],
            instance.context,
            instances[0]["family"],
            override_version
        )

        # Transfer the environment from the original job to this dependent
        # job so they use the same environment
        metadata_path, rootless_metadata_path = \
            create_metadata_path(instance, anatomy)

        environment = {
            "AVALON_PROJECT": instance.context.data["projectName"],
            "AVALON_ASSET": instance.context.data["asset"],
            "AVALON_TASK": instance.context.data["task"],
            "OPENPYPE_USERNAME": instance.context.data["user"],
            "OPENPYPE_LOG_NO_COLORS": "1",
            "IS_TEST": str(int(is_in_tests()))
        }

        if AYON_SERVER_ENABLED:
            environment["AYON_PUBLISH_JOB"] = "1"
            environment["AYON_RENDER_JOB"] = "0"
            environment["AYON_REMOTE_PUBLISH"] = "0"
            environment["AYON_BUNDLE_NAME"] = os.environ["AYON_BUNDLE_NAME"]
            deadline_plugin = "Ayon"
        else:
            environment["OPENPYPE_PUBLISH_JOB"] = "1"
            environment["OPENPYPE_RENDER_JOB"] = "0"
            environment["OPENPYPE_REMOTE_PUBLISH"] = "0"
            deadline_plugin = "OpenPype"
            # Add OpenPype version if we are running from build.
            if is_running_from_build():
                self.environ_keys.append("OPENPYPE_VERSION")

        # add environments from self.environ_keys
        for env_key in self.environ_keys:
            if os.getenv(env_key):
                environment[env_key] = os.environ[env_key]

        # pass environment keys from self.environ_job_filter
        job_environ = job["Props"].get("Env", {})
        for env_j_key in self.environ_job_filter:
            if job_environ.get(env_j_key):
                environment[env_j_key] = job_environ[env_j_key]

        # Add mongo url if it's enabled
        if instance.context.data.get("deadlinePassMongoUrl"):
            mongo_url = os.environ.get("OPENPYPE_MONGO")
            if mongo_url:
                environment["OPENPYPE_MONGO"] = mongo_url

        priority = self.deadline_priority or instance.data.get("priority", 50)

        instance_settings = self.get_attr_values_from_data(instance.data)
        initial_status = instance_settings.get("publishJobState", "Active")
        # TODO: Remove this backwards compatibility of `suspend_publish`
        if instance.data.get("suspend_publish"):
            initial_status = "Suspended"

        args = [
            "--headless",
            'publish',
            '"{}"'.format(rootless_metadata_path),
            "--targets", "deadline",
            "--targets", "farm"
        ]

        if is_in_tests():
            args.append("--automatic-tests")

        # Generate the payload for Deadline submission
        secondary_pool = (
            self.deadline_pool_secondary or instance.data.get("secondaryPool")
        )
        payload = {
            "JobInfo": {
                "Plugin": deadline_plugin,
                "BatchName": job["Props"]["Batch"],
                "Name": job_name,
                "UserName": job["Props"]["User"],
                "Comment": instance.context.data.get("comment", ""),

                "Department": self.deadline_department,
                "ChunkSize": self.deadline_chunk_size,
                "Priority": priority,
                "InitialStatus": initial_status,

                "Group": self.deadline_group,
                "Pool": self.deadline_pool or instance.data.get("primaryPool"),
                "SecondaryPool": secondary_pool,
                # ensure the outputdirectory with correct slashes
                "OutputDirectory0": output_dir.replace("\\", "/")
            },
            "PluginInfo": {
                "Version": self.plugin_pype_version,
                "Arguments": " ".join(args),
                "SingleFrameOnly": "True",
            },
            # Mandatory for Deadline, may be empty
            "AuxFiles": [],
        }

        # add assembly jobs as dependencies
        if instance.data.get("tileRendering"):
            self.log.info("Adding tile assembly jobs as dependencies...")
            job_index = 0
            for assembly_id in instance.data.get("assemblySubmissionJobs"):
                payload["JobInfo"]["JobDependency{}".format(
                    job_index)] = assembly_id  # noqa: E501
                job_index += 1
        elif instance.data.get("bakingSubmissionJobs"):
            self.log.info("Adding baking submission jobs as dependencies...")
            job_index = 0
            for assembly_id in instance.data["bakingSubmissionJobs"]:
                payload["JobInfo"]["JobDependency{}".format(
                    job_index)] = assembly_id  # noqa: E501
                job_index += 1
        else:
            payload["JobInfo"]["JobDependency0"] = job["_id"]

        for index, (key_, value_) in enumerate(environment.items()):
            payload["JobInfo"].update(
                {
                    "EnvironmentKeyValue%d"
                    % index: "{key}={value}".format(
                        key=key_, value=value_
                    )
                }
            )
        # remove secondary pool
        payload["JobInfo"].pop("SecondaryPool", None)

        self.log.info("Submitting Deadline job ...")

        url = "{}/api/jobs".format(self.deadline_url)
        response = requests.post(url, json=payload, timeout=10)
        if not response.ok:
            raise Exception(response.text)

        deadline_publish_job_id = response.json()["_id"]

        return deadline_publish_job_id


    def process(self, instance):
        # type: (pyblish.api.Instance) -> None
        """Process plugin.

        Detect type of render farm submission and create and post dependent
        job in case of Deadline. It creates json file with metadata needed for
        publishing in directory of render.

        Args:
            instance (pyblish.api.Instance): Instance data.

        """
        if not instance.data.get("farm"):
            self.log.debug("Skipping local instance.")
            return

<<<<<<< HEAD
        data = instance.data.copy()
        context = instance.context
        self.context = context
        self.anatomy = instance.context.data["anatomy"]

        asset = data.get("asset") or context.data["asset"]
        subset = data.get("subset")

        start = instance.data.get("frameStart")
        if start is None:
            start = context.data["frameStart"]

        end = instance.data.get("frameEnd")
        if end is None:
            end = context.data["frameEnd"]

        handle_start = instance.data.get("handleStart")
        if handle_start is None:
            handle_start = context.data["handleStart"]

        handle_end = instance.data.get("handleEnd")
        if handle_end is None:
            handle_end = context.data["handleEnd"]

        fps = instance.data.get("fps")
        if fps is None:
            fps = context.data["fps"]

        if data.get("extendFrames", False):
            start, end = self._extend_frames(
                asset,
                subset,
                start,
                end,
                data["overrideExistingFrame"])

        try:
            source = data["source"]
        except KeyError:
            source = context.data["currentFile"]

        success, rootless_path = (
            self.anatomy.find_root_template_from_path(source)
        )
        if success:
            source = rootless_path

        else:
            # `rootless_path` is not set to `source` if none of roots match
            self.log.warning((
                "Could not find root path for remapping \"{}\"."
                " This may cause issues."
            ).format(source))

        family = "render"
        if ("prerender" in instance.data["families"] or
                "prerender.farm" in instance.data["families"]):
            family = "prerender"
        families = [family]

        # pass review to families if marked as review
        do_not_add_review = False
        if data.get("review"):
            families.append("review")
        elif data.get("review") is False:
            self.log.debug("Instance has review explicitly disabled.")
            do_not_add_review = True

        instance_skeleton_data = {
            "family": family,
            "subset": subset,
            "families": families,
            "asset": asset,
            "frameStart": start,
            "frameEnd": end,
            "handleStart": handle_start,
            "handleEnd": handle_end,
            "frameStartHandle": start - handle_start,
            "frameEndHandle": end + handle_end,
            "comment": instance.data["comment"],
            "fps": fps,
            "source": source,
            "extendFrames": data.get("extendFrames"),
            "overrideExistingFrame": data.get("overrideExistingFrame"),
            "pixelAspect": data.get("pixelAspect", 1),
            "resolutionWidth": data.get("resolutionWidth", 1920),
            "resolutionHeight": data.get("resolutionHeight", 1080),
            "multipartExr": data.get("multipartExr", False),
            "jobBatchName": data.get("jobBatchName", ""),
            "useSequenceForReview": data.get("useSequenceForReview", True),
            # map inputVersions `ObjectId` -> `str` so json supports it
            "inputVersions": list(map(str, data.get("inputVersions", []))),
            "colorspace": instance.data.get("colorspace"),
            "stagingDir_persistent": instance.data.get(
                "stagingDir_persistent", False
            )
        }

        # skip locking version if we are creating v01
        instance_version = instance.data.get("version")  # take this if exists
        if instance_version != 1:
            instance_skeleton_data["version"] = instance_version

        # transfer specific families from original instance to new render
        for item in self.families_transfer:
            if item in instance.data.get("families", []):
                instance_skeleton_data["families"] += [item]

        # transfer specific properties from original instance based on
        # mapping dictionary `instance_transfer`
        for key, values in self.instance_transfer.items():
            if key in instance.data.get("families", []):
                for v in values:
                    instance_skeleton_data[v] = instance.data.get(v)

        # look into instance data if representations are not having any
        # which are having tag `publish_on_farm` and include them
        for repre in instance.data.get("representations", []):
            staging_dir = repre.get("stagingDir")
            if staging_dir:
                success, rootless_staging_dir = (
                    self.anatomy.find_root_template_from_path(
                        staging_dir
                    )
                )
                if success:
                    repre["stagingDir"] = rootless_staging_dir
                else:
                    self.log.warning((
                        "Could not find root path for remapping \"{}\"."
                        " This may cause issues on farm."
                    ).format(staging_dir))
                    repre["stagingDir"] = staging_dir

            if "publish_on_farm" in repre.get("tags"):
                # create representations attribute of not there
                if "representations" not in instance_skeleton_data.keys():
                    instance_skeleton_data["representations"] = []

                instance_skeleton_data["representations"].append(repre)

        instances = None
        assert data.get("expectedFiles"), ("Submission from old Pype version"
                                           " - missing expectedFiles")
=======
        anatomy = instance.context.data["anatomy"]
>>>>>>> 20c1c1ce

        instance_skeleton_data = create_skeleton_instance(
            instance, families_transfer=self.families_transfer,
            instance_transfer=self.instance_transfer)
        """
        if content of `expectedFiles` list are dictionaries, we will handle
        it as list of AOVs, creating instance for every one of them.

        Example:
        --------

        expectedFiles = [
            {
                "beauty": [
                    "foo_v01.0001.exr",
                    "foo_v01.0002.exr"
                ],

                "Z": [
                    "boo_v01.0001.exr",
                    "boo_v01.0002.exr"
                ]
            }
        ]

        This will create instances for `beauty` and `Z` subset
        adding those files to their respective representations.

        If we have only list of files, we collect all file sequences.
        More then one doesn't probably make sense, but we'll handle it
        like creating one instance with multiple representations.

        Example:
        --------

        expectedFiles = [
            "foo_v01.0001.exr",
            "foo_v01.0002.exr",
            "xxx_v01.0001.exr",
            "xxx_v01.0002.exr"
        ]

        This will result in one instance with two representations:
        `foo` and `xxx`
        """
        do_not_add_review = False
        if instance.data.get("review") is False:
            self.log.debug("Instance has review explicitly disabled.")
            do_not_add_review = True

        if isinstance(instance.data.get("expectedFiles")[0], dict):
            instances = create_instances_for_aov(
                instance, instance_skeleton_data,
                self.aov_filter, self.skip_integration_repre_list,
                do_not_add_review)
        else:
            representations = prepare_representations(
                instance_skeleton_data,
                instance.data.get("expectedFiles"),
                anatomy,
                self.aov_filter,
                self.skip_integration_repre_list,
                do_not_add_review,
                instance.context,
                self
            )

            if "representations" not in instance_skeleton_data.keys():
                instance_skeleton_data["representations"] = []

            # add representation
            instance_skeleton_data["representations"] += representations
            instances = [instance_skeleton_data]

        # attach instances to subset
        if instance.data.get("attachTo"):
            instances = attach_instances_to_subset(
                instance.data.get("attachTo"), instances
            )

        r''' SUBMiT PUBLiSH JOB 2 D34DLiN3
          ____
        '     '            .---.  .---. .--. .---. .--..--..--..--. .---.
        |     |   --= \   |  .  \/   _|/    \|  .  \  ||  ||   \  |/   _|
        | JOB |   --= /   |  |  ||  __|  ..  |  |  |  |;_ ||  \   ||  __|
        |     |           |____./ \.__|._||_.|___./|_____|||__|\__|\.___|
        ._____.

        '''

        render_job = None
        submission_type = ""
        if instance.data.get("toBeRenderedOn") == "deadline":
            render_job = instance.data.pop("deadlineSubmissionJob", None)
            submission_type = "deadline"

        if instance.data.get("toBeRenderedOn") == "muster":
            render_job = instance.data.pop("musterSubmissionJob", None)
            submission_type = "muster"

        if not render_job and instance.data.get("tileRendering") is False:
            raise AssertionError(("Cannot continue without valid Deadline "
                                  "or Muster submission."))

        if not render_job:
            import getpass

            render_job = {}
            self.log.info("Faking job data ...")
            render_job["Props"] = {}
            # Render job doesn't exist because we do not have prior submission.
            # We still use data from it so lets fake it.
            #
            # Batch name reflect original scene name

            if instance.data.get("assemblySubmissionJobs"):
                render_job["Props"]["Batch"] = instance.data.get(
                    "jobBatchName")
            else:
                batch = os.path.splitext(os.path.basename(
                    instance.context.data.get("currentFile")))[0]
                render_job["Props"]["Batch"] = batch
            # User is deadline user
            render_job["Props"]["User"] = instance.context.data.get(
                "deadlineUser", getpass.getuser())

            render_job["Props"]["Env"] = {
                "FTRACK_API_USER": os.environ.get("FTRACK_API_USER"),
                "FTRACK_API_KEY": os.environ.get("FTRACK_API_KEY"),
                "FTRACK_SERVER": os.environ.get("FTRACK_SERVER"),
            }

        if submission_type == "deadline":
            # get default deadline webservice url from deadline module
            self.deadline_url = instance.context.data["defaultDeadline"]
            # if custom one is set in instance, use that
            if instance.data.get("deadlineUrl"):
                self.deadline_url = instance.data.get("deadlineUrl")
            assert self.deadline_url, "Requires Deadline Webservice URL"

            deadline_publish_job_id = \
                self._submit_deadline_post_job(instance, render_job, instances)

            # Inject deadline url to instances.
            for inst in instances:
                inst["deadlineUrl"] = self.deadline_url

        # publish job file
        publish_job = {
            "asset": instance_skeleton_data["asset"],
            "frameStart": instance_skeleton_data["frameStart"],
            "frameEnd": instance_skeleton_data["frameEnd"],
            "fps": instance_skeleton_data["fps"],
            "source": instance_skeleton_data["source"],
            "user": instance.context.data["user"],
            "version": instance.context.data["version"],  # workfile version
            "intent": instance.context.data.get("intent"),
            "comment": instance.context.data.get("comment"),
            "job": render_job or None,
            "session": legacy_io.Session.copy(),
            "instances": instances
        }

        if deadline_publish_job_id:
            publish_job["deadline_publish_job_id"] = deadline_publish_job_id

        # add audio to metadata file if available
        audio_file = instance.context.data.get("audioFile")
        if audio_file and os.path.isfile(audio_file):
            publish_job.update({"audio": audio_file})

        # pass Ftrack credentials in case of Muster
        if submission_type == "muster":
            ftrack = {
                "FTRACK_API_USER": os.environ.get("FTRACK_API_USER"),
                "FTRACK_API_KEY": os.environ.get("FTRACK_API_KEY"),
                "FTRACK_SERVER": os.environ.get("FTRACK_SERVER"),
            }
            publish_job.update({"ftrack": ftrack})

        metadata_path, rootless_metadata_path = \
            create_metadata_path(instance, anatomy)

        with open(metadata_path, "w") as f:
            json.dump(publish_job, f, indent=4, sort_keys=True)

    def _get_publish_folder(self, anatomy, template_data,
                            asset, subset, context,
                            family, version=None):
        """
            Extracted logic to pre-calculate real publish folder, which is
            calculated in IntegrateNew inside of Deadline process.
            This should match logic in:
                'collect_anatomy_instance_data' - to
                    get correct anatomy, family, version for subset and
                'collect_resources_path'
                    get publish_path

        Args:
            anatomy (openpype.pipeline.anatomy.Anatomy):
            template_data (dict): pre-calculated collected data for process
            asset (string): asset name
            subset (string): subset name (actually group name of subset)
            family (string): for current deadline process it's always 'render'
                TODO - for generic use family needs to be dynamically
                    calculated like IntegrateNew does
            version (int): override version from instance if exists

        Returns:
            (string): publish folder where rendered and published files will
                be stored
                based on 'publish' template
        """

        project_name = context.data["projectName"]
        if not version:
            version = get_last_version_by_subset_name(
                project_name,
                subset,
                asset_name=asset
            )
            if version:
                version = int(version["name"]) + 1
            else:
                version = get_versioning_start(
                    project_name,
                    template_data["app"],
                    task_name=template_data["task"]["name"],
                    task_type=template_data["task"]["type"],
                    family="render",
                    subset=subset,
                    project_settings=context.data["project_settings"]
                )

        host_name = context.data["hostName"]
        task_info = template_data.get("task") or {}

        template_name = publish.get_publish_template_name(
            project_name,
            host_name,
            family,
            task_info.get("name"),
            task_info.get("type"),
        )

        template_data["subset"] = subset
        template_data["family"] = family
        template_data["version"] = version

        render_templates = anatomy.templates_obj[template_name]
        if "folder" in render_templates:
            publish_folder = render_templates["folder"].format_strict(
                template_data
            )
        else:
            # solve deprecated situation when `folder` key is not underneath
            # `publish` anatomy
            self.log.warning((
                "Deprecation warning: Anatomy does not have set `folder`"
                " key underneath `publish` (in global of for project `{}`)."
            ).format(project_name))

            file_path = render_templates["path"].format_strict(template_data)
            publish_folder = os.path.dirname(file_path)

        return publish_folder

    @classmethod
    def get_attribute_defs(cls):
        return [
            EnumDef("publishJobState",
                    label="Publish Job State",
                    items=["Active", "Suspended"],
                    default="Active")
        ]<|MERGE_RESOLUTION|>--- conflicted
+++ resolved
@@ -342,7 +342,6 @@
             self.log.debug("Skipping local instance.")
             return
 
-<<<<<<< HEAD
         data = instance.data.copy()
         context = instance.context
         self.context = context
@@ -487,9 +486,8 @@
         instances = None
         assert data.get("expectedFiles"), ("Submission from old Pype version"
                                            " - missing expectedFiles")
-=======
+
         anatomy = instance.context.data["anatomy"]
->>>>>>> 20c1c1ce
 
         instance_skeleton_data = create_skeleton_instance(
             instance, families_transfer=self.families_transfer,
