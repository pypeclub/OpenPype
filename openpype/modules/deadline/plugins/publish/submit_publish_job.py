--- conflicted
+++ resolved
@@ -123,12 +123,9 @@
         "AVALON_APP_NAME",
         "OPENPYPE_USERNAME",
         "OPENPYPE_SG_USER",
-<<<<<<< HEAD
-        "AVALON_DB"
-=======
+        "AVALON_DB",
         "KITSU_LOGIN",
         "KITSU_PWD"
->>>>>>> bed1e35d
     ]
 
     # custom deadline attributes
@@ -306,14 +303,8 @@
                 payload["JobInfo"]["JobDependency{}".format(
                     job_index)] = assembly_id  # noqa: E501
                 job_index += 1
-<<<<<<< HEAD
-        else:
-            if not bool(os.environ.get("IS_TEST")):
-                payload["JobInfo"]["JobDependency0"] = job["_id"]
-=======
         elif job.get("_id"):
             payload["JobInfo"]["JobDependency0"] = job["_id"]
->>>>>>> bed1e35d
 
         for index, (key_, value_) in enumerate(environment.items()):
             payload["JobInfo"].update(
