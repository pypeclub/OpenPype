import os
import getpass
import copy

import attr
from openpype.lib import (
    TextDef,
    BoolDef,
    NumberDef,
)
from openpype.pipeline import (
    legacy_io,
    OpenPypePyblishPluginMixin
)
<<<<<<< HEAD
=======
from openpype.pipeline.publish.lib import (
    replace_with_published_scene_path
)
from openpype.hosts.max.api.lib import (
    get_current_renderer,
    get_multipass_setting
)
from openpype.hosts.max.api.lib_rendersettings import RenderSettings
>>>>>>> bed1e35d
from openpype_modules.deadline import abstract_submit_deadline
from openpype_modules.deadline.abstract_submit_deadline import DeadlineJobInfo
from openpype.lib import is_running_from_build


@attr.s
class MaxPluginInfo(object):
    SceneFile = attr.ib(default=None)   # Input
    Version = attr.ib(default=None)  # Mandatory for Deadline
    SaveFile = attr.ib(default=True)
    IgnoreInputs = attr.ib(default=True)


class MaxSubmitDeadline(abstract_submit_deadline.AbstractSubmitDeadline,
                        OpenPypePyblishPluginMixin):

    label = "Submit Render to Deadline"
    hosts = ["max"]
    families = ["maxrender"]
    targets = ["local"]

    use_published = True
    priority = 50
    chunk_size = 1
    jobInfo = {}
    pluginInfo = {}
    group = None

    @classmethod
    def apply_settings(cls, project_settings, system_settings):
        settings = project_settings["deadline"]["publish"]["MaxSubmitDeadline"]  # noqa

        # Take some defaults from settings
        cls.use_published = settings.get("use_published",
                                         cls.use_published)
        cls.priority = settings.get("priority",
                                    cls.priority)
        cls.chuck_size = settings.get("chunk_size", cls.chunk_size)
        cls.group = settings.get("group", cls.group)

    def get_job_info(self):
        job_info = DeadlineJobInfo(Plugin="3dsmax")

        # todo: test whether this works for existing production cases
        #       where custom jobInfo was stored in the project settings
        job_info.update(self.jobInfo)

        instance = self._instance
        context = instance.context
        # Always use the original work file name for the Job name even when
        # rendering is done from the published Work File. The original work
        # file name is clearer because it can also have subversion strings,
        # etc. which are stripped for the published file.

        src_filepath = context.data["currentFile"]
        src_filename = os.path.basename(src_filepath)

        job_info.Name = "%s - %s" % (src_filename, instance.name)
        job_info.BatchName = src_filename
        job_info.Plugin = instance.data["plugin"]
        job_info.UserName = context.data.get("deadlineUser", getpass.getuser())
        job_info.EnableAutoTimeout = True
        # Deadline requires integers in frame range
        frames = "{start}-{end}".format(
            start=int(instance.data["frameStart"]),
            end=int(instance.data["frameEnd"])
        )
        job_info.Frames = frames

        job_info.Pool = instance.data.get("primaryPool")
        job_info.SecondaryPool = instance.data.get("secondaryPool")

        attr_values = self.get_attr_values_from_data(instance.data)

        job_info.ChunkSize = attr_values.get("chunkSize", 1)
        job_info.Comment = context.data.get("comment")
        job_info.Priority = attr_values.get("priority", self.priority)
        job_info.Group = attr_values.get("group", self.group)

        # Add options from RenderGlobals
        render_globals = instance.data.get("renderGlobals", {})
        job_info.update(render_globals)

        keys = [
            "FTRACK_API_KEY",
            "FTRACK_API_USER",
            "FTRACK_SERVER",
            "OPENPYPE_SG_USER",
            "AVALON_PROJECT",
            "AVALON_ASSET",
            "AVALON_TASK",
            "AVALON_APP_NAME",
            "OPENPYPE_DEV",
            "IS_TEST"
        ]

        # Add OpenPype version if we are running from build.
        if is_running_from_build():
            keys.append("OPENPYPE_VERSION")

        # Add mongo url if it's enabled
        if self._instance.context.data.get("deadlinePassMongoUrl"):
            keys.append("OPENPYPE_MONGO")

        environment = dict({key: os.environ[key] for key in keys
                            if key in os.environ}, **legacy_io.Session)

        for key in keys:
            value = environment.get(key)
            if not value:
                continue
            job_info.EnvironmentKeyValue[key] = value

        # to recognize render jobs
        job_info.add_render_job_env_var()
        job_info.EnvironmentKeyValue["OPENPYPE_LOG_NO_COLORS"] = "1"

        # Add list of expected files to job
        # ---------------------------------
        exp = instance.data.get("expectedFiles")

        for filepath in self._iter_expected_files(exp):
            job_info.OutputDirectory += os.path.dirname(filepath)
            job_info.OutputFilename += os.path.basename(filepath)

        return job_info

    def get_plugin_info(self):
        instance = self._instance

        plugin_info = MaxPluginInfo(
            SceneFile=self.scene_path,
            Version=instance.data["maxversion"],
            SaveFile=True,
            IgnoreInputs=True
        )

        plugin_payload = attr.asdict(plugin_info)

        # Patching with pluginInfo from settings
        for key, value in self.pluginInfo.items():
            plugin_payload[key] = value

        return plugin_payload

    def process_submission(self):

        instance = self._instance
        filepath = self.scene_path

        files = instance.data["expectedFiles"]
        if not files:
            raise RuntimeError("No Render Elements found!")
        first_file = next(self._iter_expected_files(files))
        output_dir = os.path.dirname(first_file)
        instance.data["outputDir"] = output_dir

        filename = os.path.basename(filepath)

        payload_data = {
            "filename": filename,
            "dirname": output_dir
        }

        self.log.debug("Submitting 3dsMax render..")
        project_settings = instance.context.data["project_settings"]
        payload = self._use_published_name(payload_data, project_settings)
        job_info, plugin_info = payload
        self.submit(self.assemble_payload(job_info, plugin_info))

    def _use_published_name(self, data, project_settings):
        from openpype.hosts.max.api.lib import (
            get_current_renderer,
            get_multipass_setting
        )
        from openpype.hosts.max.api.lib_rendersettings import RenderSettings

        instance = self._instance
        job_info = copy.deepcopy(self.job_info)
        plugin_info = copy.deepcopy(self.plugin_info)
        plugin_data = {}

        multipass = get_multipass_setting(project_settings)
        if multipass:
            plugin_data["DisableMultipass"] = 0
        else:
            plugin_data["DisableMultipass"] = 1

        files = instance.data.get("expectedFiles")
        if not files:
            raise RuntimeError("No render elements found")
        first_file = next(self._iter_expected_files(files))
        old_output_dir = os.path.dirname(first_file)
        output_beauty = RenderSettings().get_render_output(instance.name,
                                                           old_output_dir)
        rgb_bname = os.path.basename(output_beauty)
        dir = os.path.dirname(first_file)
        beauty_name = f"{dir}/{rgb_bname}"
        beauty_name = beauty_name.replace("\\", "/")
        plugin_data["RenderOutput"] = beauty_name
        # as 3dsmax has version with different languages
        plugin_data["Language"] = "ENU"
        renderer_class = get_current_renderer()

        renderer = str(renderer_class).split(":")[0]
        if renderer in [
            "ART_Renderer",
            "Redshift_Renderer",
            "V_Ray_6_Hotfix_3",
            "V_Ray_GPU_6_Hotfix_3",
            "Default_Scanline_Renderer",
            "Quicksilver_Hardware_Renderer",
        ]:
            render_elem_list = RenderSettings().get_render_element()
            for i, element in enumerate(render_elem_list):
                elem_bname = os.path.basename(element)
                new_elem = f"{dir}/{elem_bname}"
                new_elem = new_elem.replace("/", "\\")
                plugin_data["RenderElementOutputFilename%d" % i] = new_elem   # noqa

        if renderer == "Redshift_Renderer":
            plugin_data["redshift_SeparateAovFiles"] = instance.data.get(
                "separateAovFiles")
        if instance.data["cameras"]:
            plugin_info["Camera0"] = None
            plugin_info["Camera"] = instance.data["cameras"][0]
            plugin_info["Camera1"] = instance.data["cameras"][0]
        self.log.debug("plugin data:{}".format(plugin_data))
        plugin_info.update(plugin_data)

        return job_info, plugin_info

    def from_published_scene(self, replace_in_path=True):
        instance = self._instance
        if instance.data["renderer"] == "Redshift_Renderer":
            self.log.debug("Using Redshift...published scene wont be used..")
            replace_in_path = False
        return replace_with_published_scene_path(
            instance, replace_in_path)

    @staticmethod
    def _iter_expected_files(exp):
        if isinstance(exp[0], dict):
            for _aov, files in exp[0].items():
                for file in files:
                    yield file
        else:
            for file in exp:
                yield file

    @classmethod
    def get_attribute_defs(cls):
        defs = super(MaxSubmitDeadline, cls).get_attribute_defs()
        defs.extend([
            BoolDef("use_published",
                    default=cls.use_published,
                    label="Use Published Scene"),

            NumberDef("priority",
                      minimum=1,
                      maximum=250,
                      decimals=0,
                      default=cls.priority,
                      label="Priority"),

            NumberDef("chunkSize",
                      minimum=1,
                      maximum=50,
                      decimals=0,
                      default=cls.chunk_size,
                      label="Frame Per Task"),

            TextDef("group",
                    default=cls.group,
                    label="Group Name"),
        ])

        return defs<|MERGE_RESOLUTION|>--- conflicted
+++ resolved
@@ -12,8 +12,6 @@
     legacy_io,
     OpenPypePyblishPluginMixin
 )
-<<<<<<< HEAD
-=======
 from openpype.pipeline.publish.lib import (
     replace_with_published_scene_path
 )
@@ -22,7 +20,6 @@
     get_multipass_setting
 )
 from openpype.hosts.max.api.lib_rendersettings import RenderSettings
->>>>>>> bed1e35d
 from openpype_modules.deadline import abstract_submit_deadline
 from openpype_modules.deadline.abstract_submit_deadline import DeadlineJobInfo
 from openpype.lib import is_running_from_build
