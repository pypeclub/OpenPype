--- conflicted
+++ resolved
@@ -270,7 +270,6 @@
 
     filename_prefix = cmds.getAttr(prefix_attr)
     return {"ext": extension,
-            "renderer": renderer,
             "filename_prefix": filename_prefix,
             "padding": padding,
             "filename_0": filename_0}
@@ -445,13 +444,9 @@
 
         output_filename_0 = filename_0
 
-<<<<<<< HEAD
-        if render_variables["renderer"] == "renderman":
-=======
         # this is needed because renderman handles directory and file
         # prefixes separately
         if self._instance.data["renderer"] == "renderman":
->>>>>>> 7fbb1dfa
             dirname = os.path.dirname(output_filename_0)
 
         # Create render folder ----------------------------------------------
