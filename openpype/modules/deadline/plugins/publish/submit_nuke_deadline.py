import os
import re
import json
import getpass
from datetime import datetime

import requests
import pyblish.api

import nuke
from openpype.pipeline import legacy_io
from openpype.tests.lib import is_in_tests
from openpype.lib import is_running_from_build


class NukeSubmitDeadline(pyblish.api.InstancePlugin):
    """Submit write to Deadline

    Renders are submitted to a Deadline Web Service as
    supplied via settings key "DEADLINE_REST_URL".

    """

    label = "Submit to Deadline"
    order = pyblish.api.IntegratorOrder + 0.1
    hosts = ["nuke", "nukestudio"]
    families = ["render.farm", "prerender.farm"]
    optional = True
    targets = ["local"]

    # presets
    priority = 50
    chunk_size = 1
    concurrent_tasks = 1
    group = ""
    department = ""
    limit_groups = {}
    use_gpu = False
    env_allowed_keys = []
    env_search_replace_values = {}

    def process(self, instance):
        instance.data["toBeRenderedOn"] = "deadline"
        families = instance.data["families"]

        node = instance.data["transientData"]["node"]
        context = instance.context

        # get default deadline webservice url from deadline module
        deadline_url = instance.context.data["defaultDeadline"]
        # if custom one is set in instance, use that
        if instance.data.get("deadlineUrl"):
            deadline_url = instance.data.get("deadlineUrl")
        assert deadline_url, "Requires Deadline Webservice URL"

        self.deadline_url = "{}/api/jobs".format(deadline_url)
        self._comment = context.data.get("comment", "")
        self._ver = re.search(r"\d+\.\d+", context.data.get("hostVersion"))
        self._deadline_user = context.data.get(
            "deadlineUser", getpass.getuser())
        submit_frame_start = int(instance.data["frameStartHandle"])
        submit_frame_end = int(instance.data["frameEndHandle"])

        # get output path
        render_path = instance.data['path']
        script_path = context.data["currentFile"]

        for item in context:
            if "workfile" in item.data["families"]:
                msg = "Workfile (scene) must be published along"
                assert item.data["publish"] is True, msg

                template_data = item.data.get("anatomyData")
                rep = item.data.get("representations")[0].get("name")
                template_data["representation"] = rep
                template_data["ext"] = rep
                template_data["comment"] = None
                anatomy_filled = context.data["anatomy"].format(template_data)
                template_filled = anatomy_filled["publish"]["path"]
                script_path = os.path.normpath(template_filled)

                self.log.info(
                    "Using published scene for render {}".format(script_path)
                )

        response = self.payload_submit(
            instance,
            script_path,
            render_path,
            node.name(),
            submit_frame_start,
            submit_frame_end
        )
        # Store output dir for unified publisher (filesequence)
        instance.data["deadlineSubmissionJob"] = response.json()
        instance.data["outputDir"] = os.path.dirname(
            render_path).replace("\\", "/")
        instance.data["publishJobState"] = "Suspended"

        if instance.data.get("bakingNukeScripts"):
            for baking_script in instance.data["bakingNukeScripts"]:
                render_path = baking_script["bakeRenderPath"]
                script_path = baking_script["bakeScriptPath"]
                exe_node_name = baking_script["bakeWriteNodeName"]

                resp = self.payload_submit(
                    instance,
                    script_path,
                    render_path,
                    exe_node_name,
                    submit_frame_start,
                    submit_frame_end,
                    response.json()
                )

                # Store output dir for unified publisher (filesequence)
                instance.data["deadlineSubmissionJob"] = resp.json()
                instance.data["publishJobState"] = "Suspended"

                # add to list of job Id
                if not instance.data.get("bakingSubmissionJobs"):
                    instance.data["bakingSubmissionJobs"] = []

                instance.data["bakingSubmissionJobs"].append(
                    resp.json()["_id"])

        # redefinition of families
        if "render.farm" in families:
            instance.data['family'] = 'write'
            families.insert(0, "render2d")
        elif "prerender.farm" in families:
            instance.data['family'] = 'write'
            families.insert(0, "prerender")
        instance.data["families"] = families

    def payload_submit(
        self,
        instance,
        script_path,
        render_path,
        exe_node_name,
        start_frame,
        end_frame,
        responce_data=None
    ):
        render_dir = os.path.normpath(os.path.dirname(render_path))
        batch_name = os.path.basename(script_path)
        jobname = "%s - %s" % (batch_name, instance.name)
        if is_in_tests():
            batch_name += datetime.now().strftime("%d%m%Y%H%M%S")


        output_filename_0 = self.preview_fname(render_path)

        if not responce_data:
            responce_data = {}

        try:
            # Ensure render folder exists
            os.makedirs(render_dir)
        except OSError:
            pass

        # define chunk and priority
        chunk_size = instance.data["deadlineChunkSize"]
        if chunk_size == 0 and self.chunk_size:
            chunk_size = self.chunk_size

        # define chunk and priority
        concurrent_tasks = instance.data["deadlineConcurrentTasks"]
        if concurrent_tasks == 0 and self.concurrent_tasks:
            concurrent_tasks = self.concurrent_tasks

        priority = instance.data["deadlinePriority"]
        if not priority:
            priority = self.priority

        # resolve any limit groups
        limit_groups = self.get_limit_groups()
        self.log.info("Limit groups: `{}`".format(limit_groups))

        payload = {
            "JobInfo": {
                # Top-level group name
                "BatchName": batch_name,

                # Asset dependency to wait for at least the scene file to sync.
                # "AssetDependency0": script_path,

                # Job name, as seen in Monitor
                "Name": jobname,

                # Arbitrary username, for visualisation in Monitor
                "UserName": self._deadline_user,

                "Priority": priority,
                "ChunkSize": chunk_size,
                "ConcurrentTasks": concurrent_tasks,

                "Department": self.department,

                "Pool": instance.data.get("primaryPool"),
                "SecondaryPool": instance.data.get("secondaryPool"),
                "Group": self.group,

                "Plugin": "Nuke",
                "Frames": "{start}-{end}".format(
                    start=start_frame,
                    end=end_frame
                ),
                "Comment": self._comment,

                # Optional, enable double-click to preview rendered
                # frames from Deadline Monitor
                "OutputFilename0": output_filename_0.replace("\\", "/"),

                # limiting groups
                "LimitGroups": ",".join(limit_groups)

            },
            "PluginInfo": {
                # Input
                "SceneFile": script_path,

                # Output directory and filename
                "OutputFilePath": render_dir.replace("\\", "/"),
                # "OutputFilePrefix": render_variables["filename_prefix"],

                # Mandatory for Deadline
                "Version": self._ver.group(),

                # Resolve relative references
                "ProjectPath": script_path,
                "AWSAssetFile0": render_path,

                # using GPU by default
                "UseGpu": self.use_gpu,

                # Only the specific write node is rendered.
                "WriteNode": exe_node_name
            },

            # Mandatory for Deadline, may be empty
            "AuxFiles": []
        }

        if responce_data.get("_id"):
            payload["JobInfo"].update({
                "JobType": "Normal",
                "BatchName": responce_data["Props"]["Batch"],
                "JobDependency0": responce_data["_id"],
                "ChunkSize": 99999999
            })

        # Include critical environment variables with submission
        keys = [
            "PYTHONPATH",
            "PATH",
            "AVALON_PROJECT",
            "AVALON_ASSET",
            "AVALON_TASK",
            "AVALON_APP_NAME",
            "FTRACK_API_KEY",
            "FTRACK_API_USER",
            "FTRACK_SERVER",
            "PYBLISHPLUGINPATH",
            "NUKE_PATH",
            "TOOL_ENV",
            "FOUNDRY_LICENSE",
            "OPENPYPE_SG_USER",
<<<<<<< HEAD
            "OPENPYPE_VERSION"
=======
>>>>>>> 477d2e24
        ]

        # Add OpenPype version if we are running from build.
        if is_running_from_build():
            keys.append("OPENPYPE_VERSION")

        # Add mongo url if it's enabled
        if instance.context.data.get("deadlinePassMongoUrl"):
            keys.append("OPENPYPE_MONGO")

        # add allowed keys from preset if any
        if self.env_allowed_keys:
            keys += self.env_allowed_keys

        environment = dict({key: os.environ[key] for key in keys
                            if key in os.environ}, **legacy_io.Session)

        for _path in os.environ:
            if _path.lower().startswith('openpype_'):
                environment[_path] = os.environ[_path]

        # to recognize job from PYPE for turning Event On/Off
        environment["OPENPYPE_RENDER_JOB"] = "1"

        # finally search replace in values of any key
        if self.env_search_replace_values:
            for key, value in environment.items():
                for _k, _v in self.env_search_replace_values.items():
                    environment[key] = value.replace(_k, _v)

        payload["JobInfo"].update({
            "EnvironmentKeyValue%d" % index: "{key}={value}".format(
                key=key,
                value=environment[key]
            ) for index, key in enumerate(environment)
        })

        plugin = payload["JobInfo"]["Plugin"]
        self.log.info("using render plugin : {}".format(plugin))

        self.log.info("Submitting..")
        self.log.info(json.dumps(payload, indent=4, sort_keys=True))

        # adding expectied files to instance.data
        self.expected_files(
            instance,
            render_path,
            start_frame,
            end_frame
        )

        self.log.debug("__ expectedFiles: `{}`".format(
            instance.data["expectedFiles"]))
        response = requests.post(self.deadline_url, json=payload, timeout=10)

        if not response.ok:
            raise Exception(response.text)

        return response

    def preflight_check(self, instance):
        """Ensure the startFrame, endFrame and byFrameStep are integers"""

        for key in ("frameStart", "frameEnd"):
            value = instance.data[key]

            if int(value) == value:
                continue

            self.log.warning(
                "%f=%d was rounded off to nearest integer"
                % (value, int(value))
            )

    def preview_fname(self, path):
        """Return output file path with #### for padding.

        Deadline requires the path to be formatted with # in place of numbers.
        For example `/path/to/render.####.png`

        Args:
            path (str): path to rendered images

        Returns:
            str

        """
        self.log.debug("_ path: `{}`".format(path))
        if "%" in path:
            search_results = re.search(r"(%0)(\d)(d.)", path).groups()
            self.log.debug("_ search_results: `{}`".format(search_results))
            return int(search_results[1])
        if "#" in path:
            self.log.debug("_ path: `{}`".format(path))
        return path

    def expected_files(
        self,
        instance,
        path,
        start_frame,
        end_frame
    ):
        """ Create expected files in instance data
        """
        if not instance.data.get("expectedFiles"):
            instance.data["expectedFiles"] = []

        dirname = os.path.dirname(path)
        file = os.path.basename(path)

        if "#" in file:
            pparts = file.split("#")
            padding = "%0{}d".format(len(pparts) - 1)
            file = pparts[0] + padding + pparts[-1]

        if "%" not in file:
            instance.data["expectedFiles"].append(path)
            return

        if instance.data.get("slate"):
            start_frame -= 1

        for i in range(start_frame, (end_frame + 1)):
            instance.data["expectedFiles"].append(
                os.path.join(dirname, (file % i)).replace("\\", "/"))

    def get_limit_groups(self):
        """Search for limit group nodes and return group name.
        Limit groups will be defined as pairs in Nuke deadline submitter
        presents where the key will be name of limit group and value will be
        a list of plugin's node class names. Thus, when a plugin uses more
        than one node, these will be captured and the triggered process
        will add the appropriate limit group to the payload jobinfo attributes.
        Returning:
            list: captured groups list
        """
        captured_groups = []
        for lg_name, list_node_class in self.limit_groups.items():
            for node_class in list_node_class:
                for node in nuke.allNodes(recurseGroups=True):
                    # ignore all nodes not member of defined class
                    if node.Class() not in node_class:
                        continue
                    # ignore all disabled nodes
                    if node["disable"].value():
                        continue
                    # add group name if not already added
                    if lg_name not in captured_groups:
                        captured_groups.append(lg_name)
        return captured_groups<|MERGE_RESOLUTION|>--- conflicted
+++ resolved
@@ -268,10 +268,6 @@
             "TOOL_ENV",
             "FOUNDRY_LICENSE",
             "OPENPYPE_SG_USER",
-<<<<<<< HEAD
-            "OPENPYPE_VERSION"
-=======
->>>>>>> 477d2e24
         ]
 
         # Add OpenPype version if we are running from build.
