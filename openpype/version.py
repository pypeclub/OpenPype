# -*- coding: utf-8 -*-
"""Package declaring Pype version."""
<<<<<<< HEAD
__version__ = "3.15.1-ax-develop.5"
=======
__version__ = "3.15.2-nightly.2"
>>>>>>> 477d2e24
<|MERGE_RESOLUTION|>--- conflicted
+++ resolved
@@ -1,7 +1,3 @@
 # -*- coding: utf-8 -*-
 """Package declaring Pype version."""
-<<<<<<< HEAD
-__version__ = "3.15.1-ax-develop.5"
-=======
-__version__ = "3.15.2-nightly.2"
->>>>>>> 477d2e24
+__version__ = "3.15.1-develop-ax.7"