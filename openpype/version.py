# -*- coding: utf-8 -*-
"""Package declaring Pype version."""
<<<<<<< HEAD
__version__ = "3.15.1-ax.7"
=======
__version__ = "3.15.2-develop-ax.1"
>>>>>>> 544a8cd3
<|MERGE_RESOLUTION|>--- conflicted
+++ resolved
@@ -1,7 +1,3 @@
 # -*- coding: utf-8 -*-
 """Package declaring Pype version."""
-<<<<<<< HEAD
-__version__ = "3.15.1-ax.7"
-=======
-__version__ = "3.15.2-develop-ax.1"
->>>>>>> 544a8cd3
+__version__ = "3.15.2-ax.1"