# -*- coding: utf-8 -*-
"""Package declaring Pype version."""
<<<<<<< HEAD
__version__ = "3.15.2-ax-dev.2"
=======
__version__ = "3.15.4-nightly.1"
>>>>>>> ba1e0338
<|MERGE_RESOLUTION|>--- conflicted
+++ resolved
@@ -1,7 +1,3 @@
 # -*- coding: utf-8 -*-
 """Package declaring Pype version."""
-<<<<<<< HEAD
-__version__ = "3.15.2-ax-dev.2"
-=======
-__version__ = "3.15.4-nightly.1"
->>>>>>> ba1e0338
+__version__ = "3.15.4-ax-dev.1"