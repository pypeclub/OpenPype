# -*- coding: utf-8 -*-
"""Package declaring Pype version."""
<<<<<<< HEAD
__version__ = "3.15.1-ax-develop.5"
=======
__version__ = "3.15.1-ax.3"
>>>>>>> 372c55d2
<|MERGE_RESOLUTION|>--- conflicted
+++ resolved
@@ -1,7 +1,3 @@
 # -*- coding: utf-8 -*-
 """Package declaring Pype version."""
-<<<<<<< HEAD
-__version__ = "3.15.1-ax-develop.5"
-=======
-__version__ = "3.15.1-ax.3"
->>>>>>> 372c55d2
+__version__ = "3.15.1-ax.4"