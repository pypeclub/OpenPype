# -*- coding: utf-8 -*-
"""Package declaring Pype version."""
<<<<<<< HEAD
__version__ = "3.9.2-colorbleed-nightly.3.2"
=======
__version__ = "3.9.3-nightly.1"
>>>>>>> b0de225d
<|MERGE_RESOLUTION|>--- conflicted
+++ resolved
@@ -1,7 +1,3 @@
 # -*- coding: utf-8 -*-
 """Package declaring Pype version."""
-<<<<<<< HEAD
-__version__ = "3.9.2-colorbleed-nightly.3.2"
-=======
-__version__ = "3.9.3-nightly.1"
->>>>>>> b0de225d
+__version__ = "3.9.3-nightly.1"