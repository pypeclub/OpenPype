--- conflicted
+++ resolved
@@ -1,7 +1,3 @@
 # -*- coding: utf-8 -*-
 """Package declaring Pype version."""
-<<<<<<< HEAD
-__version__ = "3.14.7-quad.3"
-=======
-__version__ = "3.14.11-nightly.2"
->>>>>>> 439a2b47
+__version__ = "3.14.11-nightly.2"