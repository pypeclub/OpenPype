import os
import json
import functools
import logging
import platform
import copy

from openpype import AYON_SERVER_ENABLED

from .exceptions import (
    SaveWarningExc
)
from .constants import (
    M_OVERRIDDEN_KEY,

    METADATA_KEYS,

    SYSTEM_SETTINGS_KEY,
    PROJECT_SETTINGS_KEY,
    PROJECT_ANATOMY_KEY,
    DEFAULT_PROJECT_KEY
)

from .ayon_settings import (
    get_ayon_project_settings,
    get_ayon_system_settings
)

log = logging.getLogger(__name__)

# Py2 + Py3 json decode exception
JSON_EXC = getattr(json.decoder, "JSONDecodeError", ValueError)


# Path to default settings
DEFAULTS_DIR = os.path.join(
    os.path.dirname(os.path.abspath(__file__)),
    "defaults"
)

# Variable where cache of default settings are stored
_DEFAULT_SETTINGS = None

# Handler of studio overrides
_SETTINGS_HANDLER = None

# Handler of local settings
_LOCAL_SETTINGS_HANDLER = None


def clear_metadata_from_settings(values):
    """Remove all metadata keys from loaded settings."""
    if isinstance(values, dict):
        for key in tuple(values.keys()):
            if key in METADATA_KEYS:
                values.pop(key)
            else:
                clear_metadata_from_settings(values[key])
    elif isinstance(values, list):
        for item in values:
            clear_metadata_from_settings(item)


def calculate_changes(old_value, new_value):
    changes = {}
    for key, value in new_value.items():
        if key not in old_value:
            changes[key] = value
            continue

        _value = old_value[key]
        if isinstance(value, dict) and isinstance(_value, dict):
            _changes = calculate_changes(_value, value)
            if _changes:
                changes[key] = _changes
            continue

        if _value != value:
            changes[key] = value
    return changes


def create_settings_handler():
    if AYON_SERVER_ENABLED:
        raise RuntimeError("Mongo settings handler was triggered in AYON mode")
    from .handlers import MongoSettingsHandler
    # Handler can't be created in global space on initialization but only when
    # needed. Plus here may be logic: Which handler is used (in future).
    return MongoSettingsHandler()


def create_local_settings_handler():
    if AYON_SERVER_ENABLED:
        raise RuntimeError("Mongo settings handler was triggered in AYON mode")
    from .handlers import MongoLocalSettingsHandler
    return MongoLocalSettingsHandler()


def require_handler(func):
    @functools.wraps(func)
    def wrapper(*args, **kwargs):
        global _SETTINGS_HANDLER
        if _SETTINGS_HANDLER is None:
            _SETTINGS_HANDLER = create_settings_handler()
        return func(*args, **kwargs)
    return wrapper


def require_local_handler(func):
    @functools.wraps(func)
    def wrapper(*args, **kwargs):
        global _LOCAL_SETTINGS_HANDLER
        if _LOCAL_SETTINGS_HANDLER is None:
            _LOCAL_SETTINGS_HANDLER = create_local_settings_handler()
        return func(*args, **kwargs)
    return wrapper


@require_handler
def get_system_last_saved_info():
    return _SETTINGS_HANDLER.get_system_last_saved_info()


@require_handler
def get_project_last_saved_info(project_name):
    return _SETTINGS_HANDLER.get_project_last_saved_info(project_name)


@require_handler
def get_last_opened_info():
    return _SETTINGS_HANDLER.get_last_opened_info()


@require_handler
def opened_settings_ui():
    return _SETTINGS_HANDLER.opened_settings_ui()


@require_handler
def closed_settings_ui(info_obj):
    return _SETTINGS_HANDLER.closed_settings_ui(info_obj)


@require_handler
def save_studio_settings(data):
    """Save studio overrides of system settings.

    Triggers callbacks on modules that want to know about system settings
    changes.

    Callbacks are triggered on all modules. They must check if their enabled
    value has changed.

    For saving of data cares registered Settings handler.

    Warning messages are not logged as module raising them should log it within
    it's logger.

    Args:
        data(dict): Overrides data with metadata defying studio overrides.

    Raises:
        SaveWarningExc: If any module raises the exception.
    """
    # Notify Pype modules
    from openpype.modules import ModulesManager, ISettingsChangeListener

    old_data = get_system_settings()
    default_values = get_default_settings()[SYSTEM_SETTINGS_KEY]
    new_data = apply_overrides(default_values, copy.deepcopy(data))
    new_data_with_metadata = copy.deepcopy(new_data)
    clear_metadata_from_settings(new_data)

    changes = calculate_changes(old_data, new_data)
    modules_manager = ModulesManager(_system_settings=new_data)

    warnings = []
    for module in modules_manager.get_enabled_modules():
        if isinstance(module, ISettingsChangeListener):
            try:
                module.on_system_settings_save(
                    old_data, new_data, changes, new_data_with_metadata
                )
            except SaveWarningExc as exc:
                warnings.extend(exc.warnings)

    _SETTINGS_HANDLER.save_change_log(None, changes, "system")
    _SETTINGS_HANDLER.save_studio_settings(data)
    if warnings:
        raise SaveWarningExc(warnings)


@require_handler
def save_project_settings(project_name, overrides):
    """Save studio overrides of project settings.

    Old value, new value and changes are passed to enabled modules that want to
    know about settings changes.

    For saving of data cares registered Settings handler.

    Warning messages are not logged as module raising them should log it within
    it's logger.

    Args:
        project_name (str): Project name for which overrides are passed.
            Default project's value is None.
        overrides(dict): Overrides data with metadata defying studio overrides.

    Raises:
        SaveWarningExc: If any module raises the exception.
    """
    # Notify Pype modules
    from openpype.modules import ModulesManager, ISettingsChangeListener

    default_values = get_default_settings()[PROJECT_SETTINGS_KEY]
    if project_name:
        old_data = get_project_settings(project_name)

        studio_overrides = get_studio_project_settings_overrides()
        studio_values = apply_overrides(default_values, studio_overrides)
        clear_metadata_from_settings(studio_values)
        new_data = apply_overrides(studio_values, copy.deepcopy(overrides))

    else:
        old_data = get_default_project_settings(exclude_locals=True)
        new_data = apply_overrides(default_values, copy.deepcopy(overrides))

    new_data_with_metadata = copy.deepcopy(new_data)
    clear_metadata_from_settings(new_data)

    changes = calculate_changes(old_data, new_data)
    modules_manager = ModulesManager()
    warnings = []
    for module in modules_manager.get_enabled_modules():
        if isinstance(module, ISettingsChangeListener):
            try:
                module.on_project_settings_save(
                    old_data,
                    new_data,
                    project_name,
                    changes,
                    new_data_with_metadata
                )
            except SaveWarningExc as exc:
                warnings.extend(exc.warnings)
    _SETTINGS_HANDLER.save_change_log(project_name, changes, "project")
    _SETTINGS_HANDLER.save_project_settings(project_name, overrides)

    if warnings:
        raise SaveWarningExc(warnings)


@require_handler
def save_project_anatomy(project_name, anatomy_data):
    """Save studio overrides of project anatomy.

    Old value, new value and changes are passed to enabled modules that want to
    know about settings changes.

    For saving of data cares registered Settings handler.

    Warning messages are not logged as module raising them should log it within
    it's logger.

    Args:
        project_name (str): Project name for which overrides are passed.
            Default project's value is None.
        overrides(dict): Overrides data with metadata defying studio overrides.

    Raises:
        SaveWarningExc: If any module raises the exception.
    """
    # Notify Pype modules
    from openpype.modules import ModulesManager, ISettingsChangeListener

    default_values = get_default_settings()[PROJECT_ANATOMY_KEY]
    if project_name:
        old_data = get_anatomy_settings(project_name)

        studio_overrides = get_studio_project_settings_overrides()
        studio_values = apply_overrides(default_values, studio_overrides)
        clear_metadata_from_settings(studio_values)
        new_data = apply_overrides(studio_values, copy.deepcopy(anatomy_data))

    else:
        old_data = get_default_anatomy_settings(exclude_locals=True)
        new_data = apply_overrides(default_values, copy.deepcopy(anatomy_data))

    new_data_with_metadata = copy.deepcopy(new_data)
    clear_metadata_from_settings(new_data)

    changes = calculate_changes(old_data, new_data)
    modules_manager = ModulesManager()
    warnings = []
    for module in modules_manager.get_enabled_modules():
        if isinstance(module, ISettingsChangeListener):
            try:
                module.on_project_anatomy_save(
                    old_data,
                    new_data,
                    changes,
                    project_name,
                    new_data_with_metadata
                )
            except SaveWarningExc as exc:
                warnings.extend(exc.warnings)

    _SETTINGS_HANDLER.save_change_log(project_name, changes, "anatomy")
    _SETTINGS_HANDLER.save_project_anatomy(project_name, anatomy_data)

    if warnings:
        raise SaveWarningExc(warnings)


def _system_settings_backwards_compatible_conversion(studio_overrides):
    # Backwards compatibility of tools 3.9.1 - 3.9.2 to keep
    #   "tools" environments
    if (
        "tools" in studio_overrides
        and "tool_groups" in studio_overrides["tools"]
    ):
        tool_groups = studio_overrides["tools"]["tool_groups"]
        for tool_group, group_value in tool_groups.items():
            if tool_group in METADATA_KEYS:
                continue

            variants = group_value.get("variants")
            if not variants:
                continue

            for key in set(variants.keys()):
                if key in METADATA_KEYS:
                    continue

                variant_value = variants[key]
                if "environment" not in variant_value:
                    variants[key] = {
                        "environment": variant_value
                    }


def _project_anatomy_backwards_compatible_conversion(project_anatomy):
    # Backwards compatibility of node settings in Nuke 3.9.x - 3.10.0
    # - source PR - https://github.com/pypeclub/OpenPype/pull/3143
    value = project_anatomy
    for key in ("imageio", "nuke", "nodes", "requiredNodes"):
        if key not in value:
            return
        value = value[key]

    for item in value:
        for node in item.get("knobs") or []:
            if "type" in node:
                break
            node["type"] = "__legacy__"


@require_handler
def get_studio_system_settings_overrides(return_version=False):
    output = _SETTINGS_HANDLER.get_studio_system_settings_overrides(
        return_version
    )
    value = output
    if return_version:
        value, version = output
    _system_settings_backwards_compatible_conversion(value)
    return output


@require_handler
def get_studio_project_settings_overrides(return_version=False):
    return _SETTINGS_HANDLER.get_studio_project_settings_overrides(
        return_version
    )


@require_handler
def get_studio_project_anatomy_overrides(return_version=False):
    return _SETTINGS_HANDLER.get_studio_project_anatomy_overrides(
        return_version
    )


@require_handler
def get_project_settings_overrides(project_name, return_version=False):
    return _SETTINGS_HANDLER.get_project_settings_overrides(
        project_name, return_version
    )


@require_handler
def get_project_anatomy_overrides(project_name):
    output = _SETTINGS_HANDLER.get_project_anatomy_overrides(project_name)
    _project_anatomy_backwards_compatible_conversion(output)
    return output


@require_handler
def get_studio_system_settings_overrides_for_version(version):
    return (
        _SETTINGS_HANDLER
        .get_studio_system_settings_overrides_for_version(version)
    )


@require_handler
def get_studio_project_anatomy_overrides_for_version(version):
    return (
        _SETTINGS_HANDLER
        .get_studio_project_anatomy_overrides_for_version(version)
    )


@require_handler
def get_studio_project_settings_overrides_for_version(version):
    return (
        _SETTINGS_HANDLER
        .get_studio_project_settings_overrides_for_version(version)
    )


@require_handler
def get_project_settings_overrides_for_version(
    project_name, version
):
    return (
        _SETTINGS_HANDLER
        .get_project_settings_overrides_for_version(project_name, version)
    )


@require_handler
def get_available_studio_system_settings_overrides_versions(sorted=None):
    return (
        _SETTINGS_HANDLER
        .get_available_studio_system_settings_overrides_versions(
            sorted=sorted
        )
    )


@require_handler
def get_available_studio_project_anatomy_overrides_versions(sorted=None):
    return (
        _SETTINGS_HANDLER
        .get_available_studio_project_anatomy_overrides_versions(
            sorted=sorted
        )
    )


@require_handler
def get_available_studio_project_settings_overrides_versions(sorted=None):
    return (
        _SETTINGS_HANDLER
        .get_available_studio_project_settings_overrides_versions(
            sorted=sorted
        )
    )


@require_handler
def get_available_project_settings_overrides_versions(
    project_name, sorted=None
):
    return (
        _SETTINGS_HANDLER
        .get_available_project_settings_overrides_versions(
            project_name, sorted=sorted
        )
    )


@require_handler
def find_closest_version_for_projects(project_names):
    return (
        _SETTINGS_HANDLER
        .find_closest_version_for_projects(project_names)
    )


@require_handler
def clear_studio_system_settings_overrides_for_version(version):
    return (
        _SETTINGS_HANDLER
        .clear_studio_system_settings_overrides_for_version(version)
    )


@require_handler
def clear_studio_project_settings_overrides_for_version(version):
    return (
        _SETTINGS_HANDLER
        .clear_studio_project_settings_overrides_for_version(version)
    )


@require_handler
def clear_studio_project_anatomy_overrides_for_version(version):
    return (
        _SETTINGS_HANDLER
        .clear_studio_project_anatomy_overrides_for_version(version)
    )


@require_handler
def clear_project_settings_overrides_for_version(
    version, project_name
):
    return _SETTINGS_HANDLER.clear_project_settings_overrides_for_version(
        version, project_name
    )


@require_local_handler
def save_local_settings(data):
    return _LOCAL_SETTINGS_HANDLER.save_local_settings(data)


@require_local_handler
def _get_local_settings():
    return _LOCAL_SETTINGS_HANDLER.get_local_settings()


def get_local_settings():
    if not AYON_SERVER_ENABLED:
        return _get_local_settings()
    # TODO implement ayon implementation
    return {}


def load_openpype_default_settings():
    """Load openpype default settings."""
    return load_jsons_from_dir(DEFAULTS_DIR)


def reset_default_settings():
    """Reset cache of default settings. Can't be used now."""
    global _DEFAULT_SETTINGS
    _DEFAULT_SETTINGS = None


def _get_default_settings():
    from openpype.modules import get_module_settings_defs

    defaults = load_openpype_default_settings()

    module_settings_defs = get_module_settings_defs()
    for module_settings_def_cls in module_settings_defs:
        module_settings_def = module_settings_def_cls()
        system_defaults = module_settings_def.get_defaults(
            SYSTEM_SETTINGS_KEY
        ) or {}
        for path, value in system_defaults.items():
            if not path:
                continue

            subdict = defaults["system_settings"]
            path_items = list(path.split("/"))
            last_key = path_items.pop(-1)
            for key in path_items:
                subdict = subdict[key]
            subdict[last_key] = value

        project_defaults = module_settings_def.get_defaults(
            PROJECT_SETTINGS_KEY
        ) or {}
        for path, value in project_defaults.items():
            if not path:
                continue

            subdict = defaults
            path_items = list(path.split("/"))
            last_key = path_items.pop(-1)
            for key in path_items:
                subdict = subdict[key]
            subdict[last_key] = value

    return defaults


def get_default_settings():
    """Get default settings.

    Todo:
        Cache loaded defaults.

    Returns:
        dict: Loaded default settings.
    """
    global _DEFAULT_SETTINGS
    if _DEFAULT_SETTINGS is None:
        _DEFAULT_SETTINGS = _get_default_settings()
    return copy.deepcopy(_DEFAULT_SETTINGS)


def load_json_file(fpath):
    # Load json data
    try:
        with open(fpath, "r") as opened_file:
            return json.load(opened_file)

    except JSON_EXC:
        log.warning(
            "File has invalid json format \"{}\"".format(fpath),
            exc_info=True
        )
    return {}


def load_jsons_from_dir(path, *args, **kwargs):
    """Load all .json files with content from entered folder path.

    Data are loaded recursively from a directory and recreate the
    hierarchy as a dictionary.

    Entered path hierarchy:
    |_ folder1
    | |_ data1.json
    |_ folder2
      |_ subfolder1
        |_ data2.json

    Will result in:
    ```javascript
    {
        "folder1": {
            "data1": "CONTENT OF FILE"
        },
        "folder2": {
            "subfolder1": {
                "data2": "CONTENT OF FILE"
            }
        }
    }
    ```

    Args:
        path (str): Path to the root folder where the json hierarchy starts.

    Returns:
        dict: Loaded data.
    """
    output = {}

    path = os.path.normpath(path)
    if not os.path.exists(path):
        # TODO warning
        return output

    sub_keys = list(kwargs.pop("subkeys", args))
    for sub_key in tuple(sub_keys):
        _path = os.path.join(path, sub_key)
        if not os.path.exists(_path):
            break

        path = _path
        sub_keys.pop(0)

    base_len = len(path) + 1
    for base, _directories, filenames in os.walk(path):
        base_items_str = base[base_len:]
        if not base_items_str:
            base_items = []
        else:
            base_items = base_items_str.split(os.path.sep)

        for filename in filenames:
            basename, ext = os.path.splitext(filename)
            if ext == ".json":
                full_path = os.path.join(base, filename)
                value = load_json_file(full_path)
                dict_keys = base_items + [basename]
                output = subkey_merge(output, value, dict_keys)

    for sub_key in sub_keys:
        output = output[sub_key]
    return output


def subkey_merge(_dict, value, keys):
    key = keys.pop(0)
    if not keys:
        _dict[key] = value
        return _dict

    if key not in _dict:
        _dict[key] = {}
    _dict[key] = subkey_merge(_dict[key], value, keys)

    return _dict


def merge_overrides(source_dict, override_dict):
    """Merge data from override_dict to source_dict."""

    if M_OVERRIDDEN_KEY in override_dict:
        overridden_keys = set(override_dict.pop(M_OVERRIDDEN_KEY))
    else:
        overridden_keys = set()

    for key, value in override_dict.items():
        if (key in overridden_keys or key not in source_dict):
            source_dict[key] = value

        elif isinstance(value, dict) and isinstance(source_dict[key], dict):
            source_dict[key] = merge_overrides(source_dict[key], value)

        else:
            source_dict[key] = value
    return source_dict


def apply_overrides(source_data, override_data):
    if not override_data:
        return source_data
    _source_data = copy.deepcopy(source_data)
    return merge_overrides(_source_data, override_data)


def apply_local_settings_on_system_settings(system_settings, local_settings):
    """Apply local settings on studio system settings.

    ATM local settings can modify only application executables. Executable
    values are not overridden but prepended.
    """
    if not local_settings or "applications" not in local_settings:
        return

    current_platform = platform.system().lower()
    apps_settings = system_settings["applications"]
    additional_apps = apps_settings["additional_apps"]
    for app_group_name, value in local_settings["applications"].items():
        if not value:
            continue

        if (
            app_group_name not in apps_settings
            and app_group_name not in additional_apps
        ):
            continue

        if app_group_name in apps_settings:
            variants = apps_settings[app_group_name]["variants"]

        else:
            variants = (
                apps_settings["additional_apps"][app_group_name]["variants"]
            )

        for app_name, app_value in value.items():
            if (
                not app_value
                or app_name not in variants
                or "executables" not in variants[app_name]
            ):
                continue

            executable = app_value.get("executable")
            if not executable:
                continue
            platform_executables = variants[app_name]["executables"].get(
                current_platform
            )
            # TODO This is temporary fix until launch arguments will be stored
            #   per platform and not per executable.
            # - local settings store only executable
            new_executables = [executable]
            new_executables.extend(platform_executables)
            variants[app_name]["executables"] = new_executables


def apply_local_settings_on_anatomy_settings(
    anatomy_settings, local_settings, project_name, site_name=None
):
    """Apply local settings on anatomy settings.

    ATM local settings can modify project roots. Project name is required as
    local settings have data stored data by project's name.

    Local settings override root values in this order:
    1.) Check if local settings contain overrides for default project and
        apply it's values on roots if there are any.
    2.) If passed `project_name` is not None then check project specific
        overrides in local settings for the project and apply it's value on
        roots if there are any.

    NOTE: Root values of default project from local settings are always applied
        if are set.

    Args:
        anatomy_settings (dict): Data for anatomy settings.
        local_settings (dict): Data of local settings.
        project_name (str): Name of project for which anatomy data are.
    """
    if not local_settings:
        return

    local_project_settings = local_settings.get("projects") or {}

    # Check for roots existence in local settings first
    roots_project_locals = (
        local_project_settings
        .get(project_name, {})
    )
    roots_default_locals = (
        local_project_settings
        .get(DEFAULT_PROJECT_KEY, {})
    )

    # Skip rest of processing if roots are not set
    if not roots_project_locals and not roots_default_locals:
        return

    # Get active site from settings
    if site_name is None:
        if project_name:
            project_settings = get_project_settings(project_name)
        else:
            project_settings = get_default_project_settings()
        site_name = (
            project_settings["global"]["sync_server"]["config"]["active_site"]
        )

    # QUESTION should raise an exception?
    if not site_name:
        return

    # Combine roots from local settings
    roots_locals = roots_default_locals.get(site_name) or {}
    roots_locals.update(roots_project_locals.get(site_name) or {})
    # Skip processing if roots for current active site are not available in
    #   local settings
    if not roots_locals:
        return

    current_platform = platform.system().lower()

    root_data = anatomy_settings["roots"]
    for root_name, path in roots_locals.items():
        if root_name not in root_data:
            continue
        anatomy_settings["roots"][root_name][current_platform] = (
            path
        )


def get_site_local_overrides(project_name, site_name, local_settings=None):
    """Site overrides from local settings for passet project and site name.

    Args:
        project_name (str): For which project are overrides.
        site_name (str): For which site are overrides needed.
        local_settings (dict): Preloaded local settings. They are loaded
            automatically if not passed.
    """
    # Check if local settings were passed
    if local_settings is None:
        local_settings = get_local_settings()

    output = {}

    # Skip if local settings are empty
    if not local_settings:
        return output

    local_project_settings = local_settings.get("projects") or {}

    # Prepare overrides for entered project and for default project
    project_locals = None
    if project_name:
        project_locals = local_project_settings.get(project_name)
    default_project_locals = local_project_settings.get(DEFAULT_PROJECT_KEY)

    # First load and use local settings from default project
    if default_project_locals and site_name in default_project_locals:
        output.update(default_project_locals[site_name])

    # Apply project specific local settings if there are any
    if project_locals and site_name in project_locals:
        output.update(project_locals[site_name])

    return output


def apply_local_settings_on_project_settings(
    project_settings, local_settings, project_name
):
    """Apply local settings on project settings.

    Currently is modifying active site and remote site in sync server.

    Args:
        project_settings (dict): Data for project settings.
        local_settings (dict): Data of local settings.
        project_name (str): Name of project for which settings data are.
    """
    if not local_settings:
        return

    local_project_settings = local_settings.get("projects")
    if not local_project_settings:
        return

    project_locals = local_project_settings.get(project_name) or {}
    default_locals = local_project_settings.get(DEFAULT_PROJECT_KEY) or {}
    active_site = (
        project_locals.get("active_site")
        or default_locals.get("active_site")
    )
    remote_site = (
        project_locals.get("remote_site")
        or default_locals.get("remote_site")
    )

    sync_server_config = project_settings["global"]["sync_server"]["config"]
    if active_site:
        sync_server_config["active_site"] = active_site

    if remote_site:
        sync_server_config["remote_site"] = remote_site


def _get_system_settings(clear_metadata=True, exclude_locals=None):
    """System settings with applied studio overrides."""
    default_values = get_default_settings()[SYSTEM_SETTINGS_KEY]
    studio_values = get_studio_system_settings_overrides()
    result = apply_overrides(default_values, studio_values)

    # Clear overrides metadata from settings
    if clear_metadata:
        clear_metadata_from_settings(result)

    # Apply local settings
    # Default behavior is based on `clear_metadata` value
    if exclude_locals is None:
        exclude_locals = not clear_metadata

    if not exclude_locals:
        # TODO local settings may be required to apply for environments
        local_settings = get_local_settings()
        apply_local_settings_on_system_settings(result, local_settings)

    return result


def get_default_project_settings(clear_metadata=True, exclude_locals=None):
    """Project settings with applied studio's default project overrides."""
    default_values = get_default_settings()[PROJECT_SETTINGS_KEY]
    studio_values = get_studio_project_settings_overrides()
    result = apply_overrides(default_values, studio_values)
    # Clear overrides metadata from settings
    if clear_metadata:
        clear_metadata_from_settings(result)

    # Apply local settings
    if exclude_locals is None:
        exclude_locals = not clear_metadata

    if not exclude_locals:
        local_settings = get_local_settings()
        apply_local_settings_on_project_settings(
            result, local_settings, None
        )
    return result


def get_default_anatomy_settings(clear_metadata=True, exclude_locals=None):
    """Project anatomy data with applied studio's default project overrides."""
    default_values = get_default_settings()[PROJECT_ANATOMY_KEY]
    studio_values = get_studio_project_anatomy_overrides()

    result = apply_overrides(default_values, studio_values)
    # Clear overrides metadata from settings
    if clear_metadata:
        clear_metadata_from_settings(result)

    # Apply local settings
    if exclude_locals is None:
        exclude_locals = not clear_metadata

    if not exclude_locals:
        local_settings = get_local_settings()
        apply_local_settings_on_anatomy_settings(
            result, local_settings, None
        )
    return result


def get_anatomy_settings(
    project_name, site_name=None, clear_metadata=True, exclude_locals=None
):
    """Project anatomy data with applied studio and project overrides."""
    if not project_name:
        raise ValueError(
            "Must enter project name. Call "
            "`get_default_anatomy_settings` to get project defaults."
        )

    studio_overrides = get_default_anatomy_settings(False)
    project_overrides = get_project_anatomy_overrides(
        project_name
    )
    result = copy.deepcopy(studio_overrides)
    if project_overrides:
        for key, value in project_overrides.items():
            result[key] = value

    # Clear overrides metadata from settings
    if clear_metadata:
        clear_metadata_from_settings(result)

    # Apply local settings
    if exclude_locals is None:
        exclude_locals = not clear_metadata

    if not exclude_locals:
        local_settings = get_local_settings()
        apply_local_settings_on_anatomy_settings(
            result, local_settings, project_name, site_name
        )

    return result


def _get_project_settings(
    project_name, clear_metadata=True, exclude_locals=None
):
    """Project settings with applied studio and project overrides."""
    if not project_name:
        raise ValueError(
            "Must enter project name."
            " Call `get_default_project_settings` to get project defaults."
        )

    studio_overrides = get_default_project_settings(False)
    project_overrides = get_project_settings_overrides(
        project_name
    )

    result = apply_overrides(studio_overrides, project_overrides)

    # Clear overrides metadata from settings
    if clear_metadata:
        clear_metadata_from_settings(result)

    # Apply local settings
    if exclude_locals is None:
        exclude_locals = not clear_metadata

    if not exclude_locals:
        local_settings = get_local_settings()
        apply_local_settings_on_project_settings(
            result, local_settings, project_name
        )

    return result


def get_current_project_settings():
    """Project settings for current context project.

    Project name should be stored in environment variable `AVALON_PROJECT`.
    This function should be used only in host context where environment
    variable must be set and should not happen that any part of process will
    change the value of the enviornment variable.
    """
    project_name = os.environ.get("AVALON_PROJECT")
    if not project_name:
        raise ValueError(
            "Missing context project in environemt variable `AVALON_PROJECT`."
        )
    return get_project_settings(project_name)


@require_handler
def _get_global_settings():
    default_settings = load_openpype_default_settings()
    default_values = default_settings["system_settings"]["general"]
    studio_values = _SETTINGS_HANDLER.get_global_settings()
    return {
        key: studio_values.get(key, default_values.get(key))
        for key in _SETTINGS_HANDLER.global_keys
    }


def get_global_settings():
    if not AYON_SERVER_ENABLED:
        return _get_global_settings()
    default_settings = load_openpype_default_settings()
    return default_settings["system_settings"]["general"]


def _get_general_environments():
    """Get general environments.

    Function is implemented to be able load general environments without using
    `get_default_settings`.
    """
    # Use only openpype defaults.
    # - prevent to use `get_system_settings` where `get_default_settings`
    #   is used
    default_values = load_openpype_default_settings()
    system_settings = default_values["system_settings"]
    studio_overrides = get_studio_system_settings_overrides()

    result = apply_overrides(system_settings, studio_overrides)
    environments = result["general"]["environment"]

    clear_metadata_from_settings(environments)

    whitelist_envs = result["general"].get("local_env_white_list")
    if whitelist_envs:
        local_settings = get_local_settings()
        local_envs = local_settings.get("environments") or {}
        for key, value in local_envs.items():
            if key in whitelist_envs and key in environments:
                environments[key] = value

    return environments


<<<<<<< HEAD
def clear_metadata_from_settings(values):
    """Remove all metadata keys from loaded settings."""
    if isinstance(values, dict):
        for key in tuple(values.keys()):
            if key in METADATA_KEYS:
                values.pop(key)
            else:
                clear_metadata_from_settings(values[key])
    elif isinstance(values, list):
        for item in values:
            clear_metadata_from_settings(item)


def convert_to_int_or_float(string_value):
    """Convert string value to integer or float.

    Settings can return a string for integer and float values when using text
    as universal input. For example for:
        - project_settings/maya/publish/ValidateLight/attribute_values
        - project_settings/maya/publish/ValidateRenderSettings
    """
    # Order of types are important here since float can convert string
    # representation of integer.
    types = [int, float]
    for t in types:
        try:
            result = t(string_value)
        except ValueError:
            continue
        else:
            return result

    # Neither integer or float.
    return string_value
=======
def get_general_environments():
    if not AYON_SERVER_ENABLED:
        return _get_general_environments()
    value = get_system_settings()
    return value["general"]["environment"]


def get_system_settings(*args, **kwargs):
    if not AYON_SERVER_ENABLED:
        return _get_system_settings(*args, **kwargs)

    default_settings = get_default_settings()[SYSTEM_SETTINGS_KEY]
    return get_ayon_system_settings(default_settings)


def get_project_settings(project_name, *args, **kwargs):
    if not AYON_SERVER_ENABLED:
        return _get_project_settings(project_name, *args, **kwargs)

    default_settings = get_default_settings()[PROJECT_SETTINGS_KEY]
    return get_ayon_project_settings(default_settings, project_name)
>>>>>>> 859a620d
<|MERGE_RESOLUTION|>--- conflicted
+++ resolved
@@ -1121,7 +1121,6 @@
     return environments
 
 
-<<<<<<< HEAD
 def clear_metadata_from_settings(values):
     """Remove all metadata keys from loaded settings."""
     if isinstance(values, dict):
@@ -1156,7 +1155,8 @@
 
     # Neither integer or float.
     return string_value
-=======
+
+
 def get_general_environments():
     if not AYON_SERVER_ENABLED:
         return _get_general_environments()
@@ -1177,5 +1177,4 @@
         return _get_project_settings(project_name, *args, **kwargs)
 
     default_settings = get_default_settings()[PROJECT_SETTINGS_KEY]
-    return get_ayon_project_settings(default_settings, project_name)
->>>>>>> 859a620d
+    return get_ayon_project_settings(default_settings, project_name)