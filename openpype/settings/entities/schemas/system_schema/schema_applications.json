--- conflicted
+++ resolved
@@ -111,11 +111,11 @@
     },
     {
       "type": "schema",
-<<<<<<< HEAD
       "name": "schema_openrv"
-=======
+    },
+    {
+      "type": "schema",
       "name": "schema_3dequalizer"
->>>>>>> cc2689b2
     },
     {
       "type": "dict-modifiable",
