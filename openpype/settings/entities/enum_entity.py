--- conflicted
+++ resolved
@@ -448,47 +448,6 @@
                 self.set(value_on_not_set)
 
 
-<<<<<<< HEAD
-class ProvidersEnum(BaseEnumEntity):
-    schema_types = ["providers-enum"]
-
-    def _item_initalization(self):
-        self.multiselection = False
-        self.value_on_not_set = ""
-        self.enum_items = []
-        self.valid_keys = set()
-        self.valid_value_types = (STRING_TYPE, )
-        self.placeholder = None
-
-    def _get_enum_values(self):
-        from openpype_modules.sync_server.providers import lib as lib_providers
-
-        providers = lib_providers.factory.providers
-
-        valid_keys = set()
-        valid_keys.add('')
-        enum_items = [{'': 'Choose Provider'}]
-        for provider_code, provider_info in providers.items():
-            provider, _ = provider_info
-            enum_items.append({provider_code: provider.LABEL})
-            valid_keys.add(provider_code)
-
-        return enum_items, valid_keys
-
-    def set_override_state(self, *args, **kwargs):
-        super(ProvidersEnum, self).set_override_state(*args, **kwargs)
-
-        self.enum_items, self.valid_keys = self._get_enum_values()
-
-        value_on_not_set = list(self.valid_keys)[0]
-        if self._current_value is NOT_SET:
-            self._current_value = value_on_not_set
-
-        self.value_on_not_set = value_on_not_set
-
-
-=======
->>>>>>> 9ad4c233
 class DeadlineUrlEnumEntity(BaseEnumEntity):
     schema_types = ["deadline_url-enum"]
 
