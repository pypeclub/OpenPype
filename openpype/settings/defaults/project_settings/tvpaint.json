{
    "stop_timer_on_application_exit": false,
    "publish": {
        "CollectRenderScene": {
            "enabled": false,
            "render_layer": "Main"
        },
        "ExtractSequence": {
            "review_bg": [
                255,
                255,
                255,
                255
            ],
            "families_to_review": [
                "review",
                "renderlayer",
                "renderscene"
            ]
        },
        "ValidateProjectSettings": {
            "enabled": true,
            "optional": true,
            "active": true
        },
        "ValidateMarks": {
            "enabled": true,
            "optional": true,
            "active": true
        },
        "ValidateStartFrame": {
            "enabled": false,
            "optional": true,
            "active": true
        },
        "ValidateAssetName": {
            "enabled": true,
            "optional": true,
            "active": true
        },
        "ExtractConvertToEXR": {
            "enabled": false,
            "replace_pngs": true,
            "exr_compression": "ZIP"
        },
<<<<<<< HEAD
        "ExtractPsd": {
=======
        "ExtractJson": {
>>>>>>> ffc5a0e4
            "enabled": false
        }
    },
    "load": {
        "LoadImage": {
            "defaults": {
                "stretch": true,
                "timestretch": true,
                "preload": true
            }
        },
        "ImportImage": {
            "defaults": {
                "stretch": true,
                "timestretch": true,
                "preload": true
            }
        }
    },
    "workfile_builder": {
        "create_first_version": false,
        "custom_templates": []
    },
    "filters": {}
}<|MERGE_RESOLUTION|>--- conflicted
+++ resolved
@@ -43,11 +43,10 @@
             "replace_pngs": true,
             "exr_compression": "ZIP"
         },
-<<<<<<< HEAD
         "ExtractPsd": {
-=======
+            "enabled": false
+        },
         "ExtractJson": {
->>>>>>> ffc5a0e4
             "enabled": false
         }
     },
