{
    "addon_paths": {
        "windows": [],
        "darwin": [],
        "linux": []
    },
    "avalon": {
        "AVALON_TIMEOUT": 1000,
        "AVALON_THUMBNAIL_ROOT": {
            "windows": "",
            "darwin": "",
            "linux": ""
        }
    },
    "ftrack": {
        "enabled": true,
        "ftrack_server": "",
        "ftrack_actions_path": {
            "windows": [],
            "darwin": [],
            "linux": []
        },
        "ftrack_events_path": {
            "windows": [],
            "darwin": [],
            "linux": []
        },
        "intent": {
            "items": {
                "-": "-",
                "wip": "WIP",
                "final": "Final",
                "test": "Test"
            },
            "default": "-"
        },
        "custom_attributes": {
            "show": {
                "avalon_auto_sync": {
                    "write_security_roles": [
                        "API",
                        "Administrator"
                    ],
                    "read_security_roles": [
                        "API",
                        "Administrator"
                    ]
                },
                "library_project": {
                    "write_security_roles": [
                        "API",
                        "Administrator"
                    ],
                    "read_security_roles": [
                        "API",
                        "Administrator"
                    ]
                },
                "applications": {
                    "write_security_roles": [
                        "API",
                        "Administrator",
                        "Pypeclub"
                    ],
                    "read_security_roles": [
                        "API",
                        "Administrator",
                        "Pypeclub"
                    ]
                }
            },
            "is_hierarchical": {
                "tools_env": {
                    "write_security_roles": [
                        "API",
                        "Administrator",
                        "Pypeclub"
                    ],
                    "read_security_roles": [
                        "API",
                        "Administrator",
                        "Pypeclub"
                    ]
                },
                "avalon_mongo_id": {
                    "write_security_roles": [
                        "API",
                        "Administrator",
                        "Pypeclub"
                    ],
                    "read_security_roles": [
                        "API",
                        "Administrator",
                        "Pypeclub"
                    ]
                },
                "fps": {
                    "write_security_roles": [],
                    "read_security_roles": []
                },
                "frameStart": {
                    "write_security_roles": [],
                    "read_security_roles": []
                },
                "frameEnd": {
                    "write_security_roles": [],
                    "read_security_roles": []
                },
                "clipIn": {
                    "write_security_roles": [],
                    "read_security_roles": []
                },
                "clipOut": {
                    "write_security_roles": [],
                    "read_security_roles": []
                },
                "handleStart": {
                    "write_security_roles": [],
                    "read_security_roles": []
                },
                "handleEnd": {
                    "write_security_roles": [],
                    "read_security_roles": []
                },
                "resolutionWidth": {
                    "write_security_roles": [],
                    "read_security_roles": []
                },
                "resolutionHeight": {
                    "write_security_roles": [],
                    "read_security_roles": []
                },
                "pixelAspect": {
                    "write_security_roles": [],
                    "read_security_roles": []
                }
            }
        }
    },
    "timers_manager": {
        "enabled": true,
        "auto_stop": true,
        "full_time": 15.0,
        "message_time": 0.5,
        "disregard_publishing": false
    },
    "clockify": {
        "enabled": false,
        "workspace_name": ""
    },
    "sync_server": {
        "enabled": false,
        "sites": {}
    },
    "deadline": {
        "enabled": true,
        "deadline_urls": {
            "default": "http://127.0.0.1:8082"
        }
    },
    "muster": {
        "enabled": false,
        "MUSTER_REST_URL": "http://127.0.0.1:9890",
        "templates_mapping": {
            "file_layers": 7,
            "mentalray": 2,
            "mentalray_sf": 6,
            "redshift": 55,
            "renderman": 29,
            "software": 1,
            "software_sf": 5,
            "turtle": 10,
            "vector": 4,
            "vray": 37,
            "ffmpeg": 48
        }
    },
    "royalrender": {
        "enabled": false,
        "rr_paths": {
            "default": {
                "windows": "",
                "darwin": "",
                "linux": ""
            }
        }
    },
    "log_viewer": {
        "enabled": true
    },
    "standalonepublish_tool": {
        "enabled": true
    },
    "project_manager": {
        "enabled": true
    },
    "slack": {
        "enabled": false
    },
<<<<<<< HEAD
    "dropbox": {
        "enabled": false,
        "token": ""
=======
    "job_queue": {
        "server_url": "",
        "jobs_root": {
            "windows": "",
            "darwin": "",
            "linux": ""
        }
>>>>>>> 1be9ff7c
    }
}<|MERGE_RESOLUTION|>--- conflicted
+++ resolved
@@ -197,11 +197,10 @@
     "slack": {
         "enabled": false
     },
-<<<<<<< HEAD
     "dropbox": {
         "enabled": false,
         "token": ""
-=======
+    },
     "job_queue": {
         "server_url": "",
         "jobs_root": {
@@ -209,6 +208,5 @@
             "darwin": "",
             "linux": ""
         }
->>>>>>> 1be9ff7c
     }
 }