{
    "maya": {
        "enabled": true,
        "label": "Maya",
        "icon": "{}/app_icons/maya.png",
        "host_name": "maya",
        "environment": {
            "MAYA_DISABLE_CLIC_IPM": "Yes",
            "MAYA_DISABLE_CIP": "Yes",
            "MAYA_DISABLE_CER": "Yes",
            "PYMEL_SKIP_MEL_INIT": "Yes",
            "LC_ALL": "C"
        },
        "variants": {
            "2024": {
                "use_python_2": false,
                "executables": {
                    "windows": [
                        "C:\\Program Files\\Autodesk\\Maya2024\\bin\\maya.exe"
                    ],
                    "darwin": [],
                    "linux": [
                        "/usr/autodesk/maya2024/bin/maya"
                    ]
                },
                "arguments": {
                    "windows": [],
                    "darwin": [],
                    "linux": []
                },
                "environment": {
                    "MAYA_VERSION": "2024"
                }
            },
            "2023": {
                "use_python_2": false,
                "executables": {
                    "windows": [
                        "C:\\Program Files\\Autodesk\\Maya2023\\bin\\maya.exe"
                    ],
                    "darwin": [],
                    "linux": [
                        "/usr/autodesk/maya2023/bin/maya"
                    ]
                },
                "arguments": {
                    "windows": [],
                    "darwin": [],
                    "linux": []
                },
                "environment": {
                    "MAYA_VERSION": "2023"
                }
            },
            "2022": {
                "use_python_2": false,
                "executables": {
                    "windows": [
                        "C:\\Program Files\\Autodesk\\Maya2022\\bin\\maya.exe"
                    ],
                    "darwin": [],
                    "linux": [
                        "/usr/autodesk/maya2022/bin/maya"
                    ]
                },
                "arguments": {
                    "windows": [],
                    "darwin": [],
                    "linux": []
                },
                "environment": {
                    "MAYA_VERSION": "2022"
                }
            }
        }
    },
    "mayapy": {
        "enabled": true,
        "label": "MayaPy",
        "icon": "{}/app_icons/maya.png",
        "host_name": "maya",
        "environment": {
            "MAYA_DISABLE_CLIC_IPM": "Yes",
            "MAYA_DISABLE_CIP": "Yes",
            "MAYA_DISABLE_CER": "Yes",
            "PYMEL_SKIP_MEL_INIT": "Yes",
            "LC_ALL": "C"
        },
        "variants": {
            "2024": {
                "use_python_2": false,
                "executables": {
                    "windows": [
                        "C:\\Program Files\\Autodesk\\Maya2024\\bin\\mayapy.exe"
                    ],
                    "darwin": [],
                    "linux": [
                        "/usr/autodesk/maya2024/bin/mayapy"
                    ]
                },
                "arguments": {
                    "windows": [
                        "-I"
                    ],
                    "darwin": [],
                    "linux": [
                        "-I"
                    ]
                },
                "environment": {}
            },
            "2023": {
                "use_python_2": false,
                "executables": {
                    "windows": [
                        "C:\\Program Files\\Autodesk\\Maya2023\\bin\\mayapy.exe"
                    ],
                    "darwin": [],
                    "linux": [
                        "/usr/autodesk/maya2023/bin/mayapy"
                    ]
                },
                "arguments": {
                    "windows": [
                        "-I"
                    ],
                    "darwin": [],
                    "linux": [
                        "-I"
                    ]
                },
                "environment": {}
            }
        }
    },
    "3dsmax": {
        "enabled": true,
        "label": "3ds max",
        "icon": "{}/app_icons/3dsmax.png",
        "host_name": "max",
        "environment": {},
        "variants": {
            "2023": {
                "use_python_2": false,
                "executables": {
                    "windows": [
                        "C:\\Program Files\\Autodesk\\3ds Max 2023\\3dsmax.exe"
                    ],
                    "darwin": [],
                    "linux": []
                },
                "arguments": {
                    "windows": [],
                    "darwin": [],
                    "linux": []
                },
                "environment": {
                    "3DSMAX_VERSION": "2023"
                }
            }
        }
    },
    "flame": {
        "enabled": true,
        "label": "Flame",
        "icon": "{}/app_icons/flame.png",
        "host_name": "flame",
        "environment": {
            "FLAME_SCRIPT_DIRS": {
                "windows": "",
                "darwin": "",
                "linux": ""
            },
            "FLAME_WIRETAP_HOSTNAME": "",
            "FLAME_WIRETAP_VOLUME": "stonefs",
            "FLAME_WIRETAP_GROUP": "staff"
        },
        "variants": {
            "2021": {
                "use_python_2": true,
                "executables": {
                    "windows": [],
                    "darwin": [
                        "/opt/Autodesk/flame_2021/bin/flame.app/Contents/MacOS/startApp"
                    ],
                    "linux": [
                        "/opt/Autodesk/flame_2021/bin/startApplication"
                    ]
                },
                "arguments": {
                    "windows": [],
                    "darwin": [],
                    "linux": []
                },
                "environment": {
                    "OPENPYPE_FLAME_PYTHON_EXEC": "/opt/Autodesk/python/2021/bin/python2.7",
                    "OPENPYPE_FLAME_PYTHONPATH": "/opt/Autodesk/flame_2021/python",
                    "OPENPYPE_WIRETAP_TOOLS": "/opt/Autodesk/wiretap/tools/2021"
                }
            },
            "2021_1": {
                "use_python_2": true,
                "executables": {
                    "windows": [],
                    "darwin": [
                        "/opt/Autodesk/flame_2021.1/bin/flame.app/Contents/MacOS/startApp"
                    ],
                    "linux": [
                        "/opt/Autodesk/flame_2021.1/bin/startApplication"
                    ]
                },
                "arguments": {
                    "windows": [],
                    "darwin": [],
                    "linux": []
                },
                "environment": {
                    "OPENPYPE_FLAME_PYTHON_EXEC": "/opt/Autodesk/python/2021.1/bin/python2.7",
                    "OPENPYPE_FLAME_PYTHONPATH": "/opt/Autodesk/flame_2021.1/python",
                    "OPENPYPE_WIRETAP_TOOLS": "/opt/Autodesk/wiretap/tools/2021.1"
                }
            },
            "__dynamic_keys_labels__": {
                "2021": "2021",
                "2021_1": "2021.1"
            }
        }
    },
    "nuke": {
        "enabled": true,
        "label": "Nuke",
        "icon": "{}/app_icons/nuke.png",
        "host_name": "nuke",
        "environment": {
            "NUKE_PATH": [
                "{NUKE_PATH}",
                "{OPENPYPE_STUDIO_PLUGINS}/nuke"
            ]
        },
        "variants": {
            "13-2": {
                "use_python_2": false,
                "executables": {
                    "windows": [
                        "C:\\Program Files\\Nuke13.2v1\\Nuke13.2.exe"
                    ],
                    "darwin": [],
                    "linux": [
                        "/usr/local/Nuke13.2v1/Nuke13.2"
                    ]
                },
                "arguments": {
                    "windows": [],
                    "darwin": [],
                    "linux": []
                },
                "environment": {}
            },
            "13-0": {
                "use_python_2": false,
                "executables": {
                    "windows": [
                        "C:\\Program Files\\Nuke13.0v1\\Nuke13.0.exe"
                    ],
                    "darwin": [],
                    "linux": [
                        "/usr/local/Nuke13.0v1/Nuke13.0"
                    ]
                },
                "arguments": {
                    "windows": [],
                    "darwin": [],
                    "linux": []
                },
                "environment": {}
            },
            "12-2": {
                "use_python_2": true,
                "executables": {
                    "windows": [
                        "C:\\Program Files\\Nuke12.2v3\\Nuke12.2.exe"
                    ],
                    "darwin": [],
                    "linux": [
                        "/usr/local/Nuke12.2v3Nuke12.2"
                    ]
                },
                "arguments": {
                    "windows": [],
                    "darwin": [],
                    "linux": []
                },
                "environment": {}
            },
            "12-0": {
                "use_python_2": true,
                "executables": {
                    "windows": [
                        "C:\\Program Files\\Nuke12.0v1\\Nuke12.0.exe"
                    ],
                    "darwin": [],
                    "linux": [
                        "/usr/local/Nuke12.0v1/Nuke12.0"
                    ]
                },
                "arguments": {
                    "windows": [],
                    "darwin": [],
                    "linux": []
                },
                "environment": {}
            },
            "11-3": {
                "use_python_2": true,
                "executables": {
                    "windows": [
                        "C:\\Program Files\\Nuke11.3v1\\Nuke11.3.exe"
                    ],
                    "darwin": [],
                    "linux": [
                        "/usr/local/Nuke11.3v5/Nuke11.3"
                    ]
                },
                "arguments": {
                    "windows": [],
                    "darwin": [],
                    "linux": []
                },
                "environment": {}
            },
            "11-2": {
                "use_python_2": true,
                "executables": {
                    "windows": [
                        "C:\\Program Files\\Nuke11.2v2\\Nuke11.2.exe"
                    ],
                    "darwin": [],
                    "linux": []
                },
                "arguments": {
                    "windows": [],
                    "darwin": [],
                    "linux": []
                },
                "environment": {}
            },
            "11-0": {
                "use_python_2": true,
                "executables": {
                    "windows": [
                        "C:\\Program Files\\Nuke11.0v4\\Nuke11.0.exe"
                    ],
                    "darwin": [],
                    "linux": []
                },
                "arguments": {
                    "windows": [],
                    "darwin": [],
                    "linux": []
                },
                "environment": {}
            },
            "__dynamic_keys_labels__": {
                "13-2": "13.2",
                "13-0": "13.0",
                "12-2": "12.2",
                "12-0": "12.0",
                "11-3": "11.3",
                "11-2": "11.2",
                "11-0": "11.0"
            }
        }
    },
    "nukeassist": {
        "enabled": true,
        "label": "Nuke Assist",
        "icon": "{}/app_icons/nuke.png",
        "host_name": "nuke",
        "environment": {
            "NUKE_PATH": [
                "{NUKE_PATH}",
                "{OPENPYPE_STUDIO_PLUGINS}/nuke"
            ]
        },
        "variants": {
            "13-2": {
                "use_python_2": false,
                "executables": {
                    "windows": [
                        "C:\\Program Files\\Nuke13.2v1\\Nuke13.2.exe"
                    ],
                    "darwin": [],
                    "linux": [
                        "/usr/local/Nuke13.2v1/Nuke13.2"
                    ]
                },
                "arguments": {
                    "windows": [
                        "--nukeassist"
                    ],
                    "darwin": [
                        "--nukeassist"
                    ],
                    "linux": [
                        "--nukeassist"
                    ]
                },
                "environment": {}
            },
            "13-0": {
                "use_python_2": false,
                "executables": {
                    "windows": [
                        "C:\\Program Files\\Nuke13.0v1\\Nuke13.0.exe"
                    ],
                    "darwin": [],
                    "linux": [
                        "/usr/local/Nuke13.0v1/Nuke13.0"
                    ]
                },
                "arguments": {
                    "windows": [
                        "--nukeassist"
                    ],
                    "darwin": [
                        "--nukeassist"
                    ],
                    "linux": [
                        "--nukeassist"
                    ]
                },
                "environment": {}
            },
            "12-2": {
                "use_python_2": true,
                "executables": {
                    "windows": [
                        "C:\\Program Files\\Nuke12.2v3\\Nuke12.2.exe"
                    ],
                    "darwin": [],
                    "linux": [
                        "/usr/local/Nuke12.2v3Nuke12.2"
                    ]
                },
                "arguments": {
                    "windows": [
                        "--nukeassist"
                    ],
                    "darwin": [
                        "--nukeassist"
                    ],
                    "linux": [
                        "--nukeassist"
                    ]
                },
                "environment": {}
            },
            "12-0": {
                "use_python_2": true,
                "executables": {
                    "windows": [
                        "C:\\Program Files\\Nuke12.0v1\\Nuke12.0.exe"
                    ],
                    "darwin": [],
                    "linux": [
                        "/usr/local/Nuke12.0v1/Nuke12.0"
                    ]
                },
                "arguments": {
                    "windows": [
                        "--nukeassist"
                    ],
                    "darwin": [
                        "--nukeassist"
                    ],
                    "linux": [
                        "--nukeassist"
                    ]
                },
                "environment": {}
            },
            "11-3": {
                "use_python_2": true,
                "executables": {
                    "windows": [
                        "C:\\Program Files\\Nuke11.3v1\\Nuke11.3.exe"
                    ],
                    "darwin": [],
                    "linux": [
                        "/usr/local/Nuke11.3v5/Nuke11.3"
                    ]
                },
                "arguments": {
                    "windows": [
                        "--nukeassist"
                    ],
                    "darwin": [
                        "--nukeassist"
                    ],
                    "linux": [
                        "--nukeassist"
                    ]
                },
                "environment": {}
            },
            "11-2": {
                "use_python_2": true,
                "executables": {
                    "windows": [
                        "C:\\Program Files\\Nuke11.2v2\\Nuke11.2.exe"
                    ],
                    "darwin": [],
                    "linux": []
                },
                "arguments": {
                    "windows": [
                        "--nukeassist"
                    ],
                    "darwin": [
                        "--nukeassist"
                    ],
                    "linux": [
                        "--nukeassist"
                    ]
                },
                "environment": {}
            },
            "__dynamic_keys_labels__": {
                "13-2": "13.2",
                "13-0": "13.0",
                "12-2": "12.2",
                "12-0": "12.0",
                "11-3": "11.3",
                "11-2": "11.2"
            }
        }
    },
    "nukex": {
        "enabled": true,
        "label": "Nuke X",
        "icon": "{}/app_icons/nukex.png",
        "host_name": "nuke",
        "environment": {
            "NUKE_PATH": [
                "{NUKE_PATH}",
                "{OPENPYPE_STUDIO_PLUGINS}/nuke"
            ]
        },
        "variants": {
            "13-2": {
                "use_python_2": false,
                "executables": {
                    "windows": [
                        "C:\\Program Files\\Nuke13.2v1\\Nuke13.2.exe"
                    ],
                    "darwin": [],
                    "linux": [
                        "/usr/local/Nuke13.2v1/Nuke13.2"
                    ]
                },
                "arguments": {
                    "windows": [
                        "--nukex"
                    ],
                    "darwin": [
                        "--nukex"
                    ],
                    "linux": [
                        "--nukex"
                    ]
                },
                "environment": {}
            },
            "13-0": {
                "use_python_2": false,
                "executables": {
                    "windows": [
                        "C:\\Program Files\\Nuke13.0v1\\Nuke13.0.exe"
                    ],
                    "darwin": [],
                    "linux": [
                        "/usr/local/Nuke13.0v1/Nuke13.0"
                    ]
                },
                "arguments": {
                    "windows": [
                        "--nukex"
                    ],
                    "darwin": [
                        "--nukex"
                    ],
                    "linux": [
                        "--nukex"
                    ]
                },
                "environment": {}
            },
            "12-2": {
                "use_python_2": true,
                "executables": {
                    "windows": [
                        "C:\\Program Files\\Nuke12.2v3\\Nuke12.2.exe"
                    ],
                    "darwin": [],
                    "linux": [
                        "/usr/local/Nuke12.2v3Nuke12.2"
                    ]
                },
                "arguments": {
                    "windows": [
                        "--nukex"
                    ],
                    "darwin": [
                        "--nukex"
                    ],
                    "linux": [
                        "--nukex"
                    ]
                },
                "environment": {}
            },
            "12-0": {
                "use_python_2": true,
                "executables": {
                    "windows": [
                        "C:\\Program Files\\Nuke12.0v1\\Nuke12.0.exe"
                    ],
                    "darwin": [],
                    "linux": [
                        "/usr/local/Nuke12.0v1/Nuke12.0"
                    ]
                },
                "arguments": {
                    "windows": [
                        "--nukex"
                    ],
                    "darwin": [
                        "--nukex"
                    ],
                    "linux": [
                        "--nukex"
                    ]
                },
                "environment": {}
            },
            "11-3": {
                "use_python_2": true,
                "executables": {
                    "windows": [
                        "C:\\Program Files\\Nuke11.3v1\\Nuke11.3.exe"
                    ],
                    "darwin": [],
                    "linux": [
                        "/usr/local/Nuke11.3v5/Nuke11.3"
                    ]
                },
                "arguments": {
                    "windows": [
                        "--nukex"
                    ],
                    "darwin": [
                        "--nukex"
                    ],
                    "linux": [
                        "--nukex"
                    ]
                },
                "environment": {}
            },
            "11-2": {
                "use_python_2": true,
                "executables": {
                    "windows": [
                        "C:\\Program Files\\Nuke11.2v2\\Nuke11.2.exe"
                    ],
                    "darwin": [],
                    "linux": []
                },
                "arguments": {
                    "windows": [
                        "--nukex"
                    ],
                    "darwin": [
                        "--nukex"
                    ],
                    "linux": [
                        "--nukex"
                    ]
                },
                "environment": {}
            },
            "__dynamic_keys_labels__": {
                "13-2": "13.2",
                "13-0": "13.0",
                "12-2": "12.2",
                "12-0": "12.0",
                "11-3": "11.3",
                "11-2": "11.2"
            }
        }
    },
    "nukestudio": {
        "enabled": true,
        "label": "Nuke Studio",
        "icon": "{}/app_icons/nukestudio.png",
        "host_name": "hiero",
        "environment": {
            "WORKFILES_STARTUP": "0",
            "TAG_ASSETBUILD_STARTUP": "0"
        },
        "variants": {
            "13-2": {
                "use_python_2": false,
                "executables": {
                    "windows": [
                        "C:\\Program Files\\Nuke13.2v1\\Nuke13.2.exe"
                    ],
                    "darwin": [],
                    "linux": [
                        "/usr/local/Nuke13.2v1/Nuke13.2"
                    ]
                },
                "arguments": {
                    "windows": [
                        "--studio"
                    ],
                    "darwin": [
                        "--studio"
                    ],
                    "linux": [
                        "--studio"
                    ]
                },
                "environment": {}
            },
            "13-0": {
                "use_python_2": false,
                "executables": {
                    "windows": [
                        "C:\\Program Files\\Nuke13.0v1\\Nuke13.0.exe"
                    ],
                    "darwin": [],
                    "linux": [
                        "/usr/local/Nuke13.0v1/Nuke13.0"
                    ]
                },
                "arguments": {
                    "windows": [
                        "--studio"
                    ],
                    "darwin": [
                        "--studio"
                    ],
                    "linux": [
                        "--studio"
                    ]
                },
                "environment": {}
            },
            "12-2": {
                "use_python_2": true,
                "executables": {
                    "windows": [
                        "C:\\Program Files\\Nuke12.2v3\\Nuke12.2.exe"
                    ],
                    "darwin": [],
                    "linux": [
                        "/usr/local/Nuke12.2v3Nuke12.2"
                    ]
                },
                "arguments": {
                    "windows": [
                        "--studio"
                    ],
                    "darwin": [
                        "--studio"
                    ],
                    "linux": [
                        "--studio"
                    ]
                },
                "environment": {}
            },
            "12-0": {
                "use_python_2": true,
                "executables": {
                    "windows": [
                        "C:\\Program Files\\Nuke12.0v1\\Nuke12.0.exe"
                    ],
                    "darwin": [],
                    "linux": [
                        "/usr/local/Nuke12.0v1/Nuke12.0"
                    ]
                },
                "arguments": {
                    "windows": [
                        "--studio"
                    ],
                    "darwin": [
                        "--studio"
                    ],
                    "linux": [
                        "--studio"
                    ]
                },
                "environment": {}
            },
            "11-3": {
                "use_python_2": true,
                "executables": {
                    "windows": [
                        "C:\\Program Files\\Nuke11.3v1\\Nuke11.3.exe"
                    ],
                    "darwin": [],
                    "linux": [
                        "/usr/local/Nuke11.3v5/Nuke11.3"
                    ]
                },
                "arguments": {
                    "windows": [
                        "--studio"
                    ],
                    "darwin": [
                        "--studio"
                    ],
                    "linux": [
                        "--studio"
                    ]
                },
                "environment": {}
            },
            "11-2": {
                "use_python_2": true,
                "executables": {
                    "windows": [],
                    "darwin": [],
                    "linux": []
                },
                "arguments": {
                    "windows": [
                        "--studio"
                    ],
                    "darwin": [
                        "--studio"
                    ],
                    "linux": [
                        "--studio"
                    ]
                },
                "environment": {}
            },
            "__dynamic_keys_labels__": {
                "13-2": "13.2",
                "13-0": "13.0",
                "12-2": "12.2",
                "12-0": "12.0",
                "11-3": "11.3",
                "11-2": "11.2"
            }
        }
    },
    "hiero": {
        "enabled": true,
        "label": "Hiero",
        "icon": "{}/app_icons/hiero.png",
        "host_name": "hiero",
        "environment": {
            "WORKFILES_STARTUP": "0",
            "TAG_ASSETBUILD_STARTUP": "0"
        },
        "variants": {
            "13-2": {
                "use_python_2": false,
                "executables": {
                    "windows": [
                        "C:\\Program Files\\Nuke13.2v1\\Nuke13.2.exe"
                    ],
                    "darwin": [],
                    "linux": [
                        "/usr/local/Nuke13.2v1/Nuke13.2"
                    ]
                },
                "arguments": {
                    "windows": [
                        "--hiero"
                    ],
                    "darwin": [
                        "--hiero"
                    ],
                    "linux": [
                        "--hiero"
                    ]
                },
                "environment": {}
            },
            "13-0": {
                "use_python_2": false,
                "executables": {
                    "windows": [
                        "C:\\Program Files\\Nuke13.0v1\\Nuke13.0.exe"
                    ],
                    "darwin": [],
                    "linux": [
                        "/usr/local/Nuke13.0v1/Nuke13.0"
                    ]
                },
                "arguments": {
                    "windows": [
                        "--hiero"
                    ],
                    "darwin": [
                        "--hiero"
                    ],
                    "linux": [
                        "--hiero"
                    ]
                },
                "environment": {}
            },
            "12-2": {
                "use_python_2": true,
                "executables": {
                    "windows": [
                        "C:\\Program Files\\Nuke12.2v3\\Nuke12.2.exe"
                    ],
                    "darwin": [],
                    "linux": [
                        "/usr/local/Nuke12.2v3Nuke12.2"
                    ]
                },
                "arguments": {
                    "windows": [
                        "--hiero"
                    ],
                    "darwin": [
                        "--hiero"
                    ],
                    "linux": [
                        "--hiero"
                    ]
                },
                "environment": {}
            },
            "12-0": {
                "use_python_2": true,
                "executables": {
                    "windows": [
                        "C:\\Program Files\\Nuke12.0v1\\Nuke12.0.exe"
                    ],
                    "darwin": [],
                    "linux": [
                        "/usr/local/Nuke12.0v1/Nuke12.0"
                    ]
                },
                "arguments": {
                    "windows": [
                        "--hiero"
                    ],
                    "darwin": [
                        "--hiero"
                    ],
                    "linux": [
                        "--hiero"
                    ]
                },
                "environment": {}
            },
            "11-3": {
                "use_python_2": true,
                "executables": {
                    "windows": [
                        "C:\\Program Files\\Nuke11.3v1\\Nuke11.3.exe"
                    ],
                    "darwin": [],
                    "linux": [
                        "/usr/local/Nuke11.3v5/Nuke11.3"
                    ]
                },
                "arguments": {
                    "windows": [
                        "--hiero"
                    ],
                    "darwin": [
                        "--hiero"
                    ],
                    "linux": [
                        "--hiero"
                    ]
                },
                "environment": {}
            },
            "11-2": {
                "use_python_2": true,
                "executables": {
                    "windows": [
                        "C:\\Program Files\\Nuke11.2v2\\Nuke11.2.exe"
                    ],
                    "darwin": [],
                    "linux": []
                },
                "arguments": {
                    "windows": [
                        "--hiero"
                    ],
                    "darwin": [
                        "--hiero"
                    ],
                    "linux": [
                        "--hiero"
                    ]
                },
                "environment": {}
            },
            "__dynamic_keys_labels__": {
                "13-2": "13.2",
                "13-0": "13.0",
                "12-2": "12.2",
                "12-0": "12.0",
                "11-3": "11.3",
                "11-2": "11.2"
            }
        }
    },
    "fusion": {
        "enabled": true,
        "label": "Fusion",
        "icon": "{}/app_icons/fusion.png",
        "host_name": "fusion",
        "environment": {
            "FUSION_PYTHON3_HOME": {
                "windows": "{LOCALAPPDATA}/Programs/Python/Python36",
                "darwin": "~/Library/Python/3.6/bin",
                "linux": "/opt/Python/3.6/bin"
            }
        },
        "variants": {
            "18": {
                "executables": {
                    "windows": [
                        "C:\\Program Files\\Blackmagic Design\\Fusion 18\\Fusion.exe"
                    ],
                    "darwin": [],
                    "linux": []
                },
                "arguments": {
                    "windows": [],
                    "darwin": [],
                    "linux": []
                },
                "environment": {}
            },
            "17": {
                "executables": {
                    "windows": [
                        "C:\\Program Files\\Blackmagic Design\\Fusion 17\\Fusion.exe"
                    ],
                    "darwin": [],
                    "linux": []
                },
                "arguments": {
                    "windows": [],
                    "darwin": [],
                    "linux": []
                },
                "environment": {}
            },
            "16": {
                "executables": {
                    "windows": [
                        "C:\\Program Files\\Blackmagic Design\\Fusion 16\\Fusion.exe"
                    ],
                    "darwin": [],
                    "linux": []
                },
                "arguments": {
                    "windows": [],
                    "darwin": [],
                    "linux": []
                },
                "environment": {}
            },
            "9": {
                "executables": {
                    "windows": [
                        "C:\\Program Files\\Blackmagic Design\\Fusion 9\\Fusion.exe"
                    ],
                    "darwin": [],
                    "linux": []
                },
                "arguments": {
                    "windows": [],
                    "darwin": [],
                    "linux": []
                },
                "environment": {}
            }
        }
    },
    "resolve": {
        "enabled": true,
        "label": "Resolve",
        "icon": "{}/app_icons/resolve.png",
        "host_name": "resolve",
        "environment": {
            "RESOLVE_UTILITY_SCRIPTS_SOURCE_DIR": [],
            "RESOLVE_PYTHON3_HOME": {
                "windows": "{LOCALAPPDATA}/Programs/Python/Python36",
                "darwin": "/Library/Frameworks/Python.framework/Versions/3.6",
                "linux": "/opt/Python/3.6"
            }
        },
        "variants": {
            "stable": {
                "enabled": true,
                "variant_label": "stable",
                "use_python_2": false,
                "executables": {
                    "windows": [
                        "C:/Program Files/Blackmagic Design/DaVinci Resolve/Resolve.exe"
                    ],
                    "darwin": [],
                    "linux": []
                },
                "arguments": {
                    "windows": [],
                    "darwin": [],
                    "linux": []
                },
                "environment": {}
            }
        }
    },
    "houdini": {
        "enabled": true,
        "label": "Houdini",
        "icon": "{}/app_icons/houdini.png",
        "host_name": "houdini",
        "environment": {},
        "variants": {
            "18-5": {
                "use_python_2": true,
                "executables": {
                    "windows": [
                        "C:\\Program Files\\Side Effects Software\\Houdini 18.5.499\\bin\\houdini.exe"
                    ],
                    "darwin": [],
                    "linux": []
                },
                "arguments": {
                    "windows": [],
                    "darwin": [],
                    "linux": []
                },
                "environment": {}
            },
            "18": {
                "use_python_2": true,
                "executables": {
                    "windows": [],
                    "darwin": [],
                    "linux": []
                },
                "arguments": {
                    "windows": [],
                    "darwin": [],
                    "linux": []
                },
                "environment": {}
            },
            "17": {
                "use_python_2": true,
                "executables": {
                    "windows": [],
                    "darwin": [],
                    "linux": []
                },
                "arguments": {
                    "windows": [],
                    "darwin": [],
                    "linux": []
                },
                "environment": {}
            },
            "__dynamic_keys_labels__": {
                "18-5": "18.5",
                "18": "18",
                "17": "17"
            }
        }
    },
    "blender": {
        "enabled": true,
        "label": "Blender",
        "icon": "{}/app_icons/blender.png",
        "host_name": "blender",
        "environment": {},
        "variants": {
            "2-83": {
                "executables": {
                    "windows": [
                        "C:\\Program Files\\Blender Foundation\\Blender 2.83\\blender.exe"
                    ],
                    "darwin": [],
                    "linux": []
                },
                "arguments": {
                    "windows": [
                        "--python-use-system-env"
                    ],
                    "darwin": [
                        "--python-use-system-env"
                    ],
                    "linux": [
                        "--python-use-system-env"
                    ]
                },
                "environment": {}
            },
            "2-90": {
                "executables": {
                    "windows": [
                        "C:\\Program Files\\Blender Foundation\\Blender 2.90\\blender.exe"
                    ],
                    "darwin": [],
                    "linux": []
                },
                "arguments": {
                    "windows": [
                        "--python-use-system-env"
                    ],
                    "darwin": [
                        "--python-use-system-env"
                    ],
                    "linux": [
                        "--python-use-system-env"
                    ]
                },
                "environment": {}
            },
            "2-91": {
                "executables": {
                    "windows": [
                        "C:\\Program Files\\Blender Foundation\\Blender 2.91\\blender.exe"
                    ],
                    "darwin": [],
                    "linux": []
                },
                "arguments": {
                    "windows": [
                        "--python-use-system-env"
                    ],
                    "darwin": [
                        "--python-use-system-env"
                    ],
                    "linux": [
                        "--python-use-system-env"
                    ]
                },
                "environment": {}
            },
            "__dynamic_keys_labels__": {
                "2-83": "2.83",
                "2-90": "2.90",
                "2-91": "2.91"
            }
        }
    },
    "harmony": {
        "enabled": true,
        "label": "Harmony",
        "icon": "{}/app_icons/harmony.png",
        "host_name": "harmony",
        "environment": {
            "AVALON_HARMONY_WORKFILES_ON_LAUNCH": "1"
        },
        "variants": {
            "21": {
                "executables": {
                    "windows": [
                        "c:\\Program Files (x86)\\Toon Boom Animation\\Toon Boom Harmony 21 Premium\\win64\\bin\\HarmonyPremium.exe"
                    ],
                    "darwin": [
                        "/Applications/Toon Boom Harmony 21 Premium/Harmony Premium.app/Contents/MacOS/Harmony Premium"
                    ],
                    "linux": []
                },
                "arguments": {
                    "windows": [],
                    "darwin": [],
                    "linux": []
                },
                "environment": {}
            },
            "20": {
                "executables": {
                    "windows": [
                        "c:\\Program Files (x86)\\Toon Boom Animation\\Toon Boom Harmony 20 Premium\\win64\\bin\\HarmonyPremium.exe"
                    ],
                    "darwin": [
                        "/Applications/Toon Boom Harmony 20 Premium/Harmony Premium.app/Contents/MacOS/Harmony Premium"
                    ],
                    "linux": []
                },
                "arguments": {
                    "windows": [],
                    "darwin": [],
                    "linux": []
                },
                "environment": {}
            },
            "17": {
                "executables": {
                    "windows": [
                        "c:\\Program Files (x86)\\Toon Boom Animation\\Toon Boom Harmony 17 Premium\\win64\\bin\\HarmonyPremium.exe"
                    ],
                    "darwin": [
                        "/Applications/Toon Boom Harmony 17 Premium/Harmony Premium.app/Contents/MacOS/Harmony Premium"
                    ],
                    "linux": []
                },
                "arguments": {
                    "windows": [],
                    "darwin": [],
                    "linux": []
                },
                "environment": {}
            }
        }
    },
    "tvpaint": {
        "enabled": true,
        "label": "TVPaint",
        "icon": "{}/app_icons/tvpaint.png",
        "host_name": "tvpaint",
        "environment": {},
        "variants": {
            "animation_11-64bits": {
                "executables": {
                    "windows": [
                        "C:\\Program Files\\TVPaint Developpement\\TVPaint Animation 11 (64bits)\\TVPaint Animation 11 (64bits).exe"
                    ],
                    "darwin": [],
                    "linux": []
                },
                "arguments": {
                    "windows": [],
                    "darwin": [],
                    "linux": []
                },
                "environment": {}
            },
            "animation_11-32bits": {
                "executables": {
                    "windows": [
                        "C:\\Program Files (x86)\\TVPaint Developpement\\TVPaint Animation 11 (32bits)\\TVPaint Animation 11 (32bits).exe"
                    ],
                    "darwin": [],
                    "linux": []
                },
                "arguments": {
                    "windows": [],
                    "darwin": [],
                    "linux": []
                },
                "environment": {}
            },
            "__dynamic_keys_labels__": {
                "animation_11-64bits": "11 (64bits)",
                "animation_11-32bits": "11 (32bits)"
            }
        }
    },
    "photoshop": {
        "enabled": true,
        "label": "Photoshop",
        "icon": "{}/app_icons/photoshop.png",
        "host_name": "photoshop",
        "environment": {
            "AVALON_PHOTOSHOP_WORKFILES_ON_LAUNCH": "1",
            "WORKFILES_SAVE_AS": "Yes"
        },
        "variants": {
            "2020": {
                "executables": {
                    "windows": [
                        "C:\\Program Files\\Adobe\\Adobe Photoshop 2020\\Photoshop.exe"
                    ],
                    "darwin": [],
                    "linux": []
                },
                "arguments": {
                    "windows": [],
                    "darwin": [],
                    "linux": []
                },
                "environment": {}
            },
            "2021": {
                "executables": {
                    "windows": [
                        "C:\\Program Files\\Adobe\\Adobe Photoshop 2021\\Photoshop.exe"
                    ],
                    "darwin": [],
                    "linux": []
                },
                "arguments": {
                    "windows": [],
                    "darwin": [],
                    "linux": []
                },
                "environment": {}
            },
            "2022": {
                "executables": {
                    "windows": [
                        "C:\\Program Files\\Adobe\\Adobe Photoshop 2022\\Photoshop.exe"
                    ],
                    "darwin": [],
                    "linux": []
                },
                "arguments": {
                    "windows": [],
                    "darwin": [],
                    "linux": []
                },
                "environment": {}
            }
        }
    },
    "aftereffects": {
        "enabled": true,
        "label": "AfterEffects",
        "icon": "{}/app_icons/aftereffects.png",
        "host_name": "aftereffects",
        "environment": {
            "AVALON_AFTEREFFECTS_WORKFILES_ON_LAUNCH": "1",
            "WORKFILES_SAVE_AS": "Yes"
        },
        "variants": {
            "2020": {
                "executables": {
                    "windows": [
                        "C:\\Program Files\\Adobe\\Adobe After Effects 2020\\Support Files\\AfterFX.exe"
                    ],
                    "darwin": [],
                    "linux": []
                },
                "arguments": {
                    "windows": [],
                    "darwin": [],
                    "linux": []
                },
                "environment": {}
            },
            "2021": {
                "executables": {
                    "windows": [
                        "C:\\Program Files\\Adobe\\Adobe After Effects 2021\\Support Files\\AfterFX.exe"
                    ],
                    "darwin": [],
                    "linux": []
                },
                "arguments": {
                    "windows": [],
                    "darwin": [],
                    "linux": []
                },
                "environment": {}
            },
            "2022": {
                "executables": {
                    "windows": [
                        "C:\\Program Files\\Adobe\\Adobe After Effects 2022\\Support Files\\AfterFX.exe"
                    ],
                    "darwin": [],
                    "linux": []
                },
                "arguments": {
                    "windows": [],
                    "darwin": [],
                    "linux": []
                },
                "environment": {
                    "MULTIPROCESS": "No"
                }
            }
        }
    },
    "celaction": {
        "enabled": true,
        "label": "CelAction 2D",
        "icon": "app_icons/celaction.png",
        "host_name": "celaction",
        "environment": {
            "CELACTION_TEMPLATE": "{OPENPYPE_REPOS_ROOT}/openpype/hosts/celaction/celaction_template_scene.scn"
        },
        "variants": {
            "current": {
                "enabled": true,
                "variant_label": "Current",
                "use_python_2": false,
                "executables": {
                    "windows": [
                        "C:/Program Files/CelAction/CelAction2D Studio/CelAction2D.exe"
                    ],
                    "darwin": [],
                    "linux": []
                },
                "arguments": {
                    "windows": [],
                    "darwin": [],
                    "linux": []
                },
                "environment": {}
            }
        }
    },
    "substancepainter": {
        "enabled": true,
        "label": "Substance Painter",
        "icon": "app_icons/substancepainter.png",
        "host_name": "substancepainter",
        "environment": {},
        "variants": {
            "8-2-0": {
                "executables": {
                    "windows": [
                        "C:\\Program Files\\Adobe\\Adobe Substance 3D Painter\\Adobe Substance 3D Painter.exe"
                    ],
                    "darwin": [],
                    "linux": []
                },
                "arguments": {
                    "windows": [],
                    "darwin": [],
                    "linux": []
                },
                "environment": {}
            },
            "__dynamic_keys_labels__": {
                "8-2-0": "8.2.0"
            }
        }
    },
    "unreal": {
        "enabled": true,
        "label": "Unreal Editor",
        "icon": "{}/app_icons/ue4.png",
        "host_name": "unreal",
        "environment": {
            "UE_PYTHONPATH": "{PYTHONPATH}"
        },
        "variants": {
            "5-0": {
                "use_python_2": false,
                "executables": {
                    "windows": [
                        "C:\\Program Files\\Epic Games\\UE_5.0\\Engine\\Binaries\\Win64\\UnrealEditor.exe"
                    ],
                    "darwin": [],
                    "linux": []
                },
                "arguments": {
                    "windows": [],
                    "darwin": [],
                    "linux": []
                },
                "environment": {}
            },
            "5-1": {
                "use_python_2": false,
                "executables": {
                    "windows": [
                        "C:\\Program Files\\Epic Games\\UE_5.1\\Engine\\Binaries\\Win64\\UnrealEditor.exe"
                    ],
                    "darwin": [],
                    "linux": []
                },
                "arguments": {
                    "windows": [],
                    "darwin": [],
                    "linux": []
                },
                "environment": {}
            },
            "__dynamic_keys_labels__": {
                "5-0": "Unreal 5.0",
                "5-1": "Unreal 5.1"
            }
        }
    },
    "djvview": {
        "enabled": true,
        "label": "DJV View",
        "icon": "{}/app_icons/djvView.png",
        "host_name": "",
        "environment": {},
        "variants": {
            "1-1": {
                "use_python_2": false,
                "executables": {
                    "windows": [],
                    "darwin": [],
                    "linux": []
                },
                "arguments": {
                    "windows": [],
                    "darwin": [],
                    "linux": []
                },
                "environment": {}
            },
            "__dynamic_keys_labels__": {
                "1-1": "1.1"
            }
        }
    },
<<<<<<< HEAD
    "openrv": {
        "enabled": true,
        "label": "OpenRV",
        "icon": "{}/app_icons/openrv.png",
        "host_name": "openrv",
        "environment": {},
        "variants": {
            "1-0": {
                "use_python_2": false,
                "executables": {
                    "windows": [
                        "PATH_TO_OPEN_RV_BIN/bin/rv.exe"
=======
    "3dequalizer": {
        "enabled": true,
        "label": "3DEqualizer",
        "icon": "{}/app_icons/3de4.png",
        "host_name": "equalizer",
        "heartbeat_interval": 500,
        "environment": {},
        "variants": {
            "7-1v2": {
                "use_python_2": false,
                "executables": {
                    "windows": [
                        "C:\\Program Files\\3DE4_win64_r7.1v2\\bin\\3DE4.exe"
>>>>>>> cc2689b2
                    ],
                    "darwin": [],
                    "linux": []
                },
                "arguments": {
                    "windows": [],
                    "darwin": [],
                    "linux": []
                },
                "environment": {}
            },
            "__dynamic_keys_labels__": {
<<<<<<< HEAD
                "1-0": "1.0"
=======
                "7-1v2": "7.1v2"
>>>>>>> cc2689b2
            }
        }
    },
    "additional_apps": {}
}<|MERGE_RESOLUTION|>--- conflicted
+++ resolved
@@ -1615,7 +1615,6 @@
             }
         }
     },
-<<<<<<< HEAD
     "openrv": {
         "enabled": true,
         "label": "OpenRV",
@@ -1628,7 +1627,22 @@
                 "executables": {
                     "windows": [
                         "PATH_TO_OPEN_RV_BIN/bin/rv.exe"
-=======
+                    ],
+                    "darwin": [],
+                    "linux": []
+                },
+                "arguments": {
+                    "windows": [],
+                    "darwin": [],
+                    "linux": []
+                },
+                "environment": {}
+            },
+            "__dynamic_keys_labels__": {
+                "1-0": "1.0"
+            }
+        }
+    },
     "3dequalizer": {
         "enabled": true,
         "label": "3DEqualizer",
@@ -1642,7 +1656,6 @@
                 "executables": {
                     "windows": [
                         "C:\\Program Files\\3DE4_win64_r7.1v2\\bin\\3DE4.exe"
->>>>>>> cc2689b2
                     ],
                     "darwin": [],
                     "linux": []
@@ -1655,11 +1668,7 @@
                 "environment": {}
             },
             "__dynamic_keys_labels__": {
-<<<<<<< HEAD
-                "1-0": "1.0"
-=======
                 "7-1v2": "7.1v2"
->>>>>>> cc2689b2
             }
         }
     },
