# -*- coding: utf-8 -*-
import pyblish.api
from openpype.pipeline import PublishValidationError
import hou


class ValidateHoudiniNotApprenticeLicense(pyblish.api.InstancePlugin):
    """Validate the Houdini instance runs a non Apprentice license.

    USD ROPs:
        When extracting USD files from an apprentice Houdini license,
        the resulting files will get "scrambled" with a license protection
        and get a special .usdnc suffix.

        This currently breaks the Subset/representation pipeline so we disallow
        any publish with apprentice license.

    Alembic ROPs:
        Houdini Apprentice does not export Alembic.
    """

    order = pyblish.api.ValidatorOrder
<<<<<<< HEAD
    families = ["usd", "abc"]
=======
    families = ["usdrop"]
>>>>>>> 5a406c36
    hosts = ["houdini"]
    label = "Houdini Apprentice License"

    def process(self, instance):

        if hou.isApprentice():
            # Find which family was matched with the plug-in
            families = {instance.data["family"]}
            families.update(instance.data.get("families", []))
            disallowed_families = families.intersection(self.families)
            families = " ".join(sorted(disallowed_families)).title()

            raise PublishValidationError(
                "{} publishing requires a non apprentice license."
                .format(families),
                title=self.label)<|MERGE_RESOLUTION|>--- conflicted
+++ resolved
@@ -20,11 +20,7 @@
     """
 
     order = pyblish.api.ValidatorOrder
-<<<<<<< HEAD
-    families = ["usd", "abc"]
-=======
-    families = ["usdrop"]
->>>>>>> 5a406c36
+    families = ["usdrop", "abc"]
     hosts = ["houdini"]
     label = "Houdini Apprentice License"
 
