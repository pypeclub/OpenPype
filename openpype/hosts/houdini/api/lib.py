--- conflicted
+++ resolved
@@ -671,29 +671,6 @@
     }
 
 
-<<<<<<< HEAD
-def get_scene_viewer():
-    """Return an instance of a visible viewport.
-
-    Returns:
-        SceneViewer or None: Scene viewer
-
-    """
-    panetabs = hou.ui.paneTabs()
-    panetabs = [x for x in panetabs if x.type() == hou.paneTabType.SceneViewer]
-
-    # Prefer a tab that is set as current tab
-    current_pane = next((tab for tab in panetabs if tab.isCurrentTab()), None)
-    if current_pane:
-        return current_pane
-
-    # Otherwise allow any tab
-    if panetabs:
-        return panetabs[0]
-    else:
-        print("No SceneViewers detected.")
-        return None
-=======
 def get_obj_node_output(obj_node):
     """Find output node.
 
@@ -980,4 +957,26 @@
     template = node.parmTemplateGroup()
     template.insertBefore((0,), button_parm)
     node.setParmTemplateGroup(template)
->>>>>>> 39ca82b7
+
+
+def get_scene_viewer():
+    """Return an instance of a visible viewport.
+
+    Returns:
+        SceneViewer or None: Scene viewer
+
+    """
+    panetabs = hou.ui.paneTabs()
+    panetabs = [x for x in panetabs if x.type() == hou.paneTabType.SceneViewer]
+
+    # Prefer a tab that is set as current tab
+    current_pane = next((tab for tab in panetabs if tab.isCurrentTab()), None)
+    if current_pane:
+        return current_pane
+
+    # Otherwise allow any tab
+    if panetabs:
+        return panetabs[0]
+    else:
+        print("No SceneViewers detected.")
+        return None