--- conflicted
+++ resolved
@@ -59,11 +59,8 @@
 
         frame = instance.data["creator_attributes"].get("frame")
         # explicitly publishing only single frame
-<<<<<<< HEAD
-        if frame:
-=======
+
         if frame is not None:
->>>>>>> 7d94fb92
             frame = int(frame)
 
             start = frame
