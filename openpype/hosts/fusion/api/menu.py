import sys

from Qt import QtWidgets, QtCore

from avalon import api
from openpype.tools.utils import host_tools

from openpype.style import load_stylesheet
<<<<<<< HEAD
=======
from openpype.lib import register_event_callback
>>>>>>> 0e9dd34b
from openpype.hosts.fusion.scripts import (
    set_rendermode,
    duplicate_with_inputs
)
<<<<<<< HEAD
from openpype.lib import register_event_callback
=======
from openpype.hosts.fusion.api import (
    set_framerange
)

from .pulse import FusionPulse
>>>>>>> 0e9dd34b


class Spacer(QtWidgets.QWidget):
    def __init__(self, height, *args, **kwargs):
        super(Spacer, self).__init__(*args, **kwargs)

        self.setFixedHeight(height)

        real_spacer = QtWidgets.QWidget(self)
        real_spacer.setObjectName("Spacer")
        real_spacer.setFixedHeight(height)

        layout = QtWidgets.QVBoxLayout(self)
        layout.setContentsMargins(0, 0, 0, 0)
        layout.addWidget(real_spacer)

        self.setLayout(layout)


class OpenPypeMenu(QtWidgets.QWidget):
    def __init__(self, *args, **kwargs):
        super(OpenPypeMenu, self).__init__(*args, **kwargs)

        self.setObjectName("OpenPypeMenu")

        self.setWindowFlags(
            QtCore.Qt.Window
            | QtCore.Qt.CustomizeWindowHint
            | QtCore.Qt.WindowTitleHint
            | QtCore.Qt.WindowCloseButtonHint
            | QtCore.Qt.WindowStaysOnTopHint
        )
        self.render_mode_widget = None
        self.setWindowTitle("OpenPype")

        asset_label = QtWidgets.QLabel("Context", self)
        asset_label.setStyleSheet("""QLabel {
            font-size: 14px;
            font-weight: 600;
            color: #5f9fb8;
        }""")
        asset_label.setAlignment(QtCore.Qt.AlignHCenter)

        workfiles_btn = QtWidgets.QPushButton("Workfiles...", self)
        create_btn = QtWidgets.QPushButton("Create...", self)
        publish_btn = QtWidgets.QPushButton("Publish...", self)
        load_btn = QtWidgets.QPushButton("Load...", self)
        manager_btn = QtWidgets.QPushButton("Manage...", self)
        libload_btn = QtWidgets.QPushButton("Library...", self)
        rendermode_btn = QtWidgets.QPushButton("Set render mode...", self)
        set_framerange_btn = QtWidgets.QPushButton("Set Frame Range", self)
        set_resolution_btn = QtWidgets.QPushButton("Set Resolution", self)
        duplicate_with_inputs_btn = QtWidgets.QPushButton(
            "Duplicate with input connections", self
        )

        layout = QtWidgets.QVBoxLayout(self)
        layout.setContentsMargins(10, 20, 10, 20)

        layout.addWidget(asset_label)

        layout.addWidget(Spacer(15, self))

        layout.addWidget(workfiles_btn)

        layout.addWidget(Spacer(15, self))

        layout.addWidget(create_btn)
        layout.addWidget(load_btn)
        layout.addWidget(publish_btn)
        layout.addWidget(manager_btn)

        layout.addWidget(Spacer(15, self))

        layout.addWidget(libload_btn)

        layout.addWidget(Spacer(15, self))

        layout.addWidget(set_framerange_btn)
        layout.addWidget(set_resolution_btn)
        layout.addWidget(rendermode_btn)

        layout.addWidget(Spacer(15, self))

        layout.addWidget(duplicate_with_inputs_btn)

        self.setLayout(layout)

        # Store reference so we can update the label
        self.asset_label = asset_label

        workfiles_btn.clicked.connect(self.on_workfile_clicked)
        create_btn.clicked.connect(self.on_create_clicked)
        publish_btn.clicked.connect(self.on_publish_clicked)
        load_btn.clicked.connect(self.on_load_clicked)
        manager_btn.clicked.connect(self.on_manager_clicked)
        libload_btn.clicked.connect(self.on_libload_clicked)
        rendermode_btn.clicked.connect(self.on_rendermode_clicked)
        duplicate_with_inputs_btn.clicked.connect(
            self.on_duplicate_with_inputs_clicked)
        set_resolution_btn.clicked.connect(self.on_set_resolution_clicked)
        set_framerange_btn.clicked.connect(self.on_set_framerange_clicked)

        self._callbacks = []
        self.register_callback("taskChanged", self.on_task_changed)
        self.on_task_changed()

        # Force close current process if Fusion is closed
        self._pulse = FusionPulse(parent=self)
        self._pulse.start()

    def on_task_changed(self):
        # Update current context label
        label = api.Session["AVALON_ASSET"]
        self.asset_label.setText(label)

    def register_callback(self, name, fn):

        # Create a wrapper callback that we only store
        # for as long as we want it to persist as callback
        def _callback(*args):
            fn()

        self._callbacks.append(_callback)
        register_event_callback(name, _callback)

    def deregister_all_callbacks(self):
        self._callbacks[:] = []

        self._callbacks = []
        self.register_callback("taskChanged", self.on_task_changed)
        self.on_task_changed()

    def on_task_changed(self):
        # Update current context label
        label = api.Session["AVALON_ASSET"]
        self.asset_label.setText(label)

    def register_callback(self, name, fn):
        # Create a wrapper callback that we only store
        # for as long as we want it to persist as callback
        callback = lambda *args: fn()
        self._callbacks.append(callback)
        register_event_callback(name, callback)

    def deregister_all_callbacks(self):
        self._callbacks[:] = []

    def on_workfile_clicked(self):
        print("Clicked Workfile")
        host_tools.show_workfiles()

    def on_create_clicked(self):
        print("Clicked Create")
        host_tools.show_creator()

    def on_publish_clicked(self):
        print("Clicked Publish")
        host_tools.show_publish()

    def on_load_clicked(self):
        print("Clicked Load")
        host_tools.show_loader(use_context=True)

    def on_manager_clicked(self):
        print("Clicked Manager")
        host_tools.show_scene_inventory()

    def on_libload_clicked(self):
        print("Clicked Library")
        host_tools.show_library_loader()

    def on_rendermode_clicked(self):
        print("Clicked Set Render Mode")
        if self.render_mode_widget is None:
            window = set_rendermode.SetRenderMode()
            window.setStyleSheet(load_stylesheet())
            window.show()
            self.render_mode_widget = window
        else:
            self.render_mode_widget.show()

    def on_duplicate_with_inputs_clicked(self):
        print("Clicked Duplicate with input connections")
        duplicate_with_inputs.duplicate_with_input_connections()

    def on_set_resolution_clicked(self):
        print("Clicked Reset Resolution")

    def on_set_framerange_clicked(self):
        print("Clicked Reset Framerange")
        set_framerange()


def launch_openpype_menu():
    app = QtWidgets.QApplication(sys.argv)

    pype_menu = OpenPypeMenu()

    stylesheet = load_stylesheet()
    pype_menu.setStyleSheet(stylesheet)

    pype_menu.show()

    result = app.exec_()
    print("Shutting down..")
    sys.exit(result)<|MERGE_RESOLUTION|>--- conflicted
+++ resolved
@@ -6,23 +6,16 @@
 from openpype.tools.utils import host_tools
 
 from openpype.style import load_stylesheet
-<<<<<<< HEAD
-=======
 from openpype.lib import register_event_callback
->>>>>>> 0e9dd34b
 from openpype.hosts.fusion.scripts import (
     set_rendermode,
     duplicate_with_inputs
 )
-<<<<<<< HEAD
-from openpype.lib import register_event_callback
-=======
 from openpype.hosts.fusion.api import (
     set_framerange
 )
 
 from .pulse import FusionPulse
->>>>>>> 0e9dd34b
 
 
 class Spacer(QtWidgets.QWidget):
@@ -152,25 +145,6 @@
     def deregister_all_callbacks(self):
         self._callbacks[:] = []
 
-        self._callbacks = []
-        self.register_callback("taskChanged", self.on_task_changed)
-        self.on_task_changed()
-
-    def on_task_changed(self):
-        # Update current context label
-        label = api.Session["AVALON_ASSET"]
-        self.asset_label.setText(label)
-
-    def register_callback(self, name, fn):
-        # Create a wrapper callback that we only store
-        # for as long as we want it to persist as callback
-        callback = lambda *args: fn()
-        self._callbacks.append(callback)
-        register_event_callback(name, callback)
-
-    def deregister_all_callbacks(self):
-        self._callbacks[:] = []
-
     def on_workfile_clicked(self):
         print("Clicked Workfile")
         host_tools.show_workfiles()
