--- conflicted
+++ resolved
@@ -3,11 +3,7 @@
 
 import openpype.hosts.fusion
 from openpype.lib import PreLaunchHook, ApplicationLaunchFailed
-<<<<<<< HEAD
-=======
-from openpype.hosts.fusion.api import utils
 from openpype.hosts.fusion import HOST_DIR
->>>>>>> 72abffa0
 
 
 class FusionPrelaunch(PreLaunchHook):
@@ -19,46 +15,6 @@
 
     def execute(self):
         # making sure python 3.6 is installed at provided path
-<<<<<<< HEAD
-        py36_dir = self.launch_context.env.get("PYTHON36")
-        if not py36_dir:
-            raise ApplicationLaunchFailed(
-                "Required environment variable \"PYTHON36\" is not set."
-                "\n\nFusion implementation requires to have"
-                " installed Python 3.6"
-            )
-
-        py36_dir = os.path.normpath(py36_dir)
-        if not os.path.isdir(py36_dir):
-            raise ApplicationLaunchFailed(
-                "Python 3.6 is not installed at the provided path.\n"
-                "Either make sure the environments in fusion settings has"
-                " 'PYTHON36' set corectly or make sure Python 3.6 is installed"
-                f" in the given path.\n\nPYTHON36: {py36_dir}"
-            )
-        self.log.info(f"Path to Fusion Python folder: '{py36_dir}'...")
-        self.launch_context.env["PYTHON36"] = py36_dir
-
-        utility_dir = self.launch_context.env.get("FUSION_UTILITY_SCRIPTS_DIR")
-        if not utility_dir:
-            raise ApplicationLaunchFailed(
-                "Required Fusion utility script dir environment variable"
-                " \"FUSION_UTILITY_SCRIPTS_DIR\" is not set."
-            )
-
-        # setting utility scripts dir for scripts syncing
-        utility_dir = os.path.normpath(utility_dir)
-        if not os.path.isdir(utility_dir):
-            raise ApplicationLaunchFailed(
-                "Fusion utility script dir does not exist. Either make sure "
-                "the environments in fusion settings has"
-                " 'FUSION_UTILITY_SCRIPTS_DIR' set correctly or reinstall "
-                f"Fusion.\n\nFUSION_UTILITY_SCRIPTS_DIR: '{utility_dir}'"
-            )
-
-        self._sync_utility_scripts(self.launch_context.env)
-        self.log.info("Fusion Pype wrapper has been installed")
-=======
         py36_var = "FUSION16_PYTHON36_HOME"
         fusion_python36_home = self.launch_context.env.get(py36_var, "")
 
@@ -92,65 +48,4 @@
 
         try:
             __import__("avalon.fusion")
-            __import__("pyblish")
->>>>>>> 72abffa0
-
-    def _sync_utility_scripts(self, env):
-        """ Synchronizing basic utlility scripts for resolve.
-
-        To be able to run scripts from inside `Fusion/Workspace/Scripts` menu
-        all scripts has to be accessible from defined folder.
-        """
-        if not env:
-            env = {k: v for k, v in os.environ.items()}
-
-        # initiate inputs
-        scripts = {}
-        us_env = env.get("FUSION_UTILITY_SCRIPTS_SOURCE_DIR")
-        us_dir = env.get("FUSION_UTILITY_SCRIPTS_DIR", "")
-        us_paths = [os.path.join(
-            os.path.dirname(os.path.abspath(openpype.hosts.fusion.__file__)),
-            "utility_scripts"
-        )]
-
-        # collect script dirs
-        if us_env:
-            self.log.info(f"Utility Scripts Env: `{us_env}`")
-            us_paths = us_env.split(
-                os.pathsep) + us_paths
-
-        # collect scripts from dirs
-        for path in us_paths:
-            scripts.update({path: os.listdir(path)})
-
-        self.log.info(f"Utility Scripts Dir: `{us_paths}`")
-        self.log.info(f"Utility Scripts: `{scripts}`")
-
-        # make sure no script file is in folder
-        if next((s for s in os.listdir(us_dir)), None):
-            for s in os.listdir(us_dir):
-                path = os.path.normpath(
-                    os.path.join(us_dir, s))
-                self.log.info(f"Removing `{path}`...")
-
-                # remove file or directory if not in our folders
-                if not os.path.isdir(path):
-                    os.remove(path)
-                else:
-                    shutil.rmtree(path)
-
-        # copy scripts into Resolve's utility scripts dir
-        for d, sl in scripts.items():
-            # directory and scripts list
-            for s in sl:
-                # script in script list
-                src = os.path.normpath(os.path.join(d, s))
-                dst = os.path.normpath(os.path.join(us_dir, s))
-
-                self.log.info(f"Copying `{src}` to `{dst}`...")
-
-                # copy file or directory from our folders to fusion's folder
-                if not os.path.isdir(src):
-                    shutil.copy2(src, dst)
-                else:
-                    shutil.copytree(src, dst)+            __import__("pyblish")