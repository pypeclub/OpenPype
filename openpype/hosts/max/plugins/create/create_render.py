--- conflicted
+++ resolved
@@ -15,15 +15,11 @@
     icon = "gear"
 
     def create(self, subset_name, instance_data, pre_create_data):
-<<<<<<< HEAD
-        sel_obj = list(rt.selection)
-=======
         from pymxs import runtime as rt
         file = rt.maxFileName
         filename, _ = os.path.splitext(file)
         instance_data["AssetName"] = filename
 
->>>>>>> 54759080
         instance = super(CreateRender, self).create(
             subset_name,
             instance_data,
