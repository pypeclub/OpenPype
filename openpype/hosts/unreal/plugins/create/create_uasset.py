# -*- coding: utf-8 -*-
from pathlib import Path

import unreal

<<<<<<< HEAD
=======
from openpype.pipeline import CreatorError
>>>>>>> fd0b0eb6
from openpype.hosts.unreal.api.plugin import (
    UnrealAssetCreator,
)


class CreateUAsset(UnrealAssetCreator):
    """Create UAsset."""

    identifier = "io.openpype.creators.unreal.uasset"
    label = "UAsset"
    family = "uasset"
    icon = "cube"

    def create(self, subset_name, instance_data, pre_create_data):
        if pre_create_data.get("use_selection"):
            ar = unreal.AssetRegistryHelpers.get_asset_registry()

            sel_objects = unreal.EditorUtilityLibrary.get_selected_assets()
            selection = [a.get_path_name() for a in sel_objects]

            if len(selection) != 1:
                raise CreatorError("Please select only one object.")

            obj = selection[0]

            asset = ar.get_asset_by_object_path(obj).get_asset()
            sys_path = unreal.SystemLibrary.get_system_path(asset)

            if not sys_path:
                raise CreatorError(
                    f"{Path(obj).name} is not on the disk. Likely it needs to"
                    "be saved first.")

            if Path(sys_path).suffix != ".uasset":
<<<<<<< HEAD
                raise RuntimeError(f"{Path(sys_path).name} is not a UAsset.")
=======
                raise CreatorError(f"{Path(sys_path).name} is not a UAsset.")
>>>>>>> fd0b0eb6

        super(CreateUAsset, self).create(
            subset_name,
            instance_data,
            pre_create_data)<|MERGE_RESOLUTION|>--- conflicted
+++ resolved
@@ -3,10 +3,7 @@
 
 import unreal
 
-<<<<<<< HEAD
-=======
 from openpype.pipeline import CreatorError
->>>>>>> fd0b0eb6
 from openpype.hosts.unreal.api.plugin import (
     UnrealAssetCreator,
 )
@@ -41,11 +38,7 @@
                     "be saved first.")
 
             if Path(sys_path).suffix != ".uasset":
-<<<<<<< HEAD
-                raise RuntimeError(f"{Path(sys_path).name} is not a UAsset.")
-=======
                 raise CreatorError(f"{Path(sys_path).name} is not a UAsset.")
->>>>>>> fd0b0eb6
 
         super(CreateUAsset, self).create(
             subset_name,
