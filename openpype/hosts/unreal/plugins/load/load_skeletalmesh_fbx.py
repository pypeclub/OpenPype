# -*- coding: utf-8 -*-
"""Load Skeletal Meshes form FBX."""

from openpype.pipeline import (
    get_representation_path,
    AYON_CONTAINER_ID
)
from openpype.hosts.unreal.api.plugin import UnrealBaseLoader
from openpype.hosts.unreal.api.pipeline import (
    send_request,
    containerise,
)


class SkeletalMeshFBXLoader(UnrealBaseLoader):
    """Load Unreal SkeletalMesh from FBX."""

    families = ["rig", "skeletalMesh"]
    label = "Import FBX Skeletal Mesh"
    representations = ["fbx"]
    icon = "cube"
    color = "orange"

    @staticmethod
    def _import_fbx_task(
        filename, destination_path, destination_name, replace
    ):
        params = {
            "filename": filename,
            "destination_path": destination_path,
            "destination_name": destination_name,
            "replace_existing": replace,
            "automated": True,
            "save": True,
            "options_properties": [
                ["import_animations", "False"],
                ["import_mesh", "True"],
                ["import_materials", "False"],
                ["import_textures", "False"],
                ["skeleton", "None"],
                ["create_physics_asset", "False"],
                ["mesh_type_to_import",
                 "unreal.FBXImportType.FBXIT_SKELETAL_MESH"]
            ],
            "sub_options_properties": [
                [
                    "skeletal_mesh_import_data",
                    "import_content_type",
                    "unreal.FBXImportContentType.FBXICT_ALL"
                ],
                [
                    "skeletal_mesh_import_data",
                    "normal_import_method",
                    "unreal.FBXNormalImportMethod.FBXNIM_IMPORT_NORMALS"
                ]
            ]
        }

        send_request("import_fbx_task", params=params)

    def load(self, context, name=None, namespace=None, options=None):
        """Load and containerise representation into Content Browser.

        This is two step process. First, import FBX to temporary path and
        then call `containerise()` on it - this moves all content to new
        directory and then it will create AssetContainer there and imprint it
        with metadata. This will mark this path as container.

        Args:
            context (dict): application context
            name (str): subset name
            namespace (str): in Unreal this is basically path to container.
                             This is not passed here, so namespace is set
                             by `containerise()` because only then we know
                             real path.
            options (dict): Those would be data to be imprinted. This is not
                            used now, data are imprinted by `containerise()`.
        """
<<<<<<< HEAD
        # Create directory for asset and OpenPype container
        root = f"{self.root}/Assets"
=======
        # Create directory for asset and Ayon container
        root = "/Game/Ayon/Assets"
>>>>>>> 0df955c2
        if options and options.get("asset_dir"):
            root = options["asset_dir"]
        asset = context.get('asset').get('name')
        asset_name = f"{asset}_{name}" if asset else f"{name}"
        version = context.get('version').get('name')

        asset_dir, container_name = send_request(
            "create_unique_asset_name", params={
                "root": root,
                "asset": asset,
                "name": name,
                "version": version})

        if not send_request(
                "does_directory_exist", params={"directory_path": asset_dir}):
            send_request(
                "make_directory", params={"directory_path": asset_dir})

            self._import_fbx_task(self.fname, asset_dir, asset_name, False)

        data = {
            "schema": "ayon:container-2.0",
            "id": AYON_CONTAINER_ID,
            "asset": asset,
            "namespace": asset_dir,
            "container_name": container_name,
            "asset_name": asset_name,
            "loader": self.__class__.__name__,
            "representation": str(context["representation"]["_id"]),
            "parent": str(context["representation"]["parent"]),
            "family": context["representation"]["context"]["family"]
        }
<<<<<<< HEAD
=======
        unreal_pipeline.imprint(
            f"{asset_dir}/{container_name}", data)

        asset_content = unreal.EditorAssetLibrary.list_assets(
            asset_dir, recursive=True, include_folder=True
        )
>>>>>>> 0df955c2

        containerise(asset_dir, container_name, data)

        return send_request(
            "list_assets", params={
                "directory_path": asset_dir,
                "recursive": True,
                "include_folder": True})

    def update(self, container, representation):
        filename = get_representation_path(representation)
        asset_dir = container["namespace"]
        asset_name = container["asset_name"]

        self._import_fbx_task(filename, asset_dir, asset_name, True)

        super(UnrealBaseLoader, self).update(container, representation)<|MERGE_RESOLUTION|>--- conflicted
+++ resolved
@@ -76,13 +76,8 @@
             options (dict): Those would be data to be imprinted. This is not
                             used now, data are imprinted by `containerise()`.
         """
-<<<<<<< HEAD
         # Create directory for asset and OpenPype container
         root = f"{self.root}/Assets"
-=======
-        # Create directory for asset and Ayon container
-        root = "/Game/Ayon/Assets"
->>>>>>> 0df955c2
         if options and options.get("asset_dir"):
             root = options["asset_dir"]
         asset = context.get('asset').get('name')
@@ -115,15 +110,6 @@
             "parent": str(context["representation"]["parent"]),
             "family": context["representation"]["context"]["family"]
         }
-<<<<<<< HEAD
-=======
-        unreal_pipeline.imprint(
-            f"{asset_dir}/{container_name}", data)
-
-        asset_content = unreal.EditorAssetLibrary.list_assets(
-            asset_dir, recursive=True, include_folder=True
-        )
->>>>>>> 0df955c2
 
         containerise(asset_dir, container_name, data)
 
