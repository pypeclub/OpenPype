# -*- coding: utf-8 -*-
"""Load Static meshes form FBX."""

from openpype.pipeline import (
    get_representation_path,
    AYON_CONTAINER_ID
)
from openpype.hosts.unreal.api.plugin import UnrealBaseLoader
from openpype.hosts.unreal.api.pipeline import (
    send_request,
    containerise,
)


class StaticMeshFBXLoader(UnrealBaseLoader):
    """Load Unreal StaticMesh from FBX."""

    families = ["model", "staticMesh"]
    label = "Import FBX Static Mesh"
    representations = ["fbx"]
    icon = "cube"
    color = "orange"

    @staticmethod
    def _import_fbx_task(
        filename, destination_path, destination_name, replace
    ):
        params = {
            "filename": filename,
            "destination_path": destination_path,
            "destination_name": destination_name,
            "replace_existing": replace,
            "automated": True,
            "save": True,
            "options_properties": [
                ["automated_import_should_detect_type", "False"],
                ["import_animations", "False"]
            ],
            "sub_options_properties": [
                ["static_mesh_import_data", "combine_meshes", "True"],
                ["static_mesh_import_data", "remove_degenerates", "False"]
            ]
        }

        send_request("import_fbx_task", params=params)

    def load(self, context, name=None, namespace=None, options=None):
        """Load and containerise representation into Content Browser.

        This is two step process. First, import FBX to temporary path and
        then call `containerise()` on it - this moves all content to new
        directory and then it will create AssetContainer there and imprint it
        with metadata. This will mark this path as container.

        Args:
            context (dict): application context
            name (str): subset name
            namespace (str): in Unreal this is basically path to container.
                             This is not passed here, so namespace is set
                             by `containerise()` because only then we know
                             real path.
            options (dict): Those would be data to be imprinted. This is not
                            used now, data are imprinted by `containerise()`.
        """
<<<<<<< HEAD
        # Create directory for asset and OpenPype container
        root = f"{self.root}/Assets"
        if options and options.get("asset_dir"):
            root = options["asset_dir"]
        asset = context.get('asset').get('name')
        asset_name = f"{asset}_{name}" if asset else f"{name}"
        version = context.get('version').get('name')
=======

        # Create directory for asset and Ayon container
        root = "/Game/Ayon/Assets"
        if options and options.get("asset_dir"):
            root = options["asset_dir"]
        asset = context.get('asset').get('name')
        suffix = "_CON"
        if asset:
            asset_name = "{}_{}".format(asset, name)
        else:
            asset_name = "{}".format(name)

        tools = unreal.AssetToolsHelpers().get_asset_tools()
        asset_dir, container_name = tools.create_unique_asset_name(
            f"{root}/{asset}/{name}", suffix=""
        )

        container_name += suffix
>>>>>>> 0df955c2

        asset_dir, container_name = send_request(
            "create_unique_asset_name", params={
                "root": root,
                "asset": asset,
                "name": name,
                "version": version})

        if not send_request(
                "does_directory_exist", params={"directory_path": asset_dir}):
            send_request(
                "make_directory", params={"directory_path": asset_dir})

            self._import_fbx_task(self.fname, asset_dir, asset_name, False)

        data = {
            "schema": "ayon:container-2.0",
            "id": AYON_CONTAINER_ID,
            "asset": asset,
            "namespace": asset_dir,
            "container_name": container_name,
            "asset_name": asset_name,
            "loader": self.__class__.__name__,
            "representation": str(context["representation"]["_id"]),
            "parent": str(context["representation"]["parent"]),
            "family": context["representation"]["context"]["family"]
        }
<<<<<<< HEAD
=======
        unreal_pipeline.imprint(f"{asset_dir}/{container_name}", data)

        asset_content = unreal.EditorAssetLibrary.list_assets(
            asset_dir, recursive=True, include_folder=True
        )
>>>>>>> 0df955c2

        containerise(asset_dir, container_name, data)

        return send_request(
            "list_assets", params={
                "directory_path": asset_dir,
                "recursive": True,
                "include_folder": True})

    def update(self, container, representation):
        filename = get_representation_path(representation)
        asset_dir = container["namespace"]
        asset_name = container["asset_name"]

        self._import_fbx_task(filename, asset_dir, asset_name, True)

        super(UnrealBaseLoader, self).update(container, representation)<|MERGE_RESOLUTION|>--- conflicted
+++ resolved
@@ -62,7 +62,6 @@
             options (dict): Those would be data to be imprinted. This is not
                             used now, data are imprinted by `containerise()`.
         """
-<<<<<<< HEAD
         # Create directory for asset and OpenPype container
         root = f"{self.root}/Assets"
         if options and options.get("asset_dir"):
@@ -70,26 +69,6 @@
         asset = context.get('asset').get('name')
         asset_name = f"{asset}_{name}" if asset else f"{name}"
         version = context.get('version').get('name')
-=======
-
-        # Create directory for asset and Ayon container
-        root = "/Game/Ayon/Assets"
-        if options and options.get("asset_dir"):
-            root = options["asset_dir"]
-        asset = context.get('asset').get('name')
-        suffix = "_CON"
-        if asset:
-            asset_name = "{}_{}".format(asset, name)
-        else:
-            asset_name = "{}".format(name)
-
-        tools = unreal.AssetToolsHelpers().get_asset_tools()
-        asset_dir, container_name = tools.create_unique_asset_name(
-            f"{root}/{asset}/{name}", suffix=""
-        )
-
-        container_name += suffix
->>>>>>> 0df955c2
 
         asset_dir, container_name = send_request(
             "create_unique_asset_name", params={
@@ -117,14 +96,6 @@
             "parent": str(context["representation"]["parent"]),
             "family": context["representation"]["context"]["family"]
         }
-<<<<<<< HEAD
-=======
-        unreal_pipeline.imprint(f"{asset_dir}/{container_name}", data)
-
-        asset_content = unreal.EditorAssetLibrary.list_assets(
-            asset_dir, recursive=True, include_folder=True
-        )
->>>>>>> 0df955c2
 
         containerise(asset_dir, container_name, data)
 
