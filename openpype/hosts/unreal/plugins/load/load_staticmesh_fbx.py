--- conflicted
+++ resolved
@@ -5,21 +5,12 @@
     get_representation_path,
     AYON_CONTAINER_ID
 )
-<<<<<<< HEAD
 from openpype.hosts.unreal.api.plugin import UnrealBaseLoader
 from openpype.hosts.unreal.api.pipeline import (
     send_request,
     containerise,
+    AYON_ASSET_DIR
 )
-=======
-from openpype.hosts.unreal.api import plugin
-from openpype.hosts.unreal.api.pipeline import (
-    AYON_ASSET_DIR,
-    create_container,
-    imprint,
-)
-import unreal  # noqa
->>>>>>> c81e1396
 
 
 class StaticMeshFBXLoader(UnrealBaseLoader):
@@ -56,41 +47,7 @@
 
         send_request("import_fbx_task", params=params)
 
-<<<<<<< HEAD
     def load(self, context, name=None, namespace=None, options=None):
-=======
-    def import_and_containerize(
-        self, filepath, asset_dir, asset_name, container_name
-    ):
-        unreal.EditorAssetLibrary.make_directory(asset_dir)
-
-        task = self.get_task(
-            filepath, asset_dir, asset_name, False)
-
-        unreal.AssetToolsHelpers.get_asset_tools().import_asset_tasks([task])
-
-        # Create Asset Container
-        create_container(container=container_name, path=asset_dir)
-
-    def imprint(
-        self, asset, asset_dir, container_name, asset_name, representation
-    ):
-        data = {
-            "schema": "ayon:container-2.0",
-            "id": AYON_CONTAINER_ID,
-            "asset": asset,
-            "namespace": asset_dir,
-            "container_name": container_name,
-            "asset_name": asset_name,
-            "loader": str(self.__class__.__name__),
-            "representation": representation["_id"],
-            "parent": representation["parent"],
-            "family": representation["context"]["family"]
-        }
-        imprint(f"{asset_dir}/{container_name}", data)
-
-    def load(self, context, name, namespace, options):
->>>>>>> c81e1396
         """Load and containerise representation into Content Browser.
 
         Args:
@@ -100,12 +57,14 @@
                              This is not passed here, so namespace is set
                              by `containerise()` because only then we know
                              real path.
-<<<<<<< HEAD
-            options (dict): Those would be data to be imprinted. This is not
-                            used now, data are imprinted by `containerise()`.
+            options (dict): Those would be data to be imprinted.
+
+        Returns:
+            list(str): list of container content
         """
-        # Create directory for asset and OpenPype container
-        root = f"{self.root}/Assets"
+
+        # Create directory for asset and Ayon container
+        root = AYON_ASSET_DIR
         if options and options.get("asset_dir"):
             root = options["asset_dir"]
         asset = context.get('asset').get('name')
@@ -138,44 +97,6 @@
             "version_id": str(context["representation"]["parent"]),
             "family": context["representation"]["context"]["family"]
         }
-=======
-            options (dict): Those would be data to be imprinted.
-
-        Returns:
-            list(str): list of container content
-        """
-        # Create directory for asset and Ayon container
-        asset = context.get('asset').get('name')
-        suffix = "_CON"
-        asset_name = f"{asset}_{name}" if asset else f"{name}"
-        version = context.get('version')
-        # Check if version is hero version and use different name
-        if not version.get("name") and version.get('type') == "hero_version":
-            name_version = f"{name}_hero"
-        else:
-            name_version = f"{name}_v{version.get('name'):03d}"
-
-        tools = unreal.AssetToolsHelpers().get_asset_tools()
-        asset_dir, container_name = tools.create_unique_asset_name(
-            f"{self.root}/{asset}/{name_version}", suffix=""
-        )
-
-        container_name += suffix
-
-        if not unreal.EditorAssetLibrary.does_directory_exist(asset_dir):
-            path = self.filepath_from_context(context)
-
-            self.import_and_containerize(
-                path, asset_dir, asset_name, container_name)
-
-        self.imprint(
-            asset, asset_dir, container_name, asset_name,
-            context["representation"])
-
-        asset_content = unreal.EditorAssetLibrary.list_assets(
-            asset_dir, recursive=True, include_folder=True
-        )
->>>>>>> c81e1396
 
         containerise(asset_dir, container_name, data)
 
@@ -186,52 +107,9 @@
                 "include_folder": True})
 
     def update(self, container, representation):
-<<<<<<< HEAD
         filename = get_representation_path(representation)
         asset_dir = container["namespace"]
         asset_name = container["asset_name"]
-=======
-        context = representation.get("context", {})
-
-        if not context:
-            raise RuntimeError("No context found in representation")
-
-        # Create directory for asset and Ayon container
-        asset = context.get('asset')
-        name = context.get('subset')
-        suffix = "_CON"
-        asset_name = f"{asset}_{name}" if asset else f"{name}"
-        version = context.get('version')
-        # Check if version is hero version and use different name
-        name_version = f"{name}_v{version:03d}" if version else f"{name}_hero"
-        tools = unreal.AssetToolsHelpers().get_asset_tools()
-        asset_dir, container_name = tools.create_unique_asset_name(
-            f"{self.root}/{asset}/{name_version}", suffix="")
-
-        container_name += suffix
-
-        if not unreal.EditorAssetLibrary.does_directory_exist(asset_dir):
-            path = get_representation_path(representation)
-
-            self.import_and_containerize(
-                path, asset_dir, asset_name, container_name)
-
-        self.imprint(
-            asset, asset_dir, container_name, asset_name, representation)
-
-        asset_content = unreal.EditorAssetLibrary.list_assets(
-            asset_dir, recursive=True, include_folder=False
-        )
-
-        for a in asset_content:
-            unreal.EditorAssetLibrary.save_asset(a)
-
-    def remove(self, container):
-        path = container["namespace"]
-        parent_path = os.path.dirname(path)
-
-        unreal.EditorAssetLibrary.delete_directory(path)
->>>>>>> c81e1396
 
         self._import_fbx_task(filename, asset_dir, asset_name, True)
 
