# -*- coding: utf-8 -*-
"""Load camera from FBX."""
from pathlib import Path

from openpype.client import get_assets, get_asset_by_name
from openpype.pipeline import (
    AYON_CONTAINER_ID,
    get_current_project_name,
)
from openpype.hosts.unreal.api.plugin import UnrealBaseLoader
from openpype.hosts.unreal.api.pipeline import (
    send_request,
    containerise,
)


class CameraLoader(UnrealBaseLoader):
    """Load Unreal StaticMesh from FBX"""

    families = ["camera"]
    label = "Load Camera"
    representations = ["fbx"]
    icon = "cube"
    color = "orange"

    @staticmethod
    def _create_levels(
        hierarchy_dir_list, hierarchy, asset_dir, asset
    ):
        # Create map for the shot, and create hierarchy of map. If the maps
        # already exist, we will use them.
        h_dir = hierarchy_dir_list[0]
        h_asset = hierarchy[0]
        master_level = f"{h_dir}/{h_asset}_map.{h_asset}_map"
        if not send_request(
                "does_asset_exist", params={"asset_path": master_level}):
            send_request(
                "new_level",
                params={"level_path": f"{h_dir}/{h_asset}_map"})

        level = f"{asset_dir}/{asset}_map_camera.{asset}_map_camera"
        if not send_request(
                "does_asset_exist", params={"asset_path": level}):
            send_request(
                "new_level",
                params={"level_path": f"{asset_dir}/{asset}_map_camera"})

            send_request("load_level", params={"level_path": master_level})
            send_request("add_level_to_world", params={"level_path": level})

        send_request("save_all_dirty_levels")
        send_request("load_level", params={"level_path": level})

        return master_level, level

    @staticmethod
    def _get_frame_info(h_dir):
        project_name = get_current_project_name()
        asset_data = get_asset_by_name(
            project_name,
            h_dir.split('/')[-1],
            fields=["_id", "data.fps"]
        )

        start_frames = []
        end_frames = []

        elements = list(get_assets(
            project_name,
            parent_ids=[asset_data["_id"]],
            fields=["_id", "data.clipIn", "data.clipOut"]
        ))
        for e in elements:
            start_frames.append(e.get('data').get('clipIn'))
            end_frames.append(e.get('data').get('clipOut'))

            elements.extend(get_assets(
                project_name,
                parent_ids=[e["_id"]],
                fields=["_id", "data.clipIn", "data.clipOut"]
            ))

        min_frame = min(start_frames)
        max_frame = max(end_frames)

        return min_frame, max_frame, asset_data.get('data').get("fps")

    def _get_sequences(self, hierarchy_dir_list, hierarchy):
        frame_ranges = []
        sequences = []
        for (h_dir, h) in zip(hierarchy_dir_list, hierarchy):
            root_content = send_request(
                "list_assets", params={
                    "directory_path": h_dir,
                    "recursive": False,
                    "include_folder": False})

            if existing_sequences := send_request(
                "get_assets_of_class",
                params={
                    "asset_list": root_content, "class_name": "LevelSequence"},
            ):
                for sequence in existing_sequences:
                    sequences.append(sequence)
                    frame_ranges.append(
                        send_request(
                            "get_sequence_frame_range",
                            params={"sequence_path": sequence}))
            else:
                start_frame, end_frame, fps = self._get_frame_info(h_dir)
                sequence = send_request(
                    "generate_sequence",
                    params={
                        "asset_name": h,
                        "asset_path": h_dir,
                        "start_frame": start_frame,
                        "end_frame": end_frame,
                        "fps": fps})

                sequences.append(sequence)
                frame_ranges.append((start_frame, end_frame))

        return sequences, frame_ranges

    def load(self, context, name=None, namespace=None, options=None):
        """
        Load and containerise representation into Content Browser.

        This is two step process. First, import FBX to temporary path and
        then call `containerise()` on it - this moves all content to new
        directory and then it will create AssetContainer there and imprint it
        with metadata. This will mark this path as container.

        Args:
            context (dict): application context
            name (str): subset name
            namespace (str): in Unreal this is basically path to container.
                             This is not passed here, so namespace is set
                             by `containerise()` because only then we know
                             real path.
            options (dict): Those would be data to be imprinted. This is not
                            used now, data are imprinted by `containerise()`.
        """
        # Create directory for asset and OpenPype container
        hierarchy = context.get('asset').get('data').get('parents')
        root = self.root
        asset = context.get('asset').get('name')
        asset_name = f"{asset}_{name}" if asset else f"{name}"

        hierarchy_dir = root
        hierarchy_dir_list = []
        for h in hierarchy:
            hierarchy_dir = f"{hierarchy_dir}/{h}"
            hierarchy_dir_list.append(hierarchy_dir)

        # Create a unique name for the camera directory
        unique_number = 1
        if send_request(
                "does_directory_exist",
                params={"directory_path": f"{hierarchy_dir}/{asset}"}):
            asset_content = send_request(
                "list_assets", params={
                    "directory_path": f"{root}/{asset}",
                    "recursive": False,
                    "include_folder": True})

            # Get highest number to make a unique name
            folders = [a for a in asset_content
                       if a[-1] == "/" and f"{name}_" in a]
            f_numbers = [int(f.split("_")[-1][:-1]) for f in folders]
            f_numbers.sort()
            unique_number = f_numbers[-1] + 1 if f_numbers else 1

        asset_dir, container_name = send_request(
            "create_unique_asset_name", params={
                "root": hierarchy_dir,
                "asset": asset,
                "name": name,
                "version": unique_number})

        send_request("make_directory", params={"directory_path": asset_dir})

        master_level, level = self._create_levels(
            hierarchy_dir_list, hierarchy, asset_dir, asset)

        sequences, frame_ranges = self._get_sequences(
            hierarchy_dir_list, hierarchy)

<<<<<<< HEAD
        project_name = get_current_project_name()
        data = get_asset_by_name(project_name, asset)["data"]

        cam_sequence = send_request(
            "generate_camera_sequence",
            params={
                "asset": asset,
                "asset_dir": asset_dir,
                "sequences": sequences,
                "frame_ranges": frame_ranges,
                "level": level,
                "fps": data.get("fps"),
                "clip_in": data.get("clipIn"),
                "clip_out": data.get("clipOut")})

        send_request(
            "import_camera",
            params={
                "sequence_path": cam_sequence,
                "import_filename": self.filepath_from_context(context)})

        send_request(
            "set_sequences_range",
            params={
                "sequence": cam_sequence,
                "clip_in": data.get("clipIn"),
                "clip_out": data.get("clipOut"),
                "frame_start": data.get("frameStart")})
=======
        level = f"{asset_dir}/{asset}_map_camera.{asset}_map_camera"
        if not EditorAssetLibrary.does_asset_exist(level):
            EditorLevelLibrary.new_level(f"{asset_dir}/{asset}_map_camera")

            EditorLevelLibrary.load_level(master_level)
            EditorLevelUtils.add_level_to_world(
                EditorLevelLibrary.get_editor_world(),
                level,
                unreal.LevelStreamingDynamic
            )
        EditorLevelLibrary.save_all_dirty_levels()
        EditorLevelLibrary.load_level(level)

        # Get all the sequences in the hierarchy. It will create them, if
        # they don't exist.
        frame_ranges = []
        sequences = []
        for (h_dir, h) in zip(hierarchy_dir_list, hierarchy):
            root_content = EditorAssetLibrary.list_assets(
                h_dir, recursive=False, include_folder=False)

            existing_sequences = [
                EditorAssetLibrary.find_asset_data(asset)
                for asset in root_content
                if EditorAssetLibrary.find_asset_data(
                    asset).get_class().get_name() == 'LevelSequence'
            ]

            if existing_sequences:
                for seq in existing_sequences:
                    sequences.append(seq.get_asset())
                    frame_ranges.append((
                        seq.get_asset().get_playback_start(),
                        seq.get_asset().get_playback_end()))
            else:
                sequence, frame_range = generate_sequence(h, h_dir)

                sequences.append(sequence)
                frame_ranges.append(frame_range)

        EditorAssetLibrary.make_directory(asset_dir)

        cam_seq = tools.create_asset(
            asset_name=f"{asset}_camera",
            package_path=asset_dir,
            asset_class=unreal.LevelSequence,
            factory=unreal.LevelSequenceFactoryNew()
        )

        # Add sequences data to hierarchy
        for i in range(len(sequences) - 1):
            set_sequence_hierarchy(
                sequences[i], sequences[i + 1],
                frame_ranges[i][1],
                frame_ranges[i + 1][0], frame_ranges[i + 1][1],
                [level])

        project_name = get_current_project_name()
        data = get_asset_by_name(project_name, asset)["data"]
        cam_seq.set_display_rate(
            unreal.FrameRate(data.get("fps"), 1.0))
        cam_seq.set_playback_start(data.get('clipIn'))
        cam_seq.set_playback_end(data.get('clipOut') + 1)
        set_sequence_hierarchy(
            sequences[-1], cam_seq,
            frame_ranges[-1][1],
            data.get('clipIn'), data.get('clipOut'),
            [level])

        settings = unreal.MovieSceneUserImportFBXSettings()
        settings.set_editor_property('reduce_keys', False)

        if cam_seq:
            path = self.filepath_from_context(context)
            self._import_camera(
                EditorLevelLibrary.get_editor_world(),
                cam_seq,
                cam_seq.get_bindings(),
                settings,
                path
            )

        # Set range of all sections
        # Changing the range of the section is not enough. We need to change
        # the frame of all the keys in the section.
        for possessable in cam_seq.get_possessables():
            for tracks in possessable.get_tracks():
                for section in tracks.get_sections():
                    section.set_range(
                        data.get('clipIn'),
                        data.get('clipOut') + 1)
                    for channel in section.get_all_channels():
                        for key in channel.get_keys():
                            old_time = key.get_time().get_editor_property(
                                'frame_number')
                            old_time_value = old_time.get_editor_property(
                                'value')
                            new_time = old_time_value + (
                                data.get('clipIn') - data.get('frameStart')
                            )
                            key.set_time(unreal.FrameNumber(value=new_time))

        # Create Asset Container
        create_container(
            container=container_name, path=asset_dir)
>>>>>>> 7ee43eef

        data = {
            "schema": "ayon:container-2.0",
            "id": AYON_CONTAINER_ID,
            "asset": asset,
            "namespace": asset_dir,
            "container_name": container_name,
            "asset_name": asset_name,
            "loader": str(self.__class__.__name__),
            "representation": str(context["representation"]["_id"]),
            "parent": str(context["representation"]["parent"]),
            "family": context["representation"]["context"]["family"]
        }

        containerise(asset_dir, container_name, data)

        send_request("save_all_dirty_levels")
        send_request("load_level", params={"level_path": master_level})

        assets = send_request(
            "list_assets", params={
                "directory_path": hierarchy_dir_list[0],
                "recursive": True,
                "include_folder": False})

        send_request("save_listed_assets", params={"asset_list": assets})

        return assets

<<<<<<< HEAD
    def update(self, container, representation):
        sequence_path, curr_time, is_cam_lock, vp_loc, vp_rot = send_request(
            "get_current_sequence_and_level_info")

        new_sequence = send_request(
            "update_camera",
            params={
                "asset_dir": container.get('namespace'),
                "asset": container.get('asset'),
                "root": self.root})

        send_request(
            "import_camera",
            params={
                "sequence_path": new_sequence,
                "import_filename": str(representation["data"]["path"])})

=======
        # Set range of all sections
        # Changing the range of the section is not enough. We need to change
        # the frame of all the keys in the section.
>>>>>>> 7ee43eef
        project_name = get_current_project_name()
        asset = container.get('asset')
        data = get_asset_by_name(project_name, asset)["data"]

        send_request(
            "set_sequences_range",
            params={
                "sequence": new_sequence,
                "clip_in": data.get("clipIn"),
                "clip_out": data.get("clipOut"),
                "frame_start": data.get("frameStart")})

        super(CameraLoader, self).update(container, representation)

        send_request("save_all_dirty_levels")

        namespace = container.get('namespace').replace(f"{self.root}/", "")
        ms_asset = namespace.split('/')[0]
        asset_path = f"{self.root}/{ms_asset}"

        assets = send_request(
            "list_assets", params={
                "directory_path": asset_path,
                "recursive": True,
                "include_folder": False})

        send_request("save_listed_assets", params={"asset_list": assets})

        send_request(
            "get_and_load_master_level", params={"path": asset_path})

        send_request(
            "set_current_sequence_and_level_info",
            params={
                "sequence_path": sequence_path,
                "curr_time": curr_time,
                "is_cam_lock": is_cam_lock,
                "vp_loc": vp_loc,
                "vp_rot": vp_rot})

    def remove(self, container):
        root = self.root
        path = container["namespace"]
        asset = container.get('asset')

        send_request(
            "remove_camera", params={
                "asset_dir": path, "asset": asset, "root": root})

        super(CameraLoader, self).remove(container)<|MERGE_RESOLUTION|>--- conflicted
+++ resolved
@@ -5,6 +5,7 @@
 from openpype.client import get_assets, get_asset_by_name
 from openpype.pipeline import (
     AYON_CONTAINER_ID,
+    get_current_project_name,
     get_current_project_name,
 )
 from openpype.hosts.unreal.api.plugin import UnrealBaseLoader
@@ -186,7 +187,6 @@
         sequences, frame_ranges = self._get_sequences(
             hierarchy_dir_list, hierarchy)
 
-<<<<<<< HEAD
         project_name = get_current_project_name()
         data = get_asset_by_name(project_name, asset)["data"]
 
@@ -215,113 +215,6 @@
                 "clip_in": data.get("clipIn"),
                 "clip_out": data.get("clipOut"),
                 "frame_start": data.get("frameStart")})
-=======
-        level = f"{asset_dir}/{asset}_map_camera.{asset}_map_camera"
-        if not EditorAssetLibrary.does_asset_exist(level):
-            EditorLevelLibrary.new_level(f"{asset_dir}/{asset}_map_camera")
-
-            EditorLevelLibrary.load_level(master_level)
-            EditorLevelUtils.add_level_to_world(
-                EditorLevelLibrary.get_editor_world(),
-                level,
-                unreal.LevelStreamingDynamic
-            )
-        EditorLevelLibrary.save_all_dirty_levels()
-        EditorLevelLibrary.load_level(level)
-
-        # Get all the sequences in the hierarchy. It will create them, if
-        # they don't exist.
-        frame_ranges = []
-        sequences = []
-        for (h_dir, h) in zip(hierarchy_dir_list, hierarchy):
-            root_content = EditorAssetLibrary.list_assets(
-                h_dir, recursive=False, include_folder=False)
-
-            existing_sequences = [
-                EditorAssetLibrary.find_asset_data(asset)
-                for asset in root_content
-                if EditorAssetLibrary.find_asset_data(
-                    asset).get_class().get_name() == 'LevelSequence'
-            ]
-
-            if existing_sequences:
-                for seq in existing_sequences:
-                    sequences.append(seq.get_asset())
-                    frame_ranges.append((
-                        seq.get_asset().get_playback_start(),
-                        seq.get_asset().get_playback_end()))
-            else:
-                sequence, frame_range = generate_sequence(h, h_dir)
-
-                sequences.append(sequence)
-                frame_ranges.append(frame_range)
-
-        EditorAssetLibrary.make_directory(asset_dir)
-
-        cam_seq = tools.create_asset(
-            asset_name=f"{asset}_camera",
-            package_path=asset_dir,
-            asset_class=unreal.LevelSequence,
-            factory=unreal.LevelSequenceFactoryNew()
-        )
-
-        # Add sequences data to hierarchy
-        for i in range(len(sequences) - 1):
-            set_sequence_hierarchy(
-                sequences[i], sequences[i + 1],
-                frame_ranges[i][1],
-                frame_ranges[i + 1][0], frame_ranges[i + 1][1],
-                [level])
-
-        project_name = get_current_project_name()
-        data = get_asset_by_name(project_name, asset)["data"]
-        cam_seq.set_display_rate(
-            unreal.FrameRate(data.get("fps"), 1.0))
-        cam_seq.set_playback_start(data.get('clipIn'))
-        cam_seq.set_playback_end(data.get('clipOut') + 1)
-        set_sequence_hierarchy(
-            sequences[-1], cam_seq,
-            frame_ranges[-1][1],
-            data.get('clipIn'), data.get('clipOut'),
-            [level])
-
-        settings = unreal.MovieSceneUserImportFBXSettings()
-        settings.set_editor_property('reduce_keys', False)
-
-        if cam_seq:
-            path = self.filepath_from_context(context)
-            self._import_camera(
-                EditorLevelLibrary.get_editor_world(),
-                cam_seq,
-                cam_seq.get_bindings(),
-                settings,
-                path
-            )
-
-        # Set range of all sections
-        # Changing the range of the section is not enough. We need to change
-        # the frame of all the keys in the section.
-        for possessable in cam_seq.get_possessables():
-            for tracks in possessable.get_tracks():
-                for section in tracks.get_sections():
-                    section.set_range(
-                        data.get('clipIn'),
-                        data.get('clipOut') + 1)
-                    for channel in section.get_all_channels():
-                        for key in channel.get_keys():
-                            old_time = key.get_time().get_editor_property(
-                                'frame_number')
-                            old_time_value = old_time.get_editor_property(
-                                'value')
-                            new_time = old_time_value + (
-                                data.get('clipIn') - data.get('frameStart')
-                            )
-                            key.set_time(unreal.FrameNumber(value=new_time))
-
-        # Create Asset Container
-        create_container(
-            container=container_name, path=asset_dir)
->>>>>>> 7ee43eef
 
         data = {
             "schema": "ayon:container-2.0",
@@ -351,7 +244,6 @@
 
         return assets
 
-<<<<<<< HEAD
     def update(self, container, representation):
         sequence_path, curr_time, is_cam_lock, vp_loc, vp_rot = send_request(
             "get_current_sequence_and_level_info")
@@ -369,11 +261,6 @@
                 "sequence_path": new_sequence,
                 "import_filename": str(representation["data"]["path"])})
 
-=======
-        # Set range of all sections
-        # Changing the range of the section is not enough. We need to change
-        # the frame of all the keys in the section.
->>>>>>> 7ee43eef
         project_name = get_current_project_name()
         asset = container.get('asset')
         data = get_asset_by_name(project_name, asset)["data"]
