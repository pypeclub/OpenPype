# -*- coding: utf-8 -*-
"""Load camera from FBX."""
from pathlib import Path

<<<<<<< HEAD
from openpype.client import get_assets, get_asset_by_name
=======
import unreal
from unreal import (
    EditorAssetLibrary,
    EditorLevelLibrary,
    EditorLevelUtils,
    LevelSequenceEditorBlueprintLibrary as LevelSequenceLib,
)
from openpype.client import get_asset_by_name
>>>>>>> 0df955c2
from openpype.pipeline import (
    AYON_CONTAINER_ID,
    legacy_io,
)
<<<<<<< HEAD
from openpype.hosts.unreal.api.plugin import UnrealBaseLoader
from openpype.hosts.unreal.api.pipeline import (
    send_request,
    containerise,
=======
from openpype.hosts.unreal.api import plugin
from openpype.hosts.unreal.api.pipeline import (
    generate_sequence,
    set_sequence_hierarchy,
    create_container,
    imprint,
>>>>>>> 0df955c2
)


class CameraLoader(UnrealBaseLoader):
    """Load Unreal StaticMesh from FBX"""

    families = ["camera"]
    label = "Load Camera"
    representations = ["fbx"]
    icon = "cube"
    color = "orange"

<<<<<<< HEAD
    @staticmethod
    def _create_levels(
        hierarchy_dir_list, hierarchy, asset_path_parent, asset
=======
    def _import_camera(
        self, world, sequence, bindings, import_fbx_settings, import_filename
>>>>>>> 0df955c2
    ):
        # Create map for the shot, and create hierarchy of map. If the maps
        # already exist, we will use them.
        h_dir = hierarchy_dir_list[0]
        h_asset = hierarchy[0]
        master_level = f"{h_dir}/{h_asset}_map.{h_asset}_map"
        if not send_request(
                "does_asset_exist", params={"asset_path": master_level}):
            send_request(
                "new_level",
                params={"level_path": f"{h_dir}/{h_asset}_map"})

        level = f"{asset_path_parent}/{asset}_map.{asset}_map"
        if not send_request(
                "does_asset_exist", params={"asset_path": level}):
            send_request(
                "new_level",
                params={"level_path": f"{asset_path_parent}/{asset}_map"})

            send_request("load_level", params={"level_path": master_level})
            send_request("add_level_to_world", params={"level_path": level})

        send_request("save_all_dirty_levels")
        send_request("load_level", params={"level_path": level})

        return master_level

    @staticmethod
    def _get_frame_info(h_dir):
        project_name = legacy_io.active_project()
        asset_data = get_asset_by_name(
            project_name,
            h_dir.split('/')[-1],
            fields=["_id", "data.fps"]
        )

        start_frames = []
        end_frames = []

        elements = list(get_assets(
            project_name,
            parent_ids=[asset_data["_id"]],
            fields=["_id", "data.clipIn", "data.clipOut"]
        ))
        for e in elements:
            start_frames.append(e.get('data').get('clipIn'))
            end_frames.append(e.get('data').get('clipOut'))

            elements.extend(get_assets(
                project_name,
                parent_ids=[e["_id"]],
                fields=["_id", "data.clipIn", "data.clipOut"]
            ))

        min_frame = min(start_frames)
        max_frame = max(end_frames)

        return min_frame, max_frame, asset_data.get('data').get("fps")

    def _get_sequences(self, hierarchy_dir_list, hierarchy):
        # TODO refactor
        #   - Creationg of hierarchy should be a function in unreal integration
        #       - it's used in multiple loaders but must not be loader's logic
        #       - hard to say what is purpose of the loop
        #   - variables does not match their meaning
        #       - why scene is stored to sequences?
        #       - asset documents vs. elements
        #   - cleanup variable names in whole function
        #       - e.g. 'asset', 'asset_name', 'asset_data', 'asset_doc'
        #   - really inefficient queries of asset documents
        #   - existing asset in scene is considered as "with correct values"
        #   - variable 'elements' is modified during it's loop
        # Get all the sequences in the hierarchy. It will create them, if
        # they don't exist.
        sequences = []
        frame_ranges = []
        for (h_dir, h) in zip(hierarchy_dir_list, hierarchy):
            root_content = send_request(
                "list_assets", params={
                    "directory_path": h_dir,
                    "recursive": False,
                    "include_folder": False})

            if existing_sequences := send_request(
                "get_assets_of_class",
                params={
                    "asset_list": root_content, "class_name": "LevelSequence"},
            ):
                for sequence in existing_sequences:
                    sequences.append(sequence)
                    frame_ranges.append(
                        send_request(
                            "get_sequence_frame_range",
                            params={"sequence_path": sequence}))
            else:
                start_frame, end_frame, fps = self._get_frame_info(h_dir)
                sequence = send_request(
                    "generate_master_sequence",
                    params={
                        "asset_name": h,
                        "asset_path": h_dir,
                        "start_frame": start_frame,
                        "end_frame": end_frame,
                        "fps": fps})

                sequences.append(sequence)
                frame_ranges.append((start_frame, end_frame))

        return sequences, frame_ranges

    @staticmethod
    def _process(sequences, frame_ranges, asset, asset_dir, filename):
        project_name = legacy_io.active_project()
        data = get_asset_by_name(project_name, asset)["data"]
        start_frame = 0
        end_frame = data.get('clipOut') - data.get('clipIn') + 1
        fps = data.get("fps")

        cam_sequence = send_request(
            "generate_sequence",
            params={
                "asset_name": f"{asset}_camera",
                "asset_path": asset_dir,
                "start_frame": start_frame,
                "end_frame": end_frame,
                "fps": fps})

        # Add sequences data to hierarchy
        for i in range(len(sequences) - 1):
            send_request(
                "set_sequence_hierarchy",
                params={
                    "parent_path": sequences[i],
                    "child_path": sequences[i + 1],
                    "child_start_frame": frame_ranges[i + 1][0],
                    "child_end_frame": frame_ranges[i + 1][1]})

        send_request(
            "set_sequence_hierarchy",
            params={
                "parent_path": sequences[-1],
                "child_path": cam_sequence,
                "child_start_frame": data.get('clipIn'),
                "child_end_frame": data.get('clipOut')})

        send_request(
            "import_camera",
            params={
                "sequence_path": cam_sequence,
                "import_filename": filename})

    def load(self, context, name=None, namespace=None, options=None):
        """
        Load and containerise representation into Content Browser.

        This is two step process. First, import FBX to temporary path and
        then call `containerise()` on it - this moves all content to new
        directory and then it will create AssetContainer there and imprint it
        with metadata. This will mark this path as container.

        Args:
            context (dict): application context
            name (str): subset name
            namespace (str): in Unreal this is basically path to container.
                             This is not passed here, so namespace is set
                             by `containerise()` because only then we know
                             real path.
            options (dict): Those would be data to be imprinted. This is not
                            used now, data are imprinted by `containerise()`.
        """
<<<<<<< HEAD
        # Create directory for asset and OpenPype container
        hierarchy = context.get('asset').get('data').get('parents')
        root = self.root
        asset = context.get('asset').get('name')
        asset_name = f"{asset}_{name}" if asset else f"{name}"

=======

        # Create directory for asset and Ayon container
        hierarchy = context.get('asset').get('data').get('parents')
        root = "/Game/Ayon"
>>>>>>> 0df955c2
        hierarchy_dir = root
        hierarchy_dir_list = []
        for h in hierarchy:
            hierarchy_dir = f"{hierarchy_dir}/{h}"
            hierarchy_dir_list.append(hierarchy_dir)
<<<<<<< HEAD
=======
        asset = context.get('asset').get('name')
        suffix = "_CON"
        asset_name = f"{asset}_{name}" if asset else f"{name}"

        tools = unreal.AssetToolsHelpers().get_asset_tools()
>>>>>>> 0df955c2

        # Create a unique name for the camera directory
        unique_number = 1
        if send_request(
                "does_directory_exist",
                params={"directory_path": f"{hierarchy_dir}/{asset}"}):
            asset_content = send_request(
                "list_assets", params={
                    "directory_path": f"{root}/{asset}",
                    "recursive": False,
                    "include_folder": True})

            # Get highest number to make a unique name
            folders = [a for a in asset_content
                       if a[-1] == "/" and f"{name}_" in a]
<<<<<<< HEAD
            f_numbers = [int(f.split("_")[-1][:-1]) for f in folders]
            f_numbers.sort()
            unique_number = f_numbers[-1] + 1 if f_numbers else 1

        asset_dir, container_name = send_request(
            "create_unique_asset_name", params={
                "root": hierarchy_dir,
                "asset": asset,
                "name": name,
                "version": unique_number})

        asset_path_parent = Path(asset_dir).parent.as_posix()
=======
            # Get number from folder name. Splits the string by "_" and
            # removes the last element (which is a "/").
            f_numbers = [int(f.split("_")[-1][:-1]) for f in folders]
            f_numbers.sort()
            unique_number = f_numbers[-1] + 1 if f_numbers else 1

        asset_dir, container_name = tools.create_unique_asset_name(
            f"{hierarchy_dir}/{asset}/{name}_{unique_number:02d}", suffix="")

        container_name += suffix
>>>>>>> 0df955c2

        send_request("make_directory", params={"directory_path": asset_dir})

<<<<<<< HEAD
        master_level = self._create_levels(
            hierarchy_dir_list, hierarchy, asset_path_parent, asset)
=======
        # Create map for the shot, and create hierarchy of map. If the maps
        # already exist, we will use them.
        h_dir = hierarchy_dir_list[0]
        h_asset = hierarchy[0]
        master_level = f"{h_dir}/{h_asset}_map.{h_asset}_map"
        if not EditorAssetLibrary.does_asset_exist(master_level):
            EditorLevelLibrary.new_level(f"{h_dir}/{h_asset}_map")

        level = f"{asset_dir}/{asset}_map_camera.{asset}_map_camera"
        if not EditorAssetLibrary.does_asset_exist(level):
            EditorLevelLibrary.new_level(f"{asset_dir}/{asset}_map_camera")

            EditorLevelLibrary.load_level(master_level)
            EditorLevelUtils.add_level_to_world(
                EditorLevelLibrary.get_editor_world(),
                level,
                unreal.LevelStreamingDynamic
            )
        EditorLevelLibrary.save_all_dirty_levels()
        EditorLevelLibrary.load_level(level)

        # Get all the sequences in the hierarchy. It will create them, if
        # they don't exist.
        frame_ranges = []
        sequences = []
        for (h_dir, h) in zip(hierarchy_dir_list, hierarchy):
            root_content = EditorAssetLibrary.list_assets(
                h_dir, recursive=False, include_folder=False)

            existing_sequences = [
                EditorAssetLibrary.find_asset_data(asset)
                for asset in root_content
                if EditorAssetLibrary.find_asset_data(
                    asset).get_class().get_name() == 'LevelSequence'
            ]

            if existing_sequences:
                for seq in existing_sequences:
                    sequences.append(seq.get_asset())
                    frame_ranges.append((
                        seq.get_asset().get_playback_start(),
                        seq.get_asset().get_playback_end()))
            else:
                sequence, frame_range = generate_sequence(h, h_dir)

                sequences.append(sequence)
                frame_ranges.append(frame_range)
>>>>>>> 0df955c2

        sequences, frame_ranges = self._get_sequences(
            hierarchy_dir_list, hierarchy)

<<<<<<< HEAD
        self._process(sequences, frame_ranges, asset, asset_dir, self.fname)
=======
        # Add sequences data to hierarchy
        for i in range(len(sequences) - 1):
            set_sequence_hierarchy(
                sequences[i], sequences[i + 1],
                frame_ranges[i][1],
                frame_ranges[i + 1][0], frame_ranges[i + 1][1],
                [level])

        project_name = legacy_io.active_project()
        data = get_asset_by_name(project_name, asset)["data"]
        cam_seq.set_display_rate(
            unreal.FrameRate(data.get("fps"), 1.0))
        cam_seq.set_playback_start(data.get('clipIn'))
        cam_seq.set_playback_end(data.get('clipOut') + 1)
        set_sequence_hierarchy(
            sequences[-1], cam_seq,
            frame_ranges[-1][1],
            data.get('clipIn'), data.get('clipOut'),
            [level])

        settings = unreal.MovieSceneUserImportFBXSettings()
        settings.set_editor_property('reduce_keys', False)

        if cam_seq:
            self._import_camera(
                EditorLevelLibrary.get_editor_world(),
                cam_seq,
                cam_seq.get_bindings(),
                settings,
                self.fname
            )

        # Set range of all sections
        # Changing the range of the section is not enough. We need to change
        # the frame of all the keys in the section.
        for possessable in cam_seq.get_possessables():
            for tracks in possessable.get_tracks():
                for section in tracks.get_sections():
                    section.set_range(
                        data.get('clipIn'),
                        data.get('clipOut') + 1)
                    for channel in section.get_all_channels():
                        for key in channel.get_keys():
                            old_time = key.get_time().get_editor_property(
                                'frame_number')
                            old_time_value = old_time.get_editor_property(
                                'value')
                            new_time = old_time_value + (
                                data.get('clipIn') - data.get('frameStart')
                            )
                            key.set_time(unreal.FrameNumber(value=new_time))

        # Create Asset Container
        create_container(
            container=container_name, path=asset_dir)
>>>>>>> 0df955c2

        data = {
            "schema": "ayon:container-2.0",
            "id": AYON_CONTAINER_ID,
            "asset": asset,
            "namespace": asset_dir,
            "container_name": container_name,
            "asset_name": asset_name,
            "loader": str(self.__class__.__name__),
            "representation": str(context["representation"]["_id"]),
            "parent": str(context["representation"]["parent"]),
            "family": context["representation"]["context"]["family"]
        }
<<<<<<< HEAD
=======
        imprint(f"{asset_dir}/{container_name}", data)
>>>>>>> 0df955c2

        containerise(asset_dir, container_name, data)

<<<<<<< HEAD
        send_request("save_all_dirty_levels")
        send_request("load_level", params={"level_path": master_level})
=======
        # Save all assets in the hierarchy
        asset_content = EditorAssetLibrary.list_assets(
            hierarchy_dir_list[0], recursive=True, include_folder=False
        )

        for a in asset_content:
            EditorAssetLibrary.save_asset(a)
>>>>>>> 0df955c2

        return send_request(
            "list_assets", params={
                "directory_path": asset_dir,
                "recursive": True,
                "include_folder": True})

    def update(self, container, representation):
<<<<<<< HEAD
        context = representation.get("context")
        asset = container.get('asset')
        asset_dir = container.get("namespace")
        filename = representation["data"]["path"]

        root = self.root
        hierarchy = context.get('hierarchy').split("/")
        h_dir = f"{root}/{hierarchy[0]}"
        h_asset = hierarchy[0]
        master_level = f"{h_dir}/{h_asset}_map.{h_asset}_map"

        parent_sequence = send_request(
            "remove_camera", params={
                "root": root, "asset_dir": asset_dir})

        sequences = [parent_sequence]
        frame_ranges = []

        self._process(sequences, frame_ranges, asset, asset_dir, filename)
=======
        ar = unreal.AssetRegistryHelpers.get_asset_registry()

        curr_level_sequence = LevelSequenceLib.get_current_level_sequence()
        curr_time = LevelSequenceLib.get_current_time()
        is_cam_lock = LevelSequenceLib.is_camera_cut_locked_to_viewport()

        editor_subsystem = unreal.UnrealEditorSubsystem()
        vp_loc, vp_rot = editor_subsystem.get_level_viewport_camera_info()

        asset_dir = container.get('namespace')

        EditorLevelLibrary.save_current_level()

        _filter = unreal.ARFilter(
            class_names=["LevelSequence"],
            package_paths=[asset_dir],
            recursive_paths=False)
        sequences = ar.get_assets(_filter)
        _filter = unreal.ARFilter(
            class_names=["World"],
            package_paths=[asset_dir],
            recursive_paths=True)
        maps = ar.get_assets(_filter)

        # There should be only one map in the list
        EditorLevelLibrary.load_level(maps[0].get_asset().get_path_name())

        level_sequence = sequences[0].get_asset()

        display_rate = level_sequence.get_display_rate()
        playback_start = level_sequence.get_playback_start()
        playback_end = level_sequence.get_playback_end()

        sequence_name = f"{container.get('asset')}_camera"

        # Get the actors in the level sequence.
        objs = unreal.SequencerTools.get_bound_objects(
            unreal.EditorLevelLibrary.get_editor_world(),
            level_sequence,
            level_sequence.get_bindings(),
            unreal.SequencerScriptingRange(
                has_start_value=True,
                has_end_value=True,
                inclusive_start=level_sequence.get_playback_start(),
                exclusive_end=level_sequence.get_playback_end()
            )
        )

        # Delete actors from the map
        for o in objs:
            if o.bound_objects[0].get_class().get_name() == "CineCameraActor":
                actor_path = o.bound_objects[0].get_path_name().split(":")[-1]
                actor = EditorLevelLibrary.get_actor_reference(actor_path)
                EditorLevelLibrary.destroy_actor(actor)

        # Remove the Level Sequence from the parent.
        # We need to traverse the hierarchy from the master sequence to find
        # the level sequence.
        root = "/Game/Ayon"
        namespace = container.get('namespace').replace(f"{root}/", "")
        ms_asset = namespace.split('/')[0]
        _filter = unreal.ARFilter(
            class_names=["LevelSequence"],
            package_paths=[f"{root}/{ms_asset}"],
            recursive_paths=False)
        sequences = ar.get_assets(_filter)
        master_sequence = sequences[0].get_asset()
        _filter = unreal.ARFilter(
            class_names=["World"],
            package_paths=[f"{root}/{ms_asset}"],
            recursive_paths=False)
        levels = ar.get_assets(_filter)
        master_level = levels[0].get_asset().get_path_name()

        sequences = [master_sequence]

        parent = None
        sub_scene = None
        for s in sequences:
            tracks = s.get_master_tracks()
            subscene_track = None
            for t in tracks:
                if t.get_class() == unreal.MovieSceneSubTrack.static_class():
                    subscene_track = t
            if subscene_track:
                sections = subscene_track.get_sections()
                for ss in sections:
                    if ss.get_sequence().get_name() == sequence_name:
                        parent = s
                        sub_scene = ss
                        break
                    sequences.append(ss.get_sequence())
                for i, ss in enumerate(sections):
                    ss.set_row_index(i)
            if parent:
                break

            assert parent, "Could not find the parent sequence"

        EditorAssetLibrary.delete_asset(level_sequence.get_path_name())

        settings = unreal.MovieSceneUserImportFBXSettings()
        settings.set_editor_property('reduce_keys', False)

        tools = unreal.AssetToolsHelpers().get_asset_tools()
        new_sequence = tools.create_asset(
            asset_name=sequence_name,
            package_path=asset_dir,
            asset_class=unreal.LevelSequence,
            factory=unreal.LevelSequenceFactoryNew()
        )

        new_sequence.set_display_rate(display_rate)
        new_sequence.set_playback_start(playback_start)
        new_sequence.set_playback_end(playback_end)

        sub_scene.set_sequence(new_sequence)

        self._import_camera(
            EditorLevelLibrary.get_editor_world(),
            new_sequence,
            new_sequence.get_bindings(),
            settings,
            str(representation["data"]["path"])
        )

        # Set range of all sections
        # Changing the range of the section is not enough. We need to change
        # the frame of all the keys in the section.
        project_name = legacy_io.active_project()
        asset = container.get('asset')
        data = get_asset_by_name(project_name, asset)["data"]

        for possessable in new_sequence.get_possessables():
            for tracks in possessable.get_tracks():
                for section in tracks.get_sections():
                    section.set_range(
                        data.get('clipIn'),
                        data.get('clipOut') + 1)
                    for channel in section.get_all_channels():
                        for key in channel.get_keys():
                            old_time = key.get_time().get_editor_property(
                                'frame_number')
                            old_time_value = old_time.get_editor_property(
                                'value')
                            new_time = old_time_value + (
                                data.get('clipIn') - data.get('frameStart')
                            )
                            key.set_time(unreal.FrameNumber(value=new_time))

        data = {
            "representation": str(representation["_id"]),
            "parent": str(representation["parent"])
        }
        imprint(f"{asset_dir}/{container.get('container_name')}", data)

        EditorLevelLibrary.save_current_level()

        asset_content = EditorAssetLibrary.list_assets(
            f"{root}/{ms_asset}", recursive=True, include_folder=False)
>>>>>>> 0df955c2

        super(UnrealBaseLoader, self).update(container, representation)

        send_request("save_all_dirty_levels")
        send_request("load_level", params={"level_path": master_level})

        if curr_level_sequence:
            LevelSequenceLib.open_level_sequence(curr_level_sequence)
            LevelSequenceLib.set_current_time(curr_time)
            LevelSequenceLib.set_lock_camera_cut_to_viewport(is_cam_lock)

        editor_subsystem.set_level_viewport_camera_info(vp_loc, vp_rot)

    def remove(self, container):
<<<<<<< HEAD
        root = self.root
        path = container["namespace"]

        send_request(
            "remove_camera", params={
                "root": root, "asset_dir": path})

        send_request("remove_asset", params={"path": path})
=======
        asset_dir = container.get('namespace')
        path = Path(asset_dir)

        ar = unreal.AssetRegistryHelpers.get_asset_registry()
        _filter = unreal.ARFilter(
            class_names=["LevelSequence"],
            package_paths=[asset_dir],
            recursive_paths=False)
        sequences = ar.get_assets(_filter)

        if not sequences:
            raise Exception("Could not find sequence.")

        world = ar.get_asset_by_object_path(
            EditorLevelLibrary.get_editor_world().get_path_name())

        _filter = unreal.ARFilter(
            class_names=["World"],
            package_paths=[asset_dir],
            recursive_paths=True)
        maps = ar.get_assets(_filter)

        # There should be only one map in the list
        if not maps:
            raise Exception("Could not find map.")

        map = maps[0]

        EditorLevelLibrary.save_all_dirty_levels()
        EditorLevelLibrary.load_level(map.get_asset().get_path_name())

        # Remove the camera from the level.
        actors = EditorLevelLibrary.get_all_level_actors()

        for a in actors:
            if a.__class__ == unreal.CineCameraActor:
                EditorLevelLibrary.destroy_actor(a)

        EditorLevelLibrary.save_all_dirty_levels()
        EditorLevelLibrary.load_level(world.get_asset().get_path_name())

        # There should be only one sequence in the path.
        sequence_name = sequences[0].asset_name

        # Remove the Level Sequence from the parent.
        # We need to traverse the hierarchy from the master sequence to find
        # the level sequence.
        root = "/Game/Ayon"
        namespace = container.get('namespace').replace(f"{root}/", "")
        ms_asset = namespace.split('/')[0]
        _filter = unreal.ARFilter(
            class_names=["LevelSequence"],
            package_paths=[f"{root}/{ms_asset}"],
            recursive_paths=False)
        sequences = ar.get_assets(_filter)
        master_sequence = sequences[0].get_asset()
        _filter = unreal.ARFilter(
            class_names=["World"],
            package_paths=[f"{root}/{ms_asset}"],
            recursive_paths=False)
        levels = ar.get_assets(_filter)
        master_level = levels[0].get_full_name()

        sequences = [master_sequence]

        parent = None
        for s in sequences:
            tracks = s.get_master_tracks()
            subscene_track = None
            visibility_track = None
            for t in tracks:
                if t.get_class() == unreal.MovieSceneSubTrack.static_class():
                    subscene_track = t
                if (t.get_class() ==
                        unreal.MovieSceneLevelVisibilityTrack.static_class()):
                    visibility_track = t
            if subscene_track:
                sections = subscene_track.get_sections()
                for ss in sections:
                    if ss.get_sequence().get_name() == sequence_name:
                        parent = s
                        subscene_track.remove_section(ss)
                        break
                    sequences.append(ss.get_sequence())
                # Update subscenes indexes.
                for i, ss in enumerate(sections):
                    ss.set_row_index(i)

            if visibility_track:
                sections = visibility_track.get_sections()
                for ss in sections:
                    if (unreal.Name(f"{container.get('asset')}_map_camera")
                            in ss.get_level_names()):
                        visibility_track.remove_section(ss)
                # Update visibility sections indexes.
                i = -1
                prev_name = []
                for ss in sections:
                    if prev_name != ss.get_level_names():
                        i += 1
                    ss.set_row_index(i)
                    prev_name = ss.get_level_names()
            if parent:
                break

        assert parent, "Could not find the parent sequence"

        # Create a temporary level to delete the layout level.
        EditorLevelLibrary.save_all_dirty_levels()
        EditorAssetLibrary.make_directory(f"{root}/tmp")
        tmp_level = f"{root}/tmp/temp_map"
        if not EditorAssetLibrary.does_asset_exist(f"{tmp_level}.temp_map"):
            EditorLevelLibrary.new_level(tmp_level)
        else:
            EditorLevelLibrary.load_level(tmp_level)

        # Delete the layout directory.
        EditorAssetLibrary.delete_directory(asset_dir)

        EditorLevelLibrary.load_level(master_level)
        EditorAssetLibrary.delete_directory(f"{root}/tmp")

        # Check if there isn't any more assets in the parent folder, and
        # delete it if not.
        asset_content = EditorAssetLibrary.list_assets(
            path.parent.as_posix(), recursive=False, include_folder=True
        )

        if len(asset_content) == 0:
            EditorAssetLibrary.delete_directory(path.parent.as_posix())
>>>>>>> 0df955c2
<|MERGE_RESOLUTION|>--- conflicted
+++ resolved
@@ -2,35 +2,15 @@
 """Load camera from FBX."""
 from pathlib import Path
 
-<<<<<<< HEAD
 from openpype.client import get_assets, get_asset_by_name
-=======
-import unreal
-from unreal import (
-    EditorAssetLibrary,
-    EditorLevelLibrary,
-    EditorLevelUtils,
-    LevelSequenceEditorBlueprintLibrary as LevelSequenceLib,
-)
-from openpype.client import get_asset_by_name
->>>>>>> 0df955c2
 from openpype.pipeline import (
     AYON_CONTAINER_ID,
     legacy_io,
 )
-<<<<<<< HEAD
 from openpype.hosts.unreal.api.plugin import UnrealBaseLoader
 from openpype.hosts.unreal.api.pipeline import (
     send_request,
     containerise,
-=======
-from openpype.hosts.unreal.api import plugin
-from openpype.hosts.unreal.api.pipeline import (
-    generate_sequence,
-    set_sequence_hierarchy,
-    create_container,
-    imprint,
->>>>>>> 0df955c2
 )
 
 
@@ -43,14 +23,9 @@
     icon = "cube"
     color = "orange"
 
-<<<<<<< HEAD
     @staticmethod
     def _create_levels(
         hierarchy_dir_list, hierarchy, asset_path_parent, asset
-=======
-    def _import_camera(
-        self, world, sequence, bindings, import_fbx_settings, import_filename
->>>>>>> 0df955c2
     ):
         # Create map for the shot, and create hierarchy of map. If the maps
         # already exist, we will use them.
@@ -125,6 +100,7 @@
         #   - variable 'elements' is modified during it's loop
         # Get all the sequences in the hierarchy. It will create them, if
         # they don't exist.
+        frame_ranges = []
         sequences = []
         frame_ranges = []
         for (h_dir, h) in zip(hierarchy_dir_list, hierarchy):
@@ -221,32 +197,17 @@
             options (dict): Those would be data to be imprinted. This is not
                             used now, data are imprinted by `containerise()`.
         """
-<<<<<<< HEAD
         # Create directory for asset and OpenPype container
         hierarchy = context.get('asset').get('data').get('parents')
         root = self.root
         asset = context.get('asset').get('name')
         asset_name = f"{asset}_{name}" if asset else f"{name}"
 
-=======
-
-        # Create directory for asset and Ayon container
-        hierarchy = context.get('asset').get('data').get('parents')
-        root = "/Game/Ayon"
->>>>>>> 0df955c2
         hierarchy_dir = root
         hierarchy_dir_list = []
         for h in hierarchy:
             hierarchy_dir = f"{hierarchy_dir}/{h}"
             hierarchy_dir_list.append(hierarchy_dir)
-<<<<<<< HEAD
-=======
-        asset = context.get('asset').get('name')
-        suffix = "_CON"
-        asset_name = f"{asset}_{name}" if asset else f"{name}"
-
-        tools = unreal.AssetToolsHelpers().get_asset_tools()
->>>>>>> 0df955c2
 
         # Create a unique name for the camera directory
         unique_number = 1
@@ -262,7 +223,6 @@
             # Get highest number to make a unique name
             folders = [a for a in asset_content
                        if a[-1] == "/" and f"{name}_" in a]
-<<<<<<< HEAD
             f_numbers = [int(f.split("_")[-1][:-1]) for f in folders]
             f_numbers.sort()
             unique_number = f_numbers[-1] + 1 if f_numbers else 1
@@ -275,136 +235,16 @@
                 "version": unique_number})
 
         asset_path_parent = Path(asset_dir).parent.as_posix()
-=======
-            # Get number from folder name. Splits the string by "_" and
-            # removes the last element (which is a "/").
-            f_numbers = [int(f.split("_")[-1][:-1]) for f in folders]
-            f_numbers.sort()
-            unique_number = f_numbers[-1] + 1 if f_numbers else 1
-
-        asset_dir, container_name = tools.create_unique_asset_name(
-            f"{hierarchy_dir}/{asset}/{name}_{unique_number:02d}", suffix="")
-
-        container_name += suffix
->>>>>>> 0df955c2
 
         send_request("make_directory", params={"directory_path": asset_dir})
 
-<<<<<<< HEAD
         master_level = self._create_levels(
             hierarchy_dir_list, hierarchy, asset_path_parent, asset)
-=======
-        # Create map for the shot, and create hierarchy of map. If the maps
-        # already exist, we will use them.
-        h_dir = hierarchy_dir_list[0]
-        h_asset = hierarchy[0]
-        master_level = f"{h_dir}/{h_asset}_map.{h_asset}_map"
-        if not EditorAssetLibrary.does_asset_exist(master_level):
-            EditorLevelLibrary.new_level(f"{h_dir}/{h_asset}_map")
-
-        level = f"{asset_dir}/{asset}_map_camera.{asset}_map_camera"
-        if not EditorAssetLibrary.does_asset_exist(level):
-            EditorLevelLibrary.new_level(f"{asset_dir}/{asset}_map_camera")
-
-            EditorLevelLibrary.load_level(master_level)
-            EditorLevelUtils.add_level_to_world(
-                EditorLevelLibrary.get_editor_world(),
-                level,
-                unreal.LevelStreamingDynamic
-            )
-        EditorLevelLibrary.save_all_dirty_levels()
-        EditorLevelLibrary.load_level(level)
-
-        # Get all the sequences in the hierarchy. It will create them, if
-        # they don't exist.
-        frame_ranges = []
-        sequences = []
-        for (h_dir, h) in zip(hierarchy_dir_list, hierarchy):
-            root_content = EditorAssetLibrary.list_assets(
-                h_dir, recursive=False, include_folder=False)
-
-            existing_sequences = [
-                EditorAssetLibrary.find_asset_data(asset)
-                for asset in root_content
-                if EditorAssetLibrary.find_asset_data(
-                    asset).get_class().get_name() == 'LevelSequence'
-            ]
-
-            if existing_sequences:
-                for seq in existing_sequences:
-                    sequences.append(seq.get_asset())
-                    frame_ranges.append((
-                        seq.get_asset().get_playback_start(),
-                        seq.get_asset().get_playback_end()))
-            else:
-                sequence, frame_range = generate_sequence(h, h_dir)
-
-                sequences.append(sequence)
-                frame_ranges.append(frame_range)
->>>>>>> 0df955c2
 
         sequences, frame_ranges = self._get_sequences(
             hierarchy_dir_list, hierarchy)
 
-<<<<<<< HEAD
         self._process(sequences, frame_ranges, asset, asset_dir, self.fname)
-=======
-        # Add sequences data to hierarchy
-        for i in range(len(sequences) - 1):
-            set_sequence_hierarchy(
-                sequences[i], sequences[i + 1],
-                frame_ranges[i][1],
-                frame_ranges[i + 1][0], frame_ranges[i + 1][1],
-                [level])
-
-        project_name = legacy_io.active_project()
-        data = get_asset_by_name(project_name, asset)["data"]
-        cam_seq.set_display_rate(
-            unreal.FrameRate(data.get("fps"), 1.0))
-        cam_seq.set_playback_start(data.get('clipIn'))
-        cam_seq.set_playback_end(data.get('clipOut') + 1)
-        set_sequence_hierarchy(
-            sequences[-1], cam_seq,
-            frame_ranges[-1][1],
-            data.get('clipIn'), data.get('clipOut'),
-            [level])
-
-        settings = unreal.MovieSceneUserImportFBXSettings()
-        settings.set_editor_property('reduce_keys', False)
-
-        if cam_seq:
-            self._import_camera(
-                EditorLevelLibrary.get_editor_world(),
-                cam_seq,
-                cam_seq.get_bindings(),
-                settings,
-                self.fname
-            )
-
-        # Set range of all sections
-        # Changing the range of the section is not enough. We need to change
-        # the frame of all the keys in the section.
-        for possessable in cam_seq.get_possessables():
-            for tracks in possessable.get_tracks():
-                for section in tracks.get_sections():
-                    section.set_range(
-                        data.get('clipIn'),
-                        data.get('clipOut') + 1)
-                    for channel in section.get_all_channels():
-                        for key in channel.get_keys():
-                            old_time = key.get_time().get_editor_property(
-                                'frame_number')
-                            old_time_value = old_time.get_editor_property(
-                                'value')
-                            new_time = old_time_value + (
-                                data.get('clipIn') - data.get('frameStart')
-                            )
-                            key.set_time(unreal.FrameNumber(value=new_time))
-
-        # Create Asset Container
-        create_container(
-            container=container_name, path=asset_dir)
->>>>>>> 0df955c2
 
         data = {
             "schema": "ayon:container-2.0",
@@ -418,25 +258,11 @@
             "parent": str(context["representation"]["parent"]),
             "family": context["representation"]["context"]["family"]
         }
-<<<<<<< HEAD
-=======
-        imprint(f"{asset_dir}/{container_name}", data)
->>>>>>> 0df955c2
 
         containerise(asset_dir, container_name, data)
 
-<<<<<<< HEAD
         send_request("save_all_dirty_levels")
         send_request("load_level", params={"level_path": master_level})
-=======
-        # Save all assets in the hierarchy
-        asset_content = EditorAssetLibrary.list_assets(
-            hierarchy_dir_list[0], recursive=True, include_folder=False
-        )
-
-        for a in asset_content:
-            EditorAssetLibrary.save_asset(a)
->>>>>>> 0df955c2
 
         return send_request(
             "list_assets", params={
@@ -445,7 +271,6 @@
                 "include_folder": True})
 
     def update(self, container, representation):
-<<<<<<< HEAD
         context = representation.get("context")
         asset = container.get('asset')
         asset_dir = container.get("namespace")
@@ -465,183 +290,13 @@
         frame_ranges = []
 
         self._process(sequences, frame_ranges, asset, asset_dir, filename)
-=======
-        ar = unreal.AssetRegistryHelpers.get_asset_registry()
-
-        curr_level_sequence = LevelSequenceLib.get_current_level_sequence()
-        curr_time = LevelSequenceLib.get_current_time()
-        is_cam_lock = LevelSequenceLib.is_camera_cut_locked_to_viewport()
-
-        editor_subsystem = unreal.UnrealEditorSubsystem()
-        vp_loc, vp_rot = editor_subsystem.get_level_viewport_camera_info()
-
-        asset_dir = container.get('namespace')
-
-        EditorLevelLibrary.save_current_level()
-
-        _filter = unreal.ARFilter(
-            class_names=["LevelSequence"],
-            package_paths=[asset_dir],
-            recursive_paths=False)
-        sequences = ar.get_assets(_filter)
-        _filter = unreal.ARFilter(
-            class_names=["World"],
-            package_paths=[asset_dir],
-            recursive_paths=True)
-        maps = ar.get_assets(_filter)
-
-        # There should be only one map in the list
-        EditorLevelLibrary.load_level(maps[0].get_asset().get_path_name())
-
-        level_sequence = sequences[0].get_asset()
-
-        display_rate = level_sequence.get_display_rate()
-        playback_start = level_sequence.get_playback_start()
-        playback_end = level_sequence.get_playback_end()
-
-        sequence_name = f"{container.get('asset')}_camera"
-
-        # Get the actors in the level sequence.
-        objs = unreal.SequencerTools.get_bound_objects(
-            unreal.EditorLevelLibrary.get_editor_world(),
-            level_sequence,
-            level_sequence.get_bindings(),
-            unreal.SequencerScriptingRange(
-                has_start_value=True,
-                has_end_value=True,
-                inclusive_start=level_sequence.get_playback_start(),
-                exclusive_end=level_sequence.get_playback_end()
-            )
-        )
-
-        # Delete actors from the map
-        for o in objs:
-            if o.bound_objects[0].get_class().get_name() == "CineCameraActor":
-                actor_path = o.bound_objects[0].get_path_name().split(":")[-1]
-                actor = EditorLevelLibrary.get_actor_reference(actor_path)
-                EditorLevelLibrary.destroy_actor(actor)
-
-        # Remove the Level Sequence from the parent.
-        # We need to traverse the hierarchy from the master sequence to find
-        # the level sequence.
-        root = "/Game/Ayon"
-        namespace = container.get('namespace').replace(f"{root}/", "")
-        ms_asset = namespace.split('/')[0]
-        _filter = unreal.ARFilter(
-            class_names=["LevelSequence"],
-            package_paths=[f"{root}/{ms_asset}"],
-            recursive_paths=False)
-        sequences = ar.get_assets(_filter)
-        master_sequence = sequences[0].get_asset()
-        _filter = unreal.ARFilter(
-            class_names=["World"],
-            package_paths=[f"{root}/{ms_asset}"],
-            recursive_paths=False)
-        levels = ar.get_assets(_filter)
-        master_level = levels[0].get_asset().get_path_name()
-
-        sequences = [master_sequence]
-
-        parent = None
-        sub_scene = None
-        for s in sequences:
-            tracks = s.get_master_tracks()
-            subscene_track = None
-            for t in tracks:
-                if t.get_class() == unreal.MovieSceneSubTrack.static_class():
-                    subscene_track = t
-            if subscene_track:
-                sections = subscene_track.get_sections()
-                for ss in sections:
-                    if ss.get_sequence().get_name() == sequence_name:
-                        parent = s
-                        sub_scene = ss
-                        break
-                    sequences.append(ss.get_sequence())
-                for i, ss in enumerate(sections):
-                    ss.set_row_index(i)
-            if parent:
-                break
-
-            assert parent, "Could not find the parent sequence"
-
-        EditorAssetLibrary.delete_asset(level_sequence.get_path_name())
-
-        settings = unreal.MovieSceneUserImportFBXSettings()
-        settings.set_editor_property('reduce_keys', False)
-
-        tools = unreal.AssetToolsHelpers().get_asset_tools()
-        new_sequence = tools.create_asset(
-            asset_name=sequence_name,
-            package_path=asset_dir,
-            asset_class=unreal.LevelSequence,
-            factory=unreal.LevelSequenceFactoryNew()
-        )
-
-        new_sequence.set_display_rate(display_rate)
-        new_sequence.set_playback_start(playback_start)
-        new_sequence.set_playback_end(playback_end)
-
-        sub_scene.set_sequence(new_sequence)
-
-        self._import_camera(
-            EditorLevelLibrary.get_editor_world(),
-            new_sequence,
-            new_sequence.get_bindings(),
-            settings,
-            str(representation["data"]["path"])
-        )
-
-        # Set range of all sections
-        # Changing the range of the section is not enough. We need to change
-        # the frame of all the keys in the section.
-        project_name = legacy_io.active_project()
-        asset = container.get('asset')
-        data = get_asset_by_name(project_name, asset)["data"]
-
-        for possessable in new_sequence.get_possessables():
-            for tracks in possessable.get_tracks():
-                for section in tracks.get_sections():
-                    section.set_range(
-                        data.get('clipIn'),
-                        data.get('clipOut') + 1)
-                    for channel in section.get_all_channels():
-                        for key in channel.get_keys():
-                            old_time = key.get_time().get_editor_property(
-                                'frame_number')
-                            old_time_value = old_time.get_editor_property(
-                                'value')
-                            new_time = old_time_value + (
-                                data.get('clipIn') - data.get('frameStart')
-                            )
-                            key.set_time(unreal.FrameNumber(value=new_time))
-
-        data = {
-            "representation": str(representation["_id"]),
-            "parent": str(representation["parent"])
-        }
-        imprint(f"{asset_dir}/{container.get('container_name')}", data)
-
-        EditorLevelLibrary.save_current_level()
-
-        asset_content = EditorAssetLibrary.list_assets(
-            f"{root}/{ms_asset}", recursive=True, include_folder=False)
->>>>>>> 0df955c2
 
         super(UnrealBaseLoader, self).update(container, representation)
 
         send_request("save_all_dirty_levels")
         send_request("load_level", params={"level_path": master_level})
 
-        if curr_level_sequence:
-            LevelSequenceLib.open_level_sequence(curr_level_sequence)
-            LevelSequenceLib.set_current_time(curr_time)
-            LevelSequenceLib.set_lock_camera_cut_to_viewport(is_cam_lock)
-
-        editor_subsystem.set_level_viewport_camera_info(vp_loc, vp_rot)
-
     def remove(self, container):
-<<<<<<< HEAD
         root = self.root
         path = container["namespace"]
 
@@ -649,136 +304,4 @@
             "remove_camera", params={
                 "root": root, "asset_dir": path})
 
-        send_request("remove_asset", params={"path": path})
-=======
-        asset_dir = container.get('namespace')
-        path = Path(asset_dir)
-
-        ar = unreal.AssetRegistryHelpers.get_asset_registry()
-        _filter = unreal.ARFilter(
-            class_names=["LevelSequence"],
-            package_paths=[asset_dir],
-            recursive_paths=False)
-        sequences = ar.get_assets(_filter)
-
-        if not sequences:
-            raise Exception("Could not find sequence.")
-
-        world = ar.get_asset_by_object_path(
-            EditorLevelLibrary.get_editor_world().get_path_name())
-
-        _filter = unreal.ARFilter(
-            class_names=["World"],
-            package_paths=[asset_dir],
-            recursive_paths=True)
-        maps = ar.get_assets(_filter)
-
-        # There should be only one map in the list
-        if not maps:
-            raise Exception("Could not find map.")
-
-        map = maps[0]
-
-        EditorLevelLibrary.save_all_dirty_levels()
-        EditorLevelLibrary.load_level(map.get_asset().get_path_name())
-
-        # Remove the camera from the level.
-        actors = EditorLevelLibrary.get_all_level_actors()
-
-        for a in actors:
-            if a.__class__ == unreal.CineCameraActor:
-                EditorLevelLibrary.destroy_actor(a)
-
-        EditorLevelLibrary.save_all_dirty_levels()
-        EditorLevelLibrary.load_level(world.get_asset().get_path_name())
-
-        # There should be only one sequence in the path.
-        sequence_name = sequences[0].asset_name
-
-        # Remove the Level Sequence from the parent.
-        # We need to traverse the hierarchy from the master sequence to find
-        # the level sequence.
-        root = "/Game/Ayon"
-        namespace = container.get('namespace').replace(f"{root}/", "")
-        ms_asset = namespace.split('/')[0]
-        _filter = unreal.ARFilter(
-            class_names=["LevelSequence"],
-            package_paths=[f"{root}/{ms_asset}"],
-            recursive_paths=False)
-        sequences = ar.get_assets(_filter)
-        master_sequence = sequences[0].get_asset()
-        _filter = unreal.ARFilter(
-            class_names=["World"],
-            package_paths=[f"{root}/{ms_asset}"],
-            recursive_paths=False)
-        levels = ar.get_assets(_filter)
-        master_level = levels[0].get_full_name()
-
-        sequences = [master_sequence]
-
-        parent = None
-        for s in sequences:
-            tracks = s.get_master_tracks()
-            subscene_track = None
-            visibility_track = None
-            for t in tracks:
-                if t.get_class() == unreal.MovieSceneSubTrack.static_class():
-                    subscene_track = t
-                if (t.get_class() ==
-                        unreal.MovieSceneLevelVisibilityTrack.static_class()):
-                    visibility_track = t
-            if subscene_track:
-                sections = subscene_track.get_sections()
-                for ss in sections:
-                    if ss.get_sequence().get_name() == sequence_name:
-                        parent = s
-                        subscene_track.remove_section(ss)
-                        break
-                    sequences.append(ss.get_sequence())
-                # Update subscenes indexes.
-                for i, ss in enumerate(sections):
-                    ss.set_row_index(i)
-
-            if visibility_track:
-                sections = visibility_track.get_sections()
-                for ss in sections:
-                    if (unreal.Name(f"{container.get('asset')}_map_camera")
-                            in ss.get_level_names()):
-                        visibility_track.remove_section(ss)
-                # Update visibility sections indexes.
-                i = -1
-                prev_name = []
-                for ss in sections:
-                    if prev_name != ss.get_level_names():
-                        i += 1
-                    ss.set_row_index(i)
-                    prev_name = ss.get_level_names()
-            if parent:
-                break
-
-        assert parent, "Could not find the parent sequence"
-
-        # Create a temporary level to delete the layout level.
-        EditorLevelLibrary.save_all_dirty_levels()
-        EditorAssetLibrary.make_directory(f"{root}/tmp")
-        tmp_level = f"{root}/tmp/temp_map"
-        if not EditorAssetLibrary.does_asset_exist(f"{tmp_level}.temp_map"):
-            EditorLevelLibrary.new_level(tmp_level)
-        else:
-            EditorLevelLibrary.load_level(tmp_level)
-
-        # Delete the layout directory.
-        EditorAssetLibrary.delete_directory(asset_dir)
-
-        EditorLevelLibrary.load_level(master_level)
-        EditorAssetLibrary.delete_directory(f"{root}/tmp")
-
-        # Check if there isn't any more assets in the parent folder, and
-        # delete it if not.
-        asset_content = EditorAssetLibrary.list_assets(
-            path.parent.as_posix(), recursive=False, include_folder=True
-        )
-
-        if len(asset_content) == 0:
-            EditorAssetLibrary.delete_directory(path.parent.as_posix())
->>>>>>> 0df955c2
+        send_request("remove_asset", params={"path": path})