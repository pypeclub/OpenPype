# -*- coding: utf-8 -*-
import ast
import os
import json
import logging
from typing import List
from contextlib import contextmanager
import semver
import time

import pyblish.api

from openpype.pipeline import (
    register_loader_plugin_path,
    register_creator_plugin_path,
    deregister_loader_plugin_path,
    deregister_creator_plugin_path,
    AVALON_CONTAINER_ID,
)
from openpype.tools.utils import host_tools
import openpype.hosts.unreal
<<<<<<< HEAD
from openpype.host import HostBase, ILoadHost
from openpype.hosts.unreal.api.communication_server import (
    CommunicationWrapper
)
=======
from openpype.host import HostBase, ILoadHost, IPublishHost

import unreal  # noqa
>>>>>>> 11b1b98d

logger = logging.getLogger("openpype.hosts.unreal")

OPENPYPE_CONTAINERS = "OpenPypeContainers"
CONTEXT_CONTAINER = "OpenPype/context.json"
UNREAL_VERSION = semver.VersionInfo(
    *os.getenv("OPENPYPE_UNREAL_VERSION").split(".")
)

HOST_DIR = os.path.dirname(os.path.abspath(openpype.hosts.unreal.__file__))
PLUGINS_DIR = os.path.join(HOST_DIR, "plugins")
PUBLISH_PATH = os.path.join(PLUGINS_DIR, "publish")
LOAD_PATH = os.path.join(PLUGINS_DIR, "load")
CREATE_PATH = os.path.join(PLUGINS_DIR, "create")
INVENTORY_PATH = os.path.join(PLUGINS_DIR, "inventory")


class UnrealHost(HostBase, ILoadHost, IPublishHost):
    """Unreal host implementation.

    For some time this class will re-use functions from module based
    implementation for backwards compatibility of older unreal projects.
    """

    name = "unreal"

    def install(self):
        install()

    def get_containers(self):
        return ls()

<<<<<<< HEAD
=======
    def show_tools_popup(self):
        """Show tools popup with actions leading to show other tools."""

        show_tools_popup()

    def show_tools_dialog(self):
        """Show tools dialog with actions leading to show other tools."""

        show_tools_dialog()

    def update_context_data(self, data, changes):
        content_path = unreal.Paths.project_content_dir()
        op_ctx = content_path + CONTEXT_CONTAINER
        attempts = 3
        for i in range(attempts):
            try:
                with open(op_ctx, "w+") as f:
                    json.dump(data, f)
                break
            except IOError:
                if i == attempts - 1:
                    raise Exception("Failed to write context data. Aborting.")
                unreal.log_warning("Failed to write context data. Retrying...")
                i += 1
                time.sleep(3)
                continue

    def get_context_data(self):
        content_path = unreal.Paths.project_content_dir()
        op_ctx = content_path + CONTEXT_CONTAINER
        if not os.path.isfile(op_ctx):
            return {}
        with open(op_ctx, "r") as fp:
            data = json.load(fp)
        return data

>>>>>>> 11b1b98d

def install():
    """Install Unreal configuration for OpenPype."""
    print("-=" * 40)
    logo = '''.
.
     ____________
   / \\      __   \\
   \\  \\     \\/_\\  \\
    \\  \\     _____/ ______
     \\  \\    \\___// \\     \\
      \\  \\____\\   \\  \\_____\\
       \\/_____/    \\/______/  PYPE Club .
.
'''
    print(logo)
    print("installing OpenPype for Unreal ...")
    print("-=" * 40)
    logger.info("installing OpenPype for Unreal")
    pyblish.api.register_host("unreal")
    pyblish.api.register_plugin_path(str(PUBLISH_PATH))
    register_loader_plugin_path(str(LOAD_PATH))
    register_creator_plugin_path(str(CREATE_PATH))
    _register_callbacks()
    _register_events()


def uninstall():
    """Uninstall Unreal configuration for Avalon."""
    pyblish.api.deregister_plugin_path(str(PUBLISH_PATH))
    deregister_loader_plugin_path(str(LOAD_PATH))
    deregister_creator_plugin_path(str(CREATE_PATH))


def _register_callbacks():
    """
    TODO: Implement callbacks if supported by UE4
    """
    pass


def _register_events():
    """
    TODO: Implement callbacks if supported by UE4
    """
    pass


def format_string(input):
    string = input.replace('\\', '/')
    string = string.replace('"', '\\"')
    string = string.replace("'", "\\'")
    return '"' + string + '"'


<<<<<<< HEAD
def send_request(request, params=None):
    communicator = CommunicationWrapper.communicator
    formatted_params = []
    if params:
        for p in params:
            if isinstance(p, str):
                p = format_string(p)
            formatted_params.append(p)
    return communicator.send_request(request, formatted_params)
=======
    """
    ar = unreal.AssetRegistryHelpers.get_asset_registry()
    # UE 5.1 changed how class name is specified
    class_name = ["/Script/OpenPype", "AssetContainer"] if UNREAL_VERSION.major == 5 and UNREAL_VERSION.minor > 0 else "AssetContainer"  # noqa
    openpype_containers = ar.get_assets_by_class(class_name, True)
>>>>>>> 11b1b98d


def send_request_literal(request, params=None):
    return ast.literal_eval(send_request(request, params))


<<<<<<< HEAD
def ls():
    """List all containers.
=======
def ls_inst():
    ar = unreal.AssetRegistryHelpers.get_asset_registry()
    # UE 5.1 changed how class name is specified
    class_name = [
        "/Script/OpenPype",
        "OpenPypePublishInstance"
    ] if (
            UNREAL_VERSION.major == 5
            and UNREAL_VERSION.minor > 0
    ) else "OpenPypePublishInstance"  # noqa
    instances = ar.get_assets_by_class(class_name, True)

    # get_asset_by_class returns AssetData. To get all metadata we need to
    # load asset. get_tag_values() work only on metadata registered in
    # Asset Registry Project settings (and there is no way to set it with
    # python short of editing ini configuration file).
    for asset_data in instances:
        asset = asset_data.get_asset()
        data = unreal.EditorAssetLibrary.get_metadata_tag_values(asset)
        data["objectName"] = asset_data.asset_name
        data = cast_map_to_str_dict(data)

        yield data


def parse_container(container):
    """To get data from container, AssetContainer must be loaded.
>>>>>>> 11b1b98d

    List all found in *Content Manager* of Unreal and return
    metadata from them. Adding `objectName` to set.

    """
    return send_request_literal("ls")


def publish():
    """Shorthand to publish from within host."""
    import pyblish.util

    return pyblish.util.publish()


def containerise(name, namespace, nodes, context, loader=None, suffix="_CON"):
    """Bundles *nodes* (assets) into a *container* and add metadata to it.

    Unreal doesn't support *groups* of assets that you can add metadata to.
    But it does support folders that helps to organize asset. Unfortunately
    those folders are just that - you cannot add any additional information
    to them. OpenPype Integration Plugin is providing way out - Implementing
    `AssetContainer` Blueprint class. This class when added to folder can
    handle metadata on it using standard
    :func:`unreal.EditorAssetLibrary.set_metadata_tag()` and
    :func:`unreal.EditorAssetLibrary.get_metadata_tag_values()`. It also
    stores and monitor all changes in assets in path where it resides. List of
    those assets is available as `assets` property.

    This is list of strings starting with asset type and ending with its path:
    `Material /Game/OpenPype/Test/TestMaterial.TestMaterial`

    """
    return send_request(
        "containerise", [name, namespace, nodes, context, loader, suffix])


def instantiate(root, name, data, assets=None, suffix="_INS"):
    """Bundles *nodes* into *container*.

    Marking it with metadata as publishable instance. If assets are provided,
    they are moved to new path where `OpenPypePublishInstance` class asset is
    created and imprinted with metadata.

    This can then be collected for publishing by Pyblish for example.

    Args:
        root (str): root path where to create instance container
        name (str): name of the container
        data (dict): data to imprint on container
        assets (list of str): list of asset paths to include in publish
                              instance
        suffix (str): suffix string to append to instance name

    """
    return send_request(
        "instantiate", params=[root, name, data, assets, suffix])


def show_creator():
    host_tools.show_creator()


def show_loader():
    host_tools.show_loader(use_context=True)


def show_publisher():
    host_tools.show_publish()


def show_manager():
    host_tools.show_scene_inventory()


def show_experimental_tools():
<<<<<<< HEAD
    host_tools.show_experimental_tools_dialog()
=======
    host_tools.show_experimental_tools_dialog()


def create_folder(root: str, name: str) -> str:
    """Create new folder.

    If folder exists, append number at the end and try again, incrementing
    if needed.

    Args:
        root (str): path root
        name (str): folder name

    Returns:
        str: folder name

    Example:
        >>> create_folder("/Game/Foo")
        /Game/Foo
        >>> create_folder("/Game/Foo")
        /Game/Foo1

    """
    eal = unreal.EditorAssetLibrary
    index = 1
    while True:
        if eal.does_directory_exist("{}/{}".format(root, name)):
            name = "{}{}".format(name, index)
            index += 1
        else:
            eal.make_directory("{}/{}".format(root, name))
            break

    return name


def move_assets_to_path(root: str, name: str, assets: List[str]) -> str:
    """Moving (renaming) list of asset paths to new destination.

    Args:
        root (str): root of the path (eg. `/Game`)
        name (str): name of destination directory (eg. `Foo` )
        assets (list of str): list of asset paths

    Returns:
        str: folder name

    Example:
        This will get paths of all assets under `/Game/Test` and move them
        to `/Game/NewTest`. If `/Game/NewTest` already exists, then resulting
        path will be `/Game/NewTest1`

        >>> assets = unreal.EditorAssetLibrary.list_assets("/Game/Test")
        >>> move_assets_to_path("/Game", "NewTest", assets)
        NewTest

    """
    eal = unreal.EditorAssetLibrary
    name = create_folder(root, name)

    unreal.log(assets)
    for asset in assets:
        loaded = eal.load_asset(asset)
        eal.rename_asset(
            asset, "{}/{}/{}".format(root, name, loaded.get_name())
        )

    return name


def create_container(container: str, path: str) -> unreal.Object:
    """Helper function to create Asset Container class on given path.

    This Asset Class helps to mark given path as Container
    and enable asset version control on it.

    Args:
        container (str): Asset Container name
        path (str): Path where to create Asset Container. This path should
            point into container folder

    Returns:
        :class:`unreal.Object`: instance of created asset

    Example:

        create_container(
            "/Game/modelingFooCharacter_CON",
            "modelingFooCharacter_CON"
        )

    """
    factory = unreal.AssetContainerFactory()
    tools = unreal.AssetToolsHelpers().get_asset_tools()

    asset = tools.create_asset(container, path, None, factory)
    return asset


def create_publish_instance(instance: str, path: str) -> unreal.Object:
    """Helper function to create OpenPype Publish Instance on given path.

    This behaves similarly as :func:`create_openpype_container`.

    Args:
        path (str): Path where to create Publish Instance.
            This path should point into container folder
        instance (str): Publish Instance name

    Returns:
        :class:`unreal.Object`: instance of created asset

    Example:

        create_publish_instance(
            "/Game/modelingFooCharacter_INST",
            "modelingFooCharacter_INST"
        )

    """
    factory = unreal.OpenPypePublishInstanceFactory()
    tools = unreal.AssetToolsHelpers().get_asset_tools()
    asset = tools.create_asset(instance, path, None, factory)
    return asset


def cast_map_to_str_dict(umap) -> dict:
    """Cast Unreal Map to dict.

    Helper function to cast Unreal Map object to plain old python
    dict. This will also cast values and keys to str. Useful for
    metadata dicts.

    Args:
        umap: Unreal Map object

    Returns:
        dict

    """
    return {str(key): str(value) for (key, value) in umap.items()}


def get_subsequences(sequence: unreal.LevelSequence):
    """Get list of subsequences from sequence.

    Args:
        sequence (unreal.LevelSequence): Sequence

    Returns:
        list(unreal.LevelSequence): List of subsequences

    """
    tracks = sequence.get_master_tracks()
    subscene_track = None
    for t in tracks:
        if t.get_class() == unreal.MovieSceneSubTrack.static_class():
            subscene_track = t
            break
    if subscene_track is not None and subscene_track.get_sections():
        return subscene_track.get_sections()
    return []


@contextmanager
def maintained_selection():
    """Stub to be either implemented or replaced.

    This is needed for old publisher implementation, but
    it is not supported (yet) in UE.
    """
    try:
        yield
    finally:
        pass
>>>>>>> 11b1b98d
<|MERGE_RESOLUTION|>--- conflicted
+++ resolved
@@ -19,16 +19,11 @@
 )
 from openpype.tools.utils import host_tools
 import openpype.hosts.unreal
-<<<<<<< HEAD
-from openpype.host import HostBase, ILoadHost
+from openpype.host import HostBase, ILoadHost, IPublishHost
 from openpype.hosts.unreal.api.communication_server import (
     CommunicationWrapper
 )
-=======
-from openpype.host import HostBase, ILoadHost, IPublishHost
-
-import unreal  # noqa
->>>>>>> 11b1b98d
+
 
 logger = logging.getLogger("openpype.hosts.unreal")
 
@@ -61,8 +56,6 @@
     def get_containers(self):
         return ls()
 
-<<<<<<< HEAD
-=======
     def show_tools_popup(self):
         """Show tools popup with actions leading to show other tools."""
 
@@ -99,7 +92,6 @@
             data = json.load(fp)
         return data
 
->>>>>>> 11b1b98d
 
 def install():
     """Install Unreal configuration for OpenPype."""
@@ -155,7 +147,6 @@
     return '"' + string + '"'
 
 
-<<<<<<< HEAD
 def send_request(request, params=None):
     communicator = CommunicationWrapper.communicator
     formatted_params = []
@@ -165,51 +156,14 @@
                 p = format_string(p)
             formatted_params.append(p)
     return communicator.send_request(request, formatted_params)
-=======
-    """
-    ar = unreal.AssetRegistryHelpers.get_asset_registry()
-    # UE 5.1 changed how class name is specified
-    class_name = ["/Script/OpenPype", "AssetContainer"] if UNREAL_VERSION.major == 5 and UNREAL_VERSION.minor > 0 else "AssetContainer"  # noqa
-    openpype_containers = ar.get_assets_by_class(class_name, True)
->>>>>>> 11b1b98d
 
 
 def send_request_literal(request, params=None):
     return ast.literal_eval(send_request(request, params))
 
 
-<<<<<<< HEAD
 def ls():
     """List all containers.
-=======
-def ls_inst():
-    ar = unreal.AssetRegistryHelpers.get_asset_registry()
-    # UE 5.1 changed how class name is specified
-    class_name = [
-        "/Script/OpenPype",
-        "OpenPypePublishInstance"
-    ] if (
-            UNREAL_VERSION.major == 5
-            and UNREAL_VERSION.minor > 0
-    ) else "OpenPypePublishInstance"  # noqa
-    instances = ar.get_assets_by_class(class_name, True)
-
-    # get_asset_by_class returns AssetData. To get all metadata we need to
-    # load asset. get_tag_values() work only on metadata registered in
-    # Asset Registry Project settings (and there is no way to set it with
-    # python short of editing ini configuration file).
-    for asset_data in instances:
-        asset = asset_data.get_asset()
-        data = unreal.EditorAssetLibrary.get_metadata_tag_values(asset)
-        data["objectName"] = asset_data.asset_name
-        data = cast_map_to_str_dict(data)
-
-        yield data
-
-
-def parse_container(container):
-    """To get data from container, AssetContainer must be loaded.
->>>>>>> 11b1b98d
 
     List all found in *Content Manager* of Unreal and return
     metadata from them. Adding `objectName` to set.
@@ -286,182 +240,4 @@
 
 
 def show_experimental_tools():
-<<<<<<< HEAD
-    host_tools.show_experimental_tools_dialog()
-=======
-    host_tools.show_experimental_tools_dialog()
-
-
-def create_folder(root: str, name: str) -> str:
-    """Create new folder.
-
-    If folder exists, append number at the end and try again, incrementing
-    if needed.
-
-    Args:
-        root (str): path root
-        name (str): folder name
-
-    Returns:
-        str: folder name
-
-    Example:
-        >>> create_folder("/Game/Foo")
-        /Game/Foo
-        >>> create_folder("/Game/Foo")
-        /Game/Foo1
-
-    """
-    eal = unreal.EditorAssetLibrary
-    index = 1
-    while True:
-        if eal.does_directory_exist("{}/{}".format(root, name)):
-            name = "{}{}".format(name, index)
-            index += 1
-        else:
-            eal.make_directory("{}/{}".format(root, name))
-            break
-
-    return name
-
-
-def move_assets_to_path(root: str, name: str, assets: List[str]) -> str:
-    """Moving (renaming) list of asset paths to new destination.
-
-    Args:
-        root (str): root of the path (eg. `/Game`)
-        name (str): name of destination directory (eg. `Foo` )
-        assets (list of str): list of asset paths
-
-    Returns:
-        str: folder name
-
-    Example:
-        This will get paths of all assets under `/Game/Test` and move them
-        to `/Game/NewTest`. If `/Game/NewTest` already exists, then resulting
-        path will be `/Game/NewTest1`
-
-        >>> assets = unreal.EditorAssetLibrary.list_assets("/Game/Test")
-        >>> move_assets_to_path("/Game", "NewTest", assets)
-        NewTest
-
-    """
-    eal = unreal.EditorAssetLibrary
-    name = create_folder(root, name)
-
-    unreal.log(assets)
-    for asset in assets:
-        loaded = eal.load_asset(asset)
-        eal.rename_asset(
-            asset, "{}/{}/{}".format(root, name, loaded.get_name())
-        )
-
-    return name
-
-
-def create_container(container: str, path: str) -> unreal.Object:
-    """Helper function to create Asset Container class on given path.
-
-    This Asset Class helps to mark given path as Container
-    and enable asset version control on it.
-
-    Args:
-        container (str): Asset Container name
-        path (str): Path where to create Asset Container. This path should
-            point into container folder
-
-    Returns:
-        :class:`unreal.Object`: instance of created asset
-
-    Example:
-
-        create_container(
-            "/Game/modelingFooCharacter_CON",
-            "modelingFooCharacter_CON"
-        )
-
-    """
-    factory = unreal.AssetContainerFactory()
-    tools = unreal.AssetToolsHelpers().get_asset_tools()
-
-    asset = tools.create_asset(container, path, None, factory)
-    return asset
-
-
-def create_publish_instance(instance: str, path: str) -> unreal.Object:
-    """Helper function to create OpenPype Publish Instance on given path.
-
-    This behaves similarly as :func:`create_openpype_container`.
-
-    Args:
-        path (str): Path where to create Publish Instance.
-            This path should point into container folder
-        instance (str): Publish Instance name
-
-    Returns:
-        :class:`unreal.Object`: instance of created asset
-
-    Example:
-
-        create_publish_instance(
-            "/Game/modelingFooCharacter_INST",
-            "modelingFooCharacter_INST"
-        )
-
-    """
-    factory = unreal.OpenPypePublishInstanceFactory()
-    tools = unreal.AssetToolsHelpers().get_asset_tools()
-    asset = tools.create_asset(instance, path, None, factory)
-    return asset
-
-
-def cast_map_to_str_dict(umap) -> dict:
-    """Cast Unreal Map to dict.
-
-    Helper function to cast Unreal Map object to plain old python
-    dict. This will also cast values and keys to str. Useful for
-    metadata dicts.
-
-    Args:
-        umap: Unreal Map object
-
-    Returns:
-        dict
-
-    """
-    return {str(key): str(value) for (key, value) in umap.items()}
-
-
-def get_subsequences(sequence: unreal.LevelSequence):
-    """Get list of subsequences from sequence.
-
-    Args:
-        sequence (unreal.LevelSequence): Sequence
-
-    Returns:
-        list(unreal.LevelSequence): List of subsequences
-
-    """
-    tracks = sequence.get_master_tracks()
-    subscene_track = None
-    for t in tracks:
-        if t.get_class() == unreal.MovieSceneSubTrack.static_class():
-            subscene_track = t
-            break
-    if subscene_track is not None and subscene_track.get_sections():
-        return subscene_track.get_sections()
-    return []
-
-
-@contextmanager
-def maintained_selection():
-    """Stub to be either implemented or replaced.
-
-    This is needed for old publisher implementation, but
-    it is not supported (yet) in UE.
-    """
-    try:
-        yield
-    finally:
-        pass
->>>>>>> 11b1b98d
+    host_tools.show_experimental_tools_dialog()