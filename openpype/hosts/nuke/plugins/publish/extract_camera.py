import os
import math
from pprint import pformat

import nuke

import pyblish.api

from openpype.pipeline import publish
from openpype.hosts.nuke.api.lib import maintained_selection


class ExtractCamera(publish.Extractor):
    """ 3D camera extractor
    """
    label = 'Extract Camera'
    order = pyblish.api.ExtractorOrder
    families = ["camera"]
    hosts = ["nuke"]

    # presets
    write_geo_knobs = [
        ("file_type", "abc"),
        ("storageFormat", "Ogawa"),
        ("writeGeometries", False),
        ("writePointClouds", False),
        ("writeAxes", False)
    ]

    def process(self, instance):
        camera_node = instance.data["transientData"]["node"]
        handle_start = instance.context.data["handleStart"]
        handle_end = instance.context.data["handleEnd"]
        first_frame = int(nuke.root()["first_frame"].getValue())
        last_frame = int(nuke.root()["last_frame"].getValue())
        step = 1
        output_range = str(nuke.FrameRange(first_frame, last_frame, step))

        self.log.info("instance.data: `{}`".format(
            pformat(instance.data)))

        rm_nodes = []
        self.log.info("Crating additional nodes")
        subset = instance.data["subset"]
        staging_dir = self.staging_dir(instance)

        # get extension form preset
        extension = next((k[1] for k in self.write_geo_knobs
                          if k[0] == "file_type"), None)
        if not extension:
            raise RuntimeError(
                "Bad config for extension in presets. "
                "Talk to your supervisor or pipeline admin")

        # create file name and path
        filename = subset + ".{}".format(extension)
        file_path = os.path.join(staging_dir, filename).replace("\\", "/")

        with maintained_selection():
            # bake camera with axeses onto word coordinate XYZ
            rm_n = bakeCameraWithAxeses(
                camera_node, output_range)
            rm_nodes.append(rm_n)

<<<<<<< HEAD
=======
            # Create focal value dict throught time for blender
            camera_data_dict = {"focal_data": {}}

            for frame in range (first_frame, (last_frame+1)):
                camera_data_dict["focal_data"][frame] = camera_node.knob('focal').getValue(time=frame)

            # Performe json extraction
            # Serializing json
            json_object = json.dumps(camera_data_dict, indent=4)

            # Writing to json
            with open(json_path, "w") as outfile:
                outfile.write(json_object)

>>>>>>> 517e70ea
            # create scene node
            rm_n = nuke.createNode("Scene")
            rm_nodes.append(rm_n)

            # create write geo node
            wg_n = nuke.createNode("WriteGeo")
            wg_n["file"].setValue(file_path)
            # add path to write to
            for k, v in self.write_geo_knobs:
                wg_n[k].setValue(v)
            rm_nodes.append(wg_n)

            # write out camera
            nuke.execute(
                wg_n,
                int(first_frame),
                int(last_frame)
            )
            # erase additional nodes
            for n in rm_nodes:
                nuke.delete(n)

            self.log.info(file_path)

        # create representation data
        if "representations" not in instance.data:
            instance.data["representations"] = []

        representation = {
            'name': extension,
            'ext': extension,
            'files': filename,
            "stagingDir": staging_dir,
            "frameStart": first_frame,
            "frameEnd": last_frame
        }
        instance.data["representations"].append(representation)

        instance.data.update({
            "path": file_path,
            "outputDir": staging_dir,
            "ext": extension,
            "handleStart": handle_start,
            "handleEnd": handle_end,
            "frameStart": first_frame + handle_start,
            "frameEnd": last_frame - handle_end,
            "frameStartHandle": first_frame,
            "frameEndHandle": last_frame,
        })

        self.log.info("Extracted instance '{0}' to: {1}".format(
            instance.name, file_path))


def bakeCameraWithAxeses(camera_node, output_range):
    """ Baking all perent hierarchy of axeses into camera
    with transposition onto word XYZ coordinance
    """
    bakeFocal = False
    bakeHaperture = False
    bakeVaperture = False

    camera_matrix = camera_node['world_matrix']

    new_cam_n = nuke.createNode("Camera2")
    new_cam_n.setInput(0, None)
    new_cam_n['rotate'].setAnimated()
    new_cam_n['translate'].setAnimated()

    old_focal = camera_node['focal']
    if old_focal.isAnimated() and not (old_focal.animation(0).constant()):
        new_cam_n['focal'].setAnimated()
        bakeFocal = True
    else:
        new_cam_n['focal'].setValue(old_focal.value())

    old_haperture = camera_node['haperture']
    if old_haperture.isAnimated() and not (
            old_haperture.animation(0).constant()):
        new_cam_n['haperture'].setAnimated()
        bakeHaperture = True
    else:
        new_cam_n['haperture'].setValue(old_haperture.value())

    old_vaperture = camera_node['vaperture']
    if old_vaperture.isAnimated() and not (
            old_vaperture.animation(0).constant()):
        new_cam_n['vaperture'].setAnimated()
        bakeVaperture = True
    else:
        new_cam_n['vaperture'].setValue(old_vaperture.value())

    new_cam_n['win_translate'].setValue(camera_node['win_translate'].value())
    new_cam_n['win_scale'].setValue(camera_node['win_scale'].value())

    for x in nuke.FrameRange(output_range):
        math_matrix = nuke.math.Matrix4()
        for y in range(camera_matrix.height()):
            for z in range(camera_matrix.width()):
                matrix_pointer = z + (y * camera_matrix.width())
                math_matrix[matrix_pointer] = camera_matrix.getValueAt(
                    x, (y + (z * camera_matrix.width())))

        rot_matrix = nuke.math.Matrix4(math_matrix)
        rot_matrix.rotationOnly()
        rot = rot_matrix.rotationsZXY()

        new_cam_n['rotate'].setValueAt(math.degrees(rot[0]), x, 0)
        new_cam_n['rotate'].setValueAt(math.degrees(rot[1]), x, 1)
        new_cam_n['rotate'].setValueAt(math.degrees(rot[2]), x, 2)
        new_cam_n['translate'].setValueAt(
            camera_matrix.getValueAt(x, 3), x, 0)
        new_cam_n['translate'].setValueAt(
            camera_matrix.getValueAt(x, 7), x, 1)
        new_cam_n['translate'].setValueAt(
            camera_matrix.getValueAt(x, 11), x, 2)

        if bakeFocal:
            new_cam_n['focal'].setValueAt(old_focal.getValueAt(x), x)
        if bakeHaperture:
            new_cam_n['haperture'].setValueAt(old_haperture.getValueAt(x), x)
        if bakeVaperture:
            new_cam_n['vaperture'].setValueAt(old_vaperture.getValueAt(x), x)

    return new_cam_n<|MERGE_RESOLUTION|>--- conflicted
+++ resolved
@@ -62,8 +62,6 @@
                 camera_node, output_range)
             rm_nodes.append(rm_n)
 
-<<<<<<< HEAD
-=======
             # Create focal value dict throught time for blender
             camera_data_dict = {"focal_data": {}}
 
@@ -78,7 +76,6 @@
             with open(json_path, "w") as outfile:
                 outfile.write(json_object)
 
->>>>>>> 517e70ea
             # create scene node
             rm_n = nuke.createNode("Scene")
             rm_nodes.append(rm_n)
