"""Standalone helper functions"""

import os
import sys
import platform
import uuid
import math

import json
import logging
import contextlib
from collections import OrderedDict, defaultdict
from math import ceil
from six import string_types
import bson

from maya import cmds, mel
import maya.api.OpenMaya as om

from avalon import api, io

from openpype import lib
from openpype.api import get_anatomy_settings
from openpype.pipeline import (
    discover_loader_plugins,
    loaders_from_representation,
    get_representation_path,
    load_container,
)
from .commands import reset_frame_range


self = sys.modules[__name__]
self._parent = None

log = logging.getLogger(__name__)

IS_HEADLESS = not hasattr(cmds, "about") or cmds.about(batch=True)
ATTRIBUTE_DICT = {"int": {"attributeType": "long"},
                  "str": {"dataType": "string"},
                  "unicode": {"dataType": "string"},
                  "float": {"attributeType": "double"},
                  "bool": {"attributeType": "bool"}}

SHAPE_ATTRS = {"castsShadows",
               "receiveShadows",
               "motionBlur",
               "primaryVisibility",
               "smoothShading",
               "visibleInReflections",
               "visibleInRefractions",
               "doubleSided",
               "opposite"}

RENDER_ATTRS = {"vray": {
    "node": "vraySettings",
    "prefix": "fileNamePrefix",
    "padding": "fileNamePadding",
    "ext": "imageFormatStr"
},
    "default": {
    "node": "defaultRenderGlobals",
    "prefix": "imageFilePrefix",
    "padding": "extensionPadding"
}
}


DEFAULT_MATRIX = [1.0, 0.0, 0.0, 0.0,
                  0.0, 1.0, 0.0, 0.0,
                  0.0, 0.0, 1.0, 0.0,
                  0.0, 0.0, 0.0, 1.0]

# The maya alembic export types
_alembic_options = {
    "startFrame": float,
    "endFrame": float,
    "frameRange": str,  # "start end"; overrides startFrame & endFrame
    "eulerFilter": bool,
    "frameRelativeSample": float,
    "noNormals": bool,
    "renderableOnly": bool,
    "step": float,
    "stripNamespaces": bool,
    "uvWrite": bool,
    "wholeFrameGeo": bool,
    "worldSpace": bool,
    "writeVisibility": bool,
    "writeColorSets": bool,
    "writeFaceSets": bool,
    "writeCreases": bool,  # Maya 2015 Ext1+
    "writeUVSets": bool,   # Maya 2017+
    "dataFormat": str,
    "root": (list, tuple),
    "attr": (list, tuple),
    "attrPrefix": (list, tuple),
    "userAttr": (list, tuple),
    "melPerFrameCallback": str,
    "melPostJobCallback": str,
    "pythonPerFrameCallback": str,
    "pythonPostJobCallback": str,
    "selection": bool
}

INT_FPS = {15, 24, 25, 30, 48, 50, 60, 44100, 48000}
FLOAT_FPS = {23.98, 23.976, 29.97, 47.952, 59.94}

RENDERLIKE_INSTANCE_FAMILIES = ["rendering", "vrayscene"]


def get_main_window():
    """Acquire Maya's main window"""
    from Qt import QtWidgets

    if self._parent is None:
        self._parent = {
            widget.objectName(): widget
            for widget in QtWidgets.QApplication.topLevelWidgets()
        }["MayaWindow"]
    return self._parent


@contextlib.contextmanager
def suspended_refresh():
    """Suspend viewport refreshes"""

    try:
        cmds.refresh(suspend=True)
        yield
    finally:
        cmds.refresh(suspend=False)


@contextlib.contextmanager
def maintained_selection():
    """Maintain selection during context

    Example:
        >>> scene = cmds.file(new=True, force=True)
        >>> node = cmds.createNode("transform", name="Test")
        >>> cmds.select("persp")
        >>> with maintained_selection():
        ...     cmds.select("Test", replace=True)
        >>> "Test" in cmds.ls(selection=True)
        False

    """

    previous_selection = cmds.ls(selection=True)
    try:
        yield
    finally:
        if previous_selection:
            cmds.select(previous_selection,
                        replace=True,
                        noExpand=True)
        else:
            cmds.select(clear=True)


def unique_namespace(namespace, format="%02d", prefix="", suffix=""):
    """Return unique namespace

    Arguments:
        namespace (str): Name of namespace to consider
        format (str, optional): Formatting of the given iteration number
        suffix (str, optional): Only consider namespaces with this suffix.

    >>> unique_namespace("bar")
    # bar01
    >>> unique_namespace(":hello")
    # :hello01
    >>> unique_namespace("bar:", suffix="_NS")
    # bar01_NS:

    """

    def current_namespace():
        current = cmds.namespaceInfo(currentNamespace=True,
                                     absoluteName=True)
        # When inside a namespace Maya adds no trailing :
        if not current.endswith(":"):
            current += ":"
        return current

    # Always check against the absolute namespace root
    # There's no clash with :x if we're defining namespace :a:x
    ROOT = ":" if namespace.startswith(":") else current_namespace()

    # Strip trailing `:` tokens since we might want to add a suffix
    start = ":" if namespace.startswith(":") else ""
    end = ":" if namespace.endswith(":") else ""
    namespace = namespace.strip(":")
    if ":" in namespace:
        # Split off any nesting that we don't uniqify anyway.
        parents, namespace = namespace.rsplit(":", 1)
        start += parents + ":"
        ROOT += start

    def exists(n):
        # Check for clash with nodes and namespaces
        fullpath = ROOT + n
        return cmds.objExists(fullpath) or cmds.namespace(exists=fullpath)

    iteration = 1
    while True:
        nr_namespace = namespace + format % iteration
        unique = prefix + nr_namespace + suffix

        if not exists(unique):
            return start + unique + end

        iteration += 1


def read(node):
    """Return user-defined attributes from `node`"""

    data = dict()

    for attr in cmds.listAttr(node, userDefined=True) or list():
        try:
            value = cmds.getAttr(node + "." + attr, asString=True)

        except RuntimeError:
            # For Message type attribute or others that have connections,
            # take source node name as value.
            source = cmds.listConnections(node + "." + attr,
                                          source=True,
                                          destination=False)
            source = cmds.ls(source, long=True) or [None]
            value = source[0]

        except ValueError:
            # Some attributes cannot be read directly,
            # such as mesh and color attributes. These
            # are considered non-essential to this
            # particular publishing pipeline.
            value = None

        data[attr] = value

    return data


def _get_mel_global(name):
    """Return the value of a mel global variable"""
    return mel.eval("$%s = $%s;" % (name, name))


def matrix_equals(a, b, tolerance=1e-10):
    """
    Compares two matrices with an imperfection tolerance

    Args:
        a (list, tuple): the matrix to check
        b (list, tuple): the matrix to check against
        tolerance (float): the precision of the differences

    Returns:
        bool : True or False

    """
    if not all(abs(x - y) < tolerance for x, y in zip(a, b)):
        return False
    return True


def float_round(num, places=0, direction=ceil):
    return direction(num * (10**places)) / float(10**places)


def pairwise(iterable):
    """s -> (s0,s1), (s2,s3), (s4, s5), ..."""
    from six.moves import zip

    a = iter(iterable)
    return zip(a, a)


def export_alembic(nodes,
                   file,
                   frame_range=None,
                   write_uv=True,
                   write_visibility=True,
                   attribute_prefix=None):
    """Wrap native MEL command with limited set of arguments

    Arguments:
        nodes (list): Long names of nodes to cache

        file (str): Absolute path to output destination

        frame_range (tuple, optional): Start- and end-frame of cache,
            default to current animation range.

        write_uv (bool, optional): Whether or not to include UVs,
            default to True

        write_visibility (bool, optional): Turn on to store the visibility
        state of objects in the Alembic file. Otherwise, all objects are
        considered visible, default to True

        attribute_prefix (str, optional): Include all user-defined
            attributes with this prefix.

    """

    if frame_range is None:
        frame_range = (
            cmds.playbackOptions(query=True, ast=True),
            cmds.playbackOptions(query=True, aet=True)
        )

    options = [
        ("file", file),
        ("frameRange", "%s %s" % frame_range),
    ] + [("root", mesh) for mesh in nodes]

    if isinstance(attribute_prefix, string_types):
        # Include all attributes prefixed with "mb"
        # TODO(marcus): This would be a good candidate for
        #   external registration, so that the developer
        #   doesn't have to edit this function to modify
        #   the behavior of Alembic export.
        options.append(("attrPrefix", str(attribute_prefix)))

    if write_uv:
        options.append(("uvWrite", ""))

    if write_visibility:
        options.append(("writeVisibility", ""))

    # Generate MEL command
    mel_args = list()
    for key, value in options:
        mel_args.append("-{0} {1}".format(key, value))

    mel_args_string = " ".join(mel_args)
    mel_cmd = "AbcExport -j \"{0}\"".format(mel_args_string)

    # For debuggability, put the string passed to MEL in the Script editor.
    print("mel.eval('%s')" % mel_cmd)

    return mel.eval(mel_cmd)


def collect_animation_data(fps=False):
    """Get the basic animation data

    Returns:
        OrderedDict

    """

    # get scene values as defaults
    start = cmds.playbackOptions(query=True, animationStartTime=True)
    end = cmds.playbackOptions(query=True, animationEndTime=True)

    # build attributes
    data = OrderedDict()
    data["frameStart"] = start
    data["frameEnd"] = end
    data["handleStart"] = 0
    data["handleEnd"] = 0
    data["step"] = 1.0

    if fps:
        data["fps"] = mel.eval('currentTimeUnitToFPS()')

    return data


def imprint(node, data):
    """Write `data` to `node` as userDefined attributes

    Arguments:
        node (str): Long name of node
        data (dict): Dictionary of key/value pairs

    Example:
        >>> from maya import cmds
        >>> def compute():
        ...   return 6
        ...
        >>> cube, generator = cmds.polyCube()
        >>> imprint(cube, {
        ...   "regularString": "myFamily",
        ...   "computedValue": lambda: compute()
        ... })
        ...
        >>> cmds.getAttr(cube + ".computedValue")
        6

    """

    for key, value in data.items():

        if callable(value):
            # Support values evaluated at imprint
            value = value()

        if isinstance(value, bool):
            add_type = {"attributeType": "bool"}
            set_type = {"keyable": False, "channelBox": True}
        elif isinstance(value, string_types):
            add_type = {"dataType": "string"}
            set_type = {"type": "string"}
        elif isinstance(value, int):
            add_type = {"attributeType": "long"}
            set_type = {"keyable": False, "channelBox": True}
        elif isinstance(value, float):
            add_type = {"attributeType": "double"}
            set_type = {"keyable": False, "channelBox": True}
        elif isinstance(value, (list, tuple)):
            add_type = {"attributeType": "enum", "enumName": ":".join(value)}
            set_type = {"keyable": False, "channelBox": True}
            value = 0  # enum default
        else:
            raise TypeError("Unsupported type: %r" % type(value))

        cmds.addAttr(node, longName=key, **add_type)
        cmds.setAttr(node + "." + key, value, **set_type)


def lsattr(attr, value=None):
    """Return nodes matching `key` and `value`

    Arguments:
        attr (str): Name of Maya attribute
        value (object, optional): Value of attribute. If none
            is provided, return all nodes with this attribute.

    Example:
        >> lsattr("id", "myId")
        ["myNode"]
        >> lsattr("id")
        ["myNode", "myOtherNode"]

    """

    if value is None:
        return cmds.ls("*.%s" % attr,
                       recursive=True,
                       objectsOnly=True,
                       long=True)
    return lsattrs({attr: value})


def lsattrs(attrs):
    """Return nodes with the given attribute(s).

    Arguments:
        attrs (dict): Name and value pairs of expected matches

    Example:
        >> # Return nodes with an `age` of five.
        >> lsattr({"age": "five"})
        >> # Return nodes with both `age` and `color` of five and blue.
        >> lsattr({"age": "five", "color": "blue"})

    Return:
         list: matching nodes.

    """

    dep_fn = om.MFnDependencyNode()
    dag_fn = om.MFnDagNode()
    selection_list = om.MSelectionList()

    first_attr = next(iter(attrs))

    try:
        selection_list.add("*.{0}".format(first_attr),
                           searchChildNamespaces=True)
    except RuntimeError as exc:
        if str(exc).endswith("Object does not exist"):
            return []

    matches = set()
    for i in range(selection_list.length()):
        node = selection_list.getDependNode(i)
        if node.hasFn(om.MFn.kDagNode):
            fn_node = dag_fn.setObject(node)
            full_path_names = [path.fullPathName()
                               for path in fn_node.getAllPaths()]
        else:
            fn_node = dep_fn.setObject(node)
            full_path_names = [fn_node.name()]

        for attr in attrs:
            try:
                plug = fn_node.findPlug(attr, True)
                if plug.asString() != attrs[attr]:
                    break
            except RuntimeError:
                break
        else:
            matches.update(full_path_names)

    return list(matches)


@contextlib.contextmanager
def attribute_values(attr_values):
    """Remaps node attributes to values during context.

    Arguments:
        attr_values (dict): Dictionary with (attr, value)

    """

    original = [(attr, cmds.getAttr(attr)) for attr in attr_values]
    try:
        for attr, value in attr_values.items():
            if isinstance(value, string_types):
                cmds.setAttr(attr, value, type="string")
            else:
                cmds.setAttr(attr, value)
        yield
    finally:
        for attr, value in original:
            if isinstance(value, string_types):
                cmds.setAttr(attr, value, type="string")
            elif value is None and cmds.getAttr(attr, type=True) == "string":
                # In some cases the maya.cmds.getAttr command returns None
                # for string attributes but this value cannot assigned.
                # Note: After setting it once to "" it will then return ""
                #       instead of None. So this would only happen once.
                cmds.setAttr(attr, "", type="string")
            else:
                cmds.setAttr(attr, value)


@contextlib.contextmanager
def keytangent_default(in_tangent_type='auto',
                       out_tangent_type='auto'):
    """Set the default keyTangent for new keys during this context"""

    original_itt = cmds.keyTangent(query=True, g=True, itt=True)[0]
    original_ott = cmds.keyTangent(query=True, g=True, ott=True)[0]
    cmds.keyTangent(g=True, itt=in_tangent_type)
    cmds.keyTangent(g=True, ott=out_tangent_type)
    try:
        yield
    finally:
        cmds.keyTangent(g=True, itt=original_itt)
        cmds.keyTangent(g=True, ott=original_ott)


@contextlib.contextmanager
def undo_chunk():
    """Open a undo chunk during context."""

    try:
        cmds.undoInfo(openChunk=True)
        yield
    finally:
        cmds.undoInfo(closeChunk=True)


@contextlib.contextmanager
def evaluation(mode="off"):
    """Set the evaluation manager during context.

    Arguments:
        mode (str): The mode to apply during context.
            "off": The standard DG evaluation (stable)
            "serial": A serial DG evaluation
            "parallel": The Maya 2016+ parallel evaluation

    """

    original = cmds.evaluationManager(query=True, mode=1)[0]
    try:
        cmds.evaluationManager(mode=mode)
        yield
    finally:
        cmds.evaluationManager(mode=original)


@contextlib.contextmanager
def empty_sets(sets, force=False):
    """Remove all members of the sets during the context"""

    assert isinstance(sets, (list, tuple))

    original = dict()
    original_connections = []

    # Store original state
    for obj_set in sets:
        members = cmds.sets(obj_set, query=True)
        original[obj_set] = members

    try:
        for obj_set in sets:
            cmds.sets(clear=obj_set)
            if force:
                # Break all connections if force is enabled, this way we
                # prevent Maya from exporting any reference nodes which are
                # connected with placeHolder[x] attributes
                plug = "%s.dagSetMembers" % obj_set
                connections = cmds.listConnections(plug,
                                                   source=True,
                                                   destination=False,
                                                   plugs=True,
                                                   connections=True) or []
                original_connections.extend(connections)
                for dest, src in pairwise(connections):
                    cmds.disconnectAttr(src, dest)
        yield
    finally:

        for dest, src in pairwise(original_connections):
            cmds.connectAttr(src, dest)

        # Restore original members
        _iteritems = getattr(original, "iteritems", original.items)
        for origin_set, members in _iteritems():
            cmds.sets(members, forceElement=origin_set)


@contextlib.contextmanager
def renderlayer(layer):
    """Set the renderlayer during the context

    Arguments:
        layer (str): Name of layer to switch to.

    """

    original = cmds.editRenderLayerGlobals(query=True,
                                           currentRenderLayer=True)

    try:
        cmds.editRenderLayerGlobals(currentRenderLayer=layer)
        yield
    finally:
        cmds.editRenderLayerGlobals(currentRenderLayer=original)


class delete_after(object):
    """Context Manager that will delete collected nodes after exit.

    This allows to ensure the nodes added to the context are deleted
    afterwards. This is useful if you want to ensure nodes are deleted
    even if an error is raised.

    Examples:
        with delete_after() as delete_bin:
            cube = maya.cmds.polyCube()
            delete_bin.extend(cube)
            # cube exists
        # cube deleted

    """

    def __init__(self, nodes=None):

        self._nodes = list()

        if nodes:
            self.extend(nodes)

    def append(self, node):
        self._nodes.append(node)

    def extend(self, nodes):
        self._nodes.extend(nodes)

    def __iter__(self):
        return iter(self._nodes)

    def __enter__(self):
        return self

    def __exit__(self, type, value, traceback):
        if self._nodes:
            cmds.delete(self._nodes)


def get_renderer(layer):
    with renderlayer(layer):
        return cmds.getAttr("defaultRenderGlobals.currentRenderer")


def get_current_renderlayer():
    return cmds.editRenderLayerGlobals(query=True, currentRenderLayer=True)


@contextlib.contextmanager
def no_undo(flush=False):
    """Disable the undo queue during the context

    Arguments:
        flush (bool): When True the undo queue will be emptied when returning
            from the context losing all undo history. Defaults to False.

    """
    original = cmds.undoInfo(query=True, state=True)
    keyword = 'state' if flush else 'stateWithoutFlush'

    try:
        cmds.undoInfo(**{keyword: False})
        yield
    finally:
        cmds.undoInfo(**{keyword: original})


def get_shader_assignments_from_shapes(shapes, components=True):
    """Return the shape assignment per related shading engines.

    Returns a dictionary where the keys are shadingGroups and the values are
    lists of assigned shapes or shape-components.

    Since `maya.cmds.sets` returns shader members on the shapes as components
    on the transform we correct that in this method too.

    For the 'shapes' this will return a dictionary like:
        {
            "shadingEngineX": ["nodeX", "nodeY"],
            "shadingEngineY": ["nodeA", "nodeB"]
        }

    Args:
        shapes (list): The shapes to collect the assignments for.
        components (bool): Whether to include the component assignments.

    Returns:
        dict: The {shadingEngine: shapes} relationships

    """

    shapes = cmds.ls(shapes,
                     long=True,
                     shapes=True,
                     objectsOnly=True)
    if not shapes:
        return {}

    # Collect shading engines and their shapes
    assignments = defaultdict(list)
    for shape in shapes:

        # Get unique shading groups for the shape
        shading_groups = cmds.listConnections(shape,
                                              source=False,
                                              destination=True,
                                              plugs=False,
                                              connections=False,
                                              type="shadingEngine") or []
        shading_groups = list(set(shading_groups))
        for shading_group in shading_groups:
            assignments[shading_group].append(shape)

    if components:
        # Note: Components returned from maya.cmds.sets are "listed" as if
        # being assigned to the transform like: pCube1.f[0] as opposed
        # to pCubeShape1.f[0] so we correct that here too.

        # Build a mapping from parent to shapes to include in lookup.
        transforms = {shape.rsplit("|", 1)[0]: shape for shape in shapes}
        lookup = set(shapes) | set(transforms.keys())

        component_assignments = defaultdict(list)
        for shading_group in assignments.keys():
            members = cmds.ls(cmds.sets(shading_group, query=True), long=True)
            for member in members:

                node = member.split(".", 1)[0]
                if node not in lookup:
                    continue

                # Component
                if "." in member:

                    # Fix transform to shape as shaders are assigned to shapes
                    if node in transforms:
                        shape = transforms[node]
                        component = member.split(".", 1)[1]
                        member = "{0}.{1}".format(shape, component)

                component_assignments[shading_group].append(member)
        assignments = component_assignments

    return dict(assignments)


@contextlib.contextmanager
def shader(nodes, shadingEngine="initialShadingGroup"):
    """Assign a shader to nodes during the context"""

    shapes = cmds.ls(nodes, dag=1, objectsOnly=1, shapes=1, long=1)
    original = get_shader_assignments_from_shapes(shapes)

    try:
        # Assign override shader
        if shapes:
            cmds.sets(shapes, edit=True, forceElement=shadingEngine)
        yield
    finally:

        # Assign original shaders
        for sg, members in original.items():
            if members:
                cmds.sets(members, edit=True, forceElement=sg)


@contextlib.contextmanager
def displaySmoothness(nodes,
                      divisionsU=0,
                      divisionsV=0,
                      pointsWire=4,
                      pointsShaded=1,
                      polygonObject=1):
    """Set the displaySmoothness during the context"""

    # Ensure only non-intermediate shapes
    nodes = cmds.ls(nodes,
                    dag=1,
                    shapes=1,
                    long=1,
                    noIntermediate=True)

    def parse(node):
        """Parse the current state of a node"""
        state = {}
        for key in ["divisionsU",
                    "divisionsV",
                    "pointsWire",
                    "pointsShaded",
                    "polygonObject"]:
            value = cmds.displaySmoothness(node, query=1, **{key: True})
            if value is not None:
                state[key] = value[0]
        return state

    originals = dict((node, parse(node)) for node in nodes)

    try:
        # Apply current state
        cmds.displaySmoothness(nodes,
                               divisionsU=divisionsU,
                               divisionsV=divisionsV,
                               pointsWire=pointsWire,
                               pointsShaded=pointsShaded,
                               polygonObject=polygonObject)
        yield
    finally:
        # Revert state
        _iteritems = getattr(originals, "iteritems", originals.items)
        for node, state in _iteritems():
            if state:
                cmds.displaySmoothness(node, **state)


@contextlib.contextmanager
def no_display_layers(nodes):
    """Ensure nodes are not in a displayLayer during context.

    Arguments:
        nodes (list): The nodes to remove from any display layer.

    """

    # Ensure long names
    nodes = cmds.ls(nodes, long=True)

    # Get the original state
    lookup = set(nodes)
    original = {}
    for layer in cmds.ls(type='displayLayer'):

        # Skip default layer
        if layer == "defaultLayer":
            continue

        members = cmds.editDisplayLayerMembers(layer,
                                               query=True,
                                               fullNames=True)
        if not members:
            continue
        members = set(members)

        included = lookup.intersection(members)
        if included:
            original[layer] = list(included)

    try:
        # Add all nodes to default layer
        cmds.editDisplayLayerMembers("defaultLayer", nodes, noRecurse=True)
        yield
    finally:
        # Restore original members
        _iteritems = getattr(original, "iteritems", original.items)
        for layer, members in _iteritems():
            cmds.editDisplayLayerMembers(layer, members, noRecurse=True)


@contextlib.contextmanager
def namespaced(namespace, new=True):
    """Work inside namespace during context

    Args:
        new (bool): When enabled this will rename the namespace to a unique
            namespace if the input namespace already exists.

    Yields:
        str: The namespace that is used during the context

    """
    original = cmds.namespaceInfo(cur=True, absoluteName=True)
    if new:
        namespace = unique_namespace(namespace)
        cmds.namespace(add=namespace)

    try:
        cmds.namespace(set=namespace)
        yield namespace
    finally:
        cmds.namespace(set=original)


@contextlib.contextmanager
def maintained_selection_api():
    """Maintain selection using the Maya Python API.

    Warning: This is *not* added to the undo stack.

    """
    original = om.MGlobal.getActiveSelectionList()
    try:
        yield
    finally:
        om.MGlobal.setActiveSelectionList(original)


@contextlib.contextmanager
def tool(context):
    """Set a tool context during the context manager.

    """
    original = cmds.currentCtx()
    try:
        cmds.setToolTo(context)
        yield
    finally:
        cmds.setToolTo(original)


def polyConstraint(components, *args, **kwargs):
    """Return the list of *components* with the constraints applied.

    A wrapper around Maya's `polySelectConstraint` to retrieve its results as
    a list without altering selections. For a list of possible constraints
    see `maya.cmds.polySelectConstraint` documentation.

    Arguments:
        components (list): List of components of polygon meshes

    Returns:
        list: The list of components filtered by the given constraints.

    """

    kwargs.pop('mode', None)

    with no_undo(flush=False):
        # Reverting selection to the original selection using
        # `maya.cmds.select` can be slow in rare cases where previously
        # `maya.cmds.polySelectConstraint` had set constrain to "All and Next"
        # and the "Random" setting was activated. To work around this we
        # revert to the original selection using the Maya API. This is safe
        # since we're not generating any undo change anyway.
        with tool("selectSuperContext"):
            # Selection can be very slow when in a manipulator mode.
            # So we force the selection context which is fast.
            with maintained_selection_api():
                # Apply constraint using mode=2 (current and next) so
                # it applies to the selection made before it; because just
                # a `maya.cmds.select()` call will not trigger the constraint.
                with reset_polySelectConstraint():
                    cmds.select(components, r=1, noExpand=True)
                    cmds.polySelectConstraint(*args, mode=2, **kwargs)
                    result = cmds.ls(selection=True)
                    cmds.select(clear=True)
                    return result


@contextlib.contextmanager
def reset_polySelectConstraint(reset=True):
    """Context during which the given polyConstraint settings are disabled.

    The original settings are restored after the context.

    """

    original = cmds.polySelectConstraint(query=True, stateString=True)

    try:
        if reset:
            # Ensure command is available in mel
            # This can happen when running standalone
            if not mel.eval("exists resetPolySelectConstraint"):
                mel.eval("source polygonConstraint")

            # Reset all parameters
            mel.eval("resetPolySelectConstraint;")
        cmds.polySelectConstraint(disable=True)
        yield
    finally:
        mel.eval(original)


def is_visible(node,
               displayLayer=True,
               intermediateObject=True,
               parentHidden=True,
               visibility=True):
    """Is `node` visible?

    Returns whether a node is hidden by one of the following methods:
    - The node exists (always checked)
    - The node must be a dagNode (always checked)
    - The node's visibility is off.
    - The node is set as intermediate Object.
    - The node is in a disabled displayLayer.
    - Whether any of its parent nodes is hidden.

    Roughly based on: http://ewertb.soundlinker.com/mel/mel.098.php

    Returns:
        bool: Whether the node is visible in the scene

    """

    # Only existing objects can be visible
    if not cmds.objExists(node):
        return False

    # Only dagNodes can be visible
    if not cmds.objectType(node, isAType='dagNode'):
        return False

    if visibility:
        if not cmds.getAttr('{0}.visibility'.format(node)):
            return False

    if intermediateObject and cmds.objectType(node, isAType='shape'):
        if cmds.getAttr('{0}.intermediateObject'.format(node)):
            return False

    if displayLayer:
        # Display layers set overrideEnabled and overrideVisibility on members
        if cmds.attributeQuery('overrideEnabled', node=node, exists=True):
            override_enabled = cmds.getAttr('{}.overrideEnabled'.format(node))
            override_visibility = cmds.getAttr('{}.overrideVisibility'.format(
                node))
            if override_enabled and override_visibility:
                return False

    if parentHidden:
        parents = cmds.listRelatives(node, parent=True, fullPath=True)
        if parents:
            parent = parents[0]
            if not is_visible(parent,
                              displayLayer=displayLayer,
                              intermediateObject=False,
                              parentHidden=parentHidden,
                              visibility=visibility):
                return False

    return True


def extract_alembic(file,
                    startFrame=None,
                    endFrame=None,
                    selection=True,
                    uvWrite=True,
                    eulerFilter=True,
                    dataFormat="ogawa",
                    verbose=False,
                    **kwargs):
    """Extract a single Alembic Cache.

    This extracts an Alembic cache using the `-selection` flag to minimize
    the extracted content to solely what was Collected into the instance.

    Arguments:

        startFrame (float): Start frame of output. Ignored if `frameRange`
            provided.

        endFrame (float): End frame of output. Ignored if `frameRange`
            provided.

        frameRange (tuple or str): Two-tuple with start and end frame or a
            string formatted as: "startFrame endFrame". This argument
            overrides `startFrame` and `endFrame` arguments.

        dataFormat (str): The data format to use for the cache,
                          defaults to "ogawa"

        verbose (bool): When on, outputs frame number information to the
            Script Editor or output window during extraction.

        noNormals (bool): When on, normal data from the original polygon
            objects is not included in the exported Alembic cache file.

        renderableOnly (bool): When on, any non-renderable nodes or hierarchy,
            such as hidden objects, are not included in the Alembic file.
            Defaults to False.

        stripNamespaces (bool): When on, any namespaces associated with the
            exported objects are removed from the Alembic file. For example, an
            object with the namespace taco:foo:bar appears as bar in the
            Alembic file.

        uvWrite (bool): When on, UV data from polygon meshes and subdivision
            objects are written to the Alembic file. Only the current UV map is
            included.

        worldSpace (bool): When on, the top node in the node hierarchy is
            stored as world space. By default, these nodes are stored as local
            space. Defaults to False.

        eulerFilter (bool): When on, X, Y, and Z rotation data is filtered with
            an Euler filter. Euler filtering helps resolve irregularities in
            rotations especially if X, Y, and Z rotations exceed 360 degrees.
            Defaults to True.

    """

    # Ensure alembic exporter is loaded
    cmds.loadPlugin('AbcExport', quiet=True)

    # Alembic Exporter requires forward slashes
    file = file.replace('\\', '/')

    # Pass the start and end frame on as `frameRange` so that it
    # never conflicts with that argument
    if "frameRange" not in kwargs:
        # Fallback to maya timeline if no start or end frame provided.
        if startFrame is None:
            startFrame = cmds.playbackOptions(query=True,
                                              animationStartTime=True)
        if endFrame is None:
            endFrame = cmds.playbackOptions(query=True,
                                            animationEndTime=True)

        # Ensure valid types are converted to frame range
        assert isinstance(startFrame, _alembic_options["startFrame"])
        assert isinstance(endFrame, _alembic_options["endFrame"])
        kwargs["frameRange"] = "{0} {1}".format(startFrame, endFrame)
    else:
        # Allow conversion from tuple for `frameRange`
        frame_range = kwargs["frameRange"]
        if isinstance(frame_range, (list, tuple)):
            assert len(frame_range) == 2
            kwargs["frameRange"] = "{0} {1}".format(frame_range[0],
                                                    frame_range[1])

    # Assemble options
    options = {
        "selection": selection,
        "uvWrite": uvWrite,
        "eulerFilter": eulerFilter,
        "dataFormat": dataFormat
    }
    options.update(kwargs)

    # Validate options
    for key, value in options.copy().items():

        # Discard unknown options
        if key not in _alembic_options:
            log.warning("extract_alembic() does not support option '%s'. "
                        "Flag will be ignored..", key)
            options.pop(key)
            continue

        # Validate value type
        valid_types = _alembic_options[key]
        if not isinstance(value, valid_types):
            raise TypeError("Alembic option unsupported type: "
                            "{0} (expected {1})".format(value, valid_types))

        # Ignore empty values, like an empty string, since they mess up how
        # job arguments are built
        if isinstance(value, (list, tuple)):
            value = [x for x in value if x.strip()]

            # Ignore option completely if no values remaining
            if not value:
                options.pop(key)
                continue

            options[key] = value

    # The `writeCreases` argument was changed to `autoSubd` in Maya 2018+
    maya_version = int(cmds.about(version=True))
    if maya_version >= 2018:
        options['autoSubd'] = options.pop('writeCreases', False)

    # Format the job string from options
    job_args = list()
    for key, value in options.items():
        if isinstance(value, (list, tuple)):
            for entry in value:
                job_args.append("-{} {}".format(key, entry))
        elif isinstance(value, bool):
            # Add only when state is set to True
            if value:
                job_args.append("-{0}".format(key))
        else:
            job_args.append("-{0} {1}".format(key, value))

    job_str = " ".join(job_args)
    job_str += ' -file "%s"' % file

    # Ensure output directory exists
    parent_dir = os.path.dirname(file)
    if not os.path.exists(parent_dir):
        os.makedirs(parent_dir)

    if verbose:
        log.debug("Preparing Alembic export with options: %s",
                  json.dumps(options, indent=4))
        log.debug("Extracting Alembic with job arguments: %s", job_str)

    # Perform extraction
    print("Alembic Job Arguments : {}".format(job_str))

    # Disable the parallel evaluation temporarily to ensure no buggy
    # exports are made. (PLN-31)
    # TODO: Make sure this actually fixes the issues
    with evaluation("off"):
        cmds.AbcExport(j=job_str, verbose=verbose)

    if verbose:
        log.debug("Extracted Alembic to: %s", file)

    return file


# region ID
def get_id_required_nodes(referenced_nodes=False, nodes=None):
    """Filter out any node which are locked (reference) or readOnly

    Args:
        referenced_nodes (bool): set True to filter out reference nodes
        nodes (list, Optional): nodes to consider
    Returns:
        nodes (set): list of filtered nodes
    """

    lookup = None
    if nodes is None:
        # Consider all nodes
        nodes = cmds.ls()
    else:
        # Build a lookup for the only allowed nodes in output based
        # on `nodes` input of the function (+ ensure long names)
        lookup = set(cmds.ls(nodes, long=True))

    def _node_type_exists(node_type):
        try:
            cmds.nodeType(node_type, isTypeName=True)
            return True
        except RuntimeError:
            return False

    # `readOnly` flag is obsolete as of Maya 2016 therefore we explicitly
    # remove default nodes and reference nodes
    camera_shapes = ["frontShape", "sideShape", "topShape", "perspShape"]

    ignore = set()
    if not referenced_nodes:
        ignore |= set(cmds.ls(long=True, referencedNodes=True))

    # list all defaultNodes to filter out from the rest
    ignore |= set(cmds.ls(long=True, defaultNodes=True))
    ignore |= set(cmds.ls(camera_shapes, long=True))

    # Remove Turtle from the result of `cmds.ls` if Turtle is loaded
    # TODO: This should be a less specific check for a single plug-in.
    if _node_type_exists("ilrBakeLayer"):
        ignore |= set(cmds.ls(type="ilrBakeLayer", long=True))

    # Establish set of nodes types to include
    types = ["objectSet", "file", "mesh", "nurbsCurve", "nurbsSurface"]

    # Check if plugin nodes are available for Maya by checking if the plugin
    # is loaded
    if cmds.pluginInfo("pgYetiMaya", query=True, loaded=True):
        types.append("pgYetiMaya")

    # We *always* ignore intermediate shapes, so we filter them out directly
    nodes = cmds.ls(nodes, type=types, long=True, noIntermediate=True)

    # The items which need to pass the id to their parent
    # Add the collected transform to the nodes
    dag = cmds.ls(nodes, type="dagNode", long=True)  # query only dag nodes
    transforms = cmds.listRelatives(dag,
                                    parent=True,
                                    fullPath=True) or []

    nodes = set(nodes)
    nodes |= set(transforms)

    nodes -= ignore  # Remove the ignored nodes
    if not nodes:
        return nodes

    # Ensure only nodes from the input `nodes` are returned when a
    # filter was applied on function call because we also iterated
    # to parents and alike
    if lookup is not None:
        nodes &= lookup

    # Avoid locked nodes
    nodes_list = list(nodes)
    locked = cmds.lockNode(nodes_list, query=True, lock=True)
    for node, lock in zip(nodes_list, locked):
        if lock:
            log.warning("Skipping locked node: %s" % node)
            nodes.remove(node)

    return nodes


def get_id(node):
    """Get the `cbId` attribute of the given node.

    Args:
        node (str): the name of the node to retrieve the attribute from
    Returns:
        str

    """
    if node is None:
        return

    sel = om.MSelectionList()
    sel.add(node)

    api_node = sel.getDependNode(0)
    fn = om.MFnDependencyNode(api_node)

    if not fn.hasAttribute("cbId"):
        return

    try:
        return fn.findPlug("cbId", False).asString()
    except RuntimeError:
        log.warning("Failed to retrieve cbId on %s", node)
        return


def generate_ids(nodes, asset_id=None):
    """Returns new unique ids for the given nodes.

    Note: This does not assign the new ids, it only generates the values.

    To assign new ids using this method:
    >>> nodes = ["a", "b", "c"]
    >>> for node, id in generate_ids(nodes):
    >>>     set_id(node, id)

    To also override any existing values (and assign regenerated ids):
    >>> nodes = ["a", "b", "c"]
    >>> for node, id in generate_ids(nodes):
    >>>     set_id(node, id, overwrite=True)

    Args:
        nodes (list): List of nodes.
        asset_id (str or bson.ObjectId): The database id for the *asset* to
            generate for. When None provided the current asset in the
            active session is used.

    Returns:
        list: A list of (node, id) tuples.

    """

    if asset_id is None:
        # Get the asset ID from the database for the asset of current context
        asset_data = io.find_one({"type": "asset",
                                  "name": api.Session["AVALON_ASSET"]},
                                 projection={"_id": True})
        assert asset_data, "No current asset found in Session"
        asset_id = asset_data['_id']

    node_ids = []
    for node in nodes:
        _, uid = str(uuid.uuid4()).rsplit("-", 1)
        unique_id = "{}:{}".format(asset_id, uid)
        node_ids.append((node, unique_id))

    return node_ids


def set_id(node, unique_id, overwrite=False):
    """Add cbId to `node` unless one already exists.

    Args:
        node (str): the node to add the "cbId" on
        unique_id (str): The unique node id to assign.
            This should be generated by `generate_ids`.
        overwrite (bool, optional): When True overrides the current value even
            if `node` already has an id. Defaults to False.

    Returns:
        None

    """

    exists = cmds.attributeQuery("cbId", node=node, exists=True)

    # Add the attribute if it does not exist yet
    if not exists:
        cmds.addAttr(node, longName="cbId", dataType="string")

    # Set the value
    if not exists or overwrite:
        attr = "{0}.cbId".format(node)
        cmds.setAttr(attr, unique_id, type="string")


# endregion ID
def get_reference_node(path):
    """
    Get the reference node when the path is found being used in a reference
    Args:
        path (str): the file path to check

    Returns:
        node (str): name of the reference node in question
    """
    try:
        node = cmds.file(path, query=True, referenceNode=True)
    except RuntimeError:
        log.debug('File is not referenced : "{}"'.format(path))
        return

    reference_path = cmds.referenceQuery(path, filename=True)
    if os.path.normpath(path) == os.path.normpath(reference_path):
        return node


def set_attribute(attribute, value, node):
    """Adjust attributes based on the value from the attribute data

    If an attribute does not exists on the target it will be added with
    the dataType being controlled by the value type.

    Args:
        attribute (str): name of the attribute to change
        value: the value to change to attribute to
        node (str): name of the node

    Returns:
        None
    """

    value_type = type(value).__name__
    kwargs = ATTRIBUTE_DICT[value_type]
    if not cmds.attributeQuery(attribute, node=node, exists=True):
        log.debug("Creating attribute '{}' on "
                  "'{}'".format(attribute, node))
        cmds.addAttr(node, longName=attribute, **kwargs)

    node_attr = "{}.{}".format(node, attribute)
    if "dataType" in kwargs:
        attr_type = kwargs["dataType"]
        cmds.setAttr(node_attr, value, type=attr_type)
    else:
        cmds.setAttr(node_attr, value)


def apply_attributes(attributes, nodes_by_id):
    """Alter the attributes to match the state when publishing

    Apply attribute settings from the publish to the node in the scene based
    on the UUID which is stored in the cbId attribute.

    Args:
        attributes (list): list of dictionaries
        nodes_by_id (dict): collection of nodes based on UUID
                           {uuid: [node, node]}

    """

    for attr_data in attributes:
        nodes = nodes_by_id[attr_data["uuid"]]
        attr_value = attr_data["attributes"]
        for node in nodes:
            for attr, value in attr_value.items():
                set_attribute(attr, value, node)


def get_container_members(container):
    """Returns the members of a container.
    This includes the nodes from any loaded references in the container.
    """
    if isinstance(container, dict):
        # Assume it's a container dictionary
        container = container["objectName"]

    members = cmds.sets(container, query=True) or []
    members = cmds.ls(members, long=True, objectsOnly=True) or []
    all_members = set(members)

    # Include any referenced nodes from any reference in the container
    # This is required since we've removed adding ALL nodes of a reference
    # into the container set and only add the reference node now.
    for ref in cmds.ls(members, exactType="reference", objectsOnly=True):

        # Ignore any `:sharedReferenceNode`
        if ref.rsplit(":", 1)[-1].startswith("sharedReferenceNode"):
            continue

        # Ignore _UNKNOWN_REF_NODE_ (PLN-160)
        if ref.rsplit(":", 1)[-1].startswith("_UNKNOWN_REF_NODE_"):
            continue

        reference_members = cmds.referenceQuery(ref, nodes=True)
        reference_members = cmds.ls(reference_members,
                                    long=True,
                                    objectsOnly=True)
        all_members.update(reference_members)

<<<<<<< HEAD
    return list(members)
=======
    return list(all_members)
>>>>>>> 4261d224


# region LOOKDEV
def list_looks(asset_id):
    """Return all look subsets for the given asset

    This assumes all look subsets start with "look*" in their names.
    """

    # # get all subsets with look leading in
    # the name associated with the asset
    subset = io.find({"parent": bson.ObjectId(asset_id),
                      "type": "subset",
                      "name": {"$regex": "look*"}})

    return list(subset)


def assign_look_by_version(nodes, version_id):
    """Assign nodes a specific published look version by id.

    This assumes the nodes correspond with the asset.

    Args:
        nodes(list): nodes to assign look to
        version_id (bson.ObjectId): database id of the version

    Returns:
        None
    """

    # Get representations of shader file and relationships
    look_representation = io.find_one({"type": "representation",
                                       "parent": version_id,
                                       "name": "ma"})

    json_representation = io.find_one({"type": "representation",
                                       "parent": version_id,
                                       "name": "json"})

    # See if representation is already loaded, if so reuse it.
    host = api.registered_host()
    representation_id = str(look_representation['_id'])
    for container in host.ls():
        if (container['loader'] == "LookLoader" and
                container['representation'] == representation_id):
            log.info("Reusing loaded look ..")
            container_node = container['objectName']
            break
    else:
        log.info("Using look for the first time ..")

        # Load file
        _loaders = discover_loader_plugins()
        loaders = loaders_from_representation(_loaders, representation_id)
        Loader = next((i for i in loaders if i.__name__ == "LookLoader"), None)
        if Loader is None:
            raise RuntimeError("Could not find LookLoader, this is a bug")

        # Reference the look file
        with maintained_selection():
            container_node = load_container(Loader, look_representation)

    # Get container members
    shader_nodes = get_container_members(container_node)

    # Load relationships
    shader_relation = get_representation_path(json_representation)
    with open(shader_relation, "r") as f:
        relationships = json.load(f)

    # Assign relationships
    apply_shaders(relationships, shader_nodes, nodes)


def assign_look(nodes, subset="lookDefault"):
    """Assigns a look to a node.

    Optimizes the nodes by grouping by asset id and finding
    related subset by name.

    Args:
        nodes (list): all nodes to assign the look to
        subset (str): name of the subset to find
    """

    # Group all nodes per asset id
    grouped = defaultdict(list)
    for node in nodes:
        pype_id = get_id(node)
        if not pype_id:
            continue

        parts = pype_id.split(":", 1)
        grouped[parts[0]].append(node)

    for asset_id, asset_nodes in grouped.items():
        # create objectId for database
        try:
            asset_id = bson.ObjectId(asset_id)
        except bson.errors.InvalidId:
            log.warning("Asset ID is not compatible with bson")
            continue
        subset_data = io.find_one({"type": "subset",
                                   "name": subset,
                                   "parent": asset_id})

        if not subset_data:
            log.warning("No subset '{}' found for {}".format(subset, asset_id))
            continue

        # get last version
        # with backwards compatibility
        version = io.find_one({"parent": subset_data['_id'],
                               "type": "version",
                               "data.families":
                                   {"$in": ["look"]}
                               },
                              sort=[("name", -1)],
                              projection={"_id": True, "name": True})

        log.debug("Assigning look '{}' <v{:03d}>".format(subset,
                                                         version["name"]))

        assign_look_by_version(asset_nodes, version['_id'])


def apply_shaders(relationships, shadernodes, nodes):
    """Link shadingEngine to the right nodes based on relationship data

    Relationship data is constructed of a collection of `sets` and `attributes`
    `sets` corresponds with the shaderEngines found in the lookdev.
    Each set has the keys `name`, `members` and `uuid`, the `members`
    hold a collection of node information `name` and `uuid`.

    Args:
        relationships (dict): relationship data
        shadernodes (list): list of nodes of the shading objectSets (includes
        VRayObjectProperties and shadingEngines)
        nodes (list): list of nodes to apply shader to

    Returns:
        None
    """

    attributes = relationships.get("attributes", [])
    shader_data = relationships.get("relationships", {})

    shading_engines = cmds.ls(shadernodes, type="objectSet", long=True)
    assert shading_engines, "Error in retrieving objectSets from reference"

    # region compute lookup
    nodes_by_id = defaultdict(list)
    for node in nodes:
        nodes_by_id[get_id(node)].append(node)

    shading_engines_by_id = defaultdict(list)
    for shad in shading_engines:
        shading_engines_by_id[get_id(shad)].append(shad)
    # endregion

    # region assign shading engines and other sets
    for data in shader_data.values():
        # collect all unique IDs of the set members
        shader_uuid = data["uuid"]
        member_uuids = [member["uuid"] for member in data["members"]]

        filtered_nodes = list()
        for m_uuid in member_uuids:
            filtered_nodes.extend(nodes_by_id[m_uuid])

        id_shading_engines = shading_engines_by_id[shader_uuid]
        if not id_shading_engines:
            log.error("No shader found with cbId "
                      "'{}'".format(shader_uuid))
            continue
        elif len(id_shading_engines) > 1:
            log.error("Skipping shader assignment. "
                      "More than one shader found with cbId "
                      "'{}'. (found: {})".format(shader_uuid,
                                                 id_shading_engines))
            continue

        if not filtered_nodes:
            log.warning("No nodes found for shading engine "
                        "'{0}'".format(id_shading_engines[0]))
            continue

        cmds.sets(filtered_nodes, forceElement=id_shading_engines[0])
    # endregion

    apply_attributes(attributes, nodes_by_id)


# endregion LOOKDEV
def get_isolate_view_sets():
    """Return isolate view sets of all modelPanels.

    Returns:
        list: all sets related to isolate view

    """

    view_sets = set()
    for panel in cmds.getPanel(type="modelPanel") or []:
        view_set = cmds.modelEditor(panel, query=True, viewObjects=True)
        if view_set:
            view_sets.add(view_set)

    return view_sets


def get_related_sets(node):
    """Return objectSets that are relationships for a look for `node`.

    Filters out based on:
    - id attribute is NOT `pyblish.avalon.container`
    - shapes and deformer shapes (alembic creates meshShapeDeformed)
    - set name ends with any from a predefined list
    - set in not in viewport set (isolate selected for example)

    Args:
        node (str): name of the current node to check

    Returns:
        list: The related sets

    """

    # Ignore specific suffices
    ignore_suffices = ["out_SET", "controls_SET", "_INST", "_CON"]

    # Default nodes to ignore
    defaults = {"defaultLightSet", "defaultObjectSet"}

    # Ids to ignore
    ignored = {"pyblish.avalon.instance", "pyblish.avalon.container"}

    view_sets = get_isolate_view_sets()

    sets = cmds.listSets(object=node, extendToShape=False)
    if not sets:
        return []

    # Fix 'no object matches name' errors on nodes returned by listSets.
    # In rare cases it can happen that a node is added to an internal maya
    # set inaccessible by maya commands, for example check some nodes
    # returned by `cmds.listSets(allSets=True)`
    sets = cmds.ls(sets)

    # Ignore `avalon.container`
    sets = [s for s in sets if
            not cmds.attributeQuery("id", node=s, exists=True) or
            not cmds.getAttr("%s.id" % s) in ignored]

    # Exclude deformer sets (`type=2` for `maya.cmds.listSets`)
    deformer_sets = cmds.listSets(object=node,
                                  extendToShape=False,
                                  type=2) or []
    deformer_sets = set(deformer_sets)  # optimize lookup
    sets = [s for s in sets if s not in deformer_sets]

    # Ignore when the set has a specific suffix
    sets = [s for s in sets if not any(s.endswith(x) for x in ignore_suffices)]

    # Ignore viewport filter view sets (from isolate select and
    # viewports)
    sets = [s for s in sets if s not in view_sets]
    sets = [s for s in sets if s not in defaults]

    return sets


def get_container_transforms(container, members=None, root=False):
    """Retrieve the root node of the container content

    When a container is created through a Loader the content
    of the file will be grouped under a transform. The name of the root
    transform is stored in the container information

    Args:
        container (dict): the container
        members (list): optional and convenience argument
        root (bool): return highest node in hierarchy if True

    Returns:
        root (list / str):
    """

    if not members:
        members = get_container_members(container)

    results = cmds.ls(members, type="transform", long=True)
    if root:
        root = get_highest_in_hierarchy(results)
        if root:
            results = root[0]

    return results


def get_highest_in_hierarchy(nodes):
    """Return highest nodes in the hierarchy that are in the `nodes` list.

    The "highest in hierarchy" are the nodes closest to world: top-most level.

    Args:
        nodes (list): The nodes in which find the highest in hierarchies.

    Returns:
        list: The highest nodes from the input nodes.

    """

    # Ensure we use long names
    nodes = cmds.ls(nodes, long=True)
    lookup = set(nodes)

    highest = []
    for node in nodes:
        # If no parents are within the nodes input list
        # then this is a highest node
        if not any(n in lookup for n in iter_parents(node)):
            highest.append(node)

    return highest


def iter_parents(node):
    """Iter parents of node from its long name.

    Note: The `node` *must* be the long node name.

    Args:
        node (str): Node long name.

    Yields:
        str: All parent node names (long names)

    """
    while True:
        split = node.rsplit("|", 1)
        if len(split) == 1:
            return

        node = split[0]
        yield node


def remove_other_uv_sets(mesh):
    """Remove all other UV sets than the current UV set.

    Keep only current UV set and ensure it's the renamed to default 'map1'.

    """

    uvSets = cmds.polyUVSet(mesh, query=True, allUVSets=True)
    current = cmds.polyUVSet(mesh, query=True, currentUVSet=True)[0]

    # Copy over to map1
    if current != 'map1':
        cmds.polyUVSet(mesh, uvSet=current, newUVSet='map1', copy=True)
        cmds.polyUVSet(mesh, currentUVSet=True, uvSet='map1')
        current = 'map1'

    # Delete all non-current UV sets
    deleteUVSets = [uvSet for uvSet in uvSets if uvSet != current]
    uvSet = None

    # Maya Bug (tested in 2015/2016):
    # In some cases the API's MFnMesh will report less UV sets than
    # maya.cmds.polyUVSet. This seems to happen when the deletion of UV sets
    # has not triggered a cleanup of the UVSet array attribute on the mesh
    # node. It will still have extra entries in the attribute, though it will
    # not show up in API or UI. Nevertheless it does show up in
    # maya.cmds.polyUVSet. To ensure we clean up the array we'll force delete
    # the extra remaining 'indices' that we don't want.

    # TODO: Implement a better fix
    # The best way to fix would be to get the UVSet indices from api with
    # MFnMesh (to ensure we keep correct ones) and then only force delete the
    # other entries in the array attribute on the node. But for now we're
    # deleting all entries except first one. Note that the first entry could
    # never be removed (the default 'map1' always exists and is supposed to
    # be undeletable.)
    try:
        for uvSet in deleteUVSets:
            cmds.polyUVSet(mesh, delete=True, uvSet=uvSet)
    except RuntimeError as exc:
        log.warning('Error uvSet: %s - %s', uvSet, exc)
        indices = cmds.getAttr('{0}.uvSet'.format(mesh),
                               multiIndices=True)
        if not indices:
            log.warning("No uv set found indices for: %s", mesh)
            return

        # Delete from end to avoid shifting indices
        # and remove the indices in the attribute
        indices = reversed(indices[1:])
        for i in indices:
            attr = '{0}.uvSet[{1}]'.format(mesh, i)
            cmds.removeMultiInstance(attr, b=True)


def get_id_from_sibling(node, history_only=True):
    """Return first node id in the history chain that matches this node.

    The nodes in history must be of the exact same node type and must be
    parented under the same parent.

    Optionally, if no matching node is found from the history, all the
    siblings of the node that are of the same type are checked.
    Additionally to having the same parent, the sibling must be marked as
    'intermediate object'.

    Args:
        node (str): node to retrieve the history from
        history_only (bool): if True and if nothing found in history,
            look for an 'intermediate object' in all the node's siblings
            of same type

    Returns:
        str or None: The id from the sibling node or None when no id found
            on any valid nodes in the history or siblings.

    """

    def _get_parent(node):
        """Return full path name for parent of node"""
        return cmds.listRelatives(node, parent=True, fullPath=True)

    node = cmds.ls(node, long=True)[0]

    # Find all similar nodes in history
    history = cmds.listHistory(node)
    node_type = cmds.nodeType(node)
    similar_nodes = cmds.ls(history, exactType=node_type, long=True)

    # Exclude itself
    similar_nodes = [x for x in similar_nodes if x != node]

    # The node *must be* under the same parent
    parent = _get_parent(node)
    similar_nodes = [i for i in similar_nodes if _get_parent(i) == parent]

    # Check all of the remaining similar nodes and take the first one
    # with an id and assume it's the original.
    for similar_node in similar_nodes:
        _id = get_id(similar_node)
        if _id:
            return _id

    if not history_only:
        # Get siblings of same type
        similar_nodes = cmds.listRelatives(parent,
                                           type=node_type,
                                           fullPath=True)
        similar_nodes = cmds.ls(similar_nodes, exactType=node_type, long=True)

        # Exclude itself
        similar_nodes = [x for x in similar_nodes if x != node]

        # Get all unique ids from siblings in order since
        # we consistently take the first one found
        sibling_ids = OrderedDict()
        for similar_node in similar_nodes:
            # Check if "intermediate object"
            if not cmds.getAttr(similar_node + ".intermediateObject"):
                continue

            _id = get_id(similar_node)
            if not _id:
                continue

            if _id in sibling_ids:
                sibling_ids[_id].append(similar_node)
            else:
                sibling_ids[_id] = [similar_node]

        if sibling_ids:
            first_id, found_nodes = next(iter(sibling_ids.items()))

            # Log a warning if we've found multiple unique ids
            if len(sibling_ids) > 1:
                log.warning(("Found more than 1 intermediate shape with"
                             " unique id for '{}'. Using id of first"
                             " found: '{}'".format(node, found_nodes[0])))

            return first_id



# Project settings
def set_scene_fps(fps, update=True):
    """Set FPS from project configuration

    Args:
        fps (int, float): desired FPS
        update(bool): toggle update animation, default is True

    Returns:
        None

    """

    fps_mapping = {'15': 'game',
                   '24': 'film',
                   '25': 'pal',
                   '30': 'ntsc',
                   '48': 'show',
                   '50': 'palf',
                   '60': 'ntscf',
                   '23.98': '23.976fps',
                   '23.976': '23.976fps',
                   '29.97': '29.97fps',
                   '47.952': '47.952fps',
                   '47.95': '47.952fps',
                   '59.94': '59.94fps',
                   '44100': '44100fps',
                   '48000': '48000fps'}

    # pull from mapping
    # this should convert float string to float and int to int
    # so 25.0 is converted to 25, but 23.98 will be still float.
    dec, ipart = math.modf(fps)
    if dec == 0.0:
        fps = int(ipart)

    unit = fps_mapping.get(str(fps), None)
    if unit is None:
        raise ValueError("Unsupported FPS value: `%s`" % fps)

    # Get time slider current state
    start_frame = cmds.playbackOptions(query=True, minTime=True)
    end_frame = cmds.playbackOptions(query=True, maxTime=True)

    # Get animation data
    animation_start = cmds.playbackOptions(query=True, animationStartTime=True)
    animation_end = cmds.playbackOptions(query=True, animationEndTime=True)

    current_frame = cmds.currentTime(query=True)

    log.info("Setting scene FPS to: '{}'".format(unit))
    cmds.currentUnit(time=unit, updateAnimation=update)

    # Set time slider data back to previous state
    cmds.playbackOptions(edit=True, minTime=start_frame)
    cmds.playbackOptions(edit=True, maxTime=end_frame)

    # Set animation data
    cmds.playbackOptions(edit=True, animationStartTime=animation_start)
    cmds.playbackOptions(edit=True, animationEndTime=animation_end)

    cmds.currentTime(current_frame, edit=True, update=True)

    # Force file stated to 'modified'
    cmds.file(modified=True)


def set_scene_resolution(width, height, pixelAspect):
    """Set the render resolution

    Args:
        width(int): value of the width
        height(int): value of the height

    Returns:
        None

    """

    control_node = "defaultResolution"
    current_renderer = cmds.getAttr("defaultRenderGlobals.currentRenderer")

    # Give VRay a helping hand as it is slightly different from the rest
    if current_renderer == "vray":
        vray_node = "vraySettings"
        if cmds.objExists(vray_node):
            control_node = vray_node
        else:
            log.error("Can't set VRay resolution because there is no node "
                      "named: `%s`" % vray_node)

    log.info("Setting scene resolution to: %s x %s" % (width, height))
    cmds.setAttr("%s.width" % control_node, width)
    cmds.setAttr("%s.height" % control_node, height)

    deviceAspectRatio = ((float(width) / float(height)) * float(pixelAspect))
    cmds.setAttr("%s.deviceAspectRatio" % control_node, deviceAspectRatio)
    cmds.setAttr("%s.pixelAspect" % control_node, pixelAspect)


def reset_scene_resolution():
    """Apply the scene resolution  from the project definition

    scene resolution can be overwritten by an asset if the asset.data contains
    any information regarding scene resolution .

    Returns:
        None
    """

    project_doc = io.find_one({"type": "project"})
    project_data = project_doc["data"]
    asset_data = lib.get_asset()["data"]

    # Set project resolution
    width_key = "resolutionWidth"
    height_key = "resolutionHeight"
    pixelAspect_key = "pixelAspect"

    width = asset_data.get(width_key, project_data.get(width_key, 1920))
    height = asset_data.get(height_key, project_data.get(height_key, 1080))
    pixelAspect = asset_data.get(pixelAspect_key,
                                 project_data.get(pixelAspect_key, 1))

    set_scene_resolution(width, height, pixelAspect)


def set_context_settings():
    """Apply the project settings from the project definition

    Settings can be overwritten by an asset if the asset.data contains
    any information regarding those settings.

    Examples of settings:
        fps
        resolution
        renderer

    Returns:
        None
    """

    # Todo (Wijnand): apply renderer and resolution of project
    project_doc = io.find_one({"type": "project"})
    project_data = project_doc["data"]
    asset_data = lib.get_asset()["data"]

    # Set project fps
    fps = asset_data.get("fps", project_data.get("fps", 25))
    api.Session["AVALON_FPS"] = str(fps)
    set_scene_fps(fps)

    reset_scene_resolution()

    # Set frame range.
    reset_frame_range()

    # Set colorspace
    set_colorspace()


# Valid FPS
def validate_fps():
    """Validate current scene FPS and show pop-up when it is incorrect

    Returns:
        bool

    """

    fps = lib.get_asset()["data"]["fps"]
    # TODO(antirotor): This is hack as for framerates having multiple
    # decimal places. FTrack is ceiling decimal values on
    # fps to two decimal places but Maya 2019+ is reporting those fps
    # with much higher resolution. As we currently cannot fix Ftrack
    # rounding, we have to round those numbers coming from Maya.
    current_fps = float_round(mel.eval('currentTimeUnitToFPS()'), 2)

    fps_match = current_fps == fps
    if not fps_match and not IS_HEADLESS:
        from openpype.widgets import popup

        parent = get_main_window()

        dialog = popup.Popup2(parent=parent)
        dialog.setModal(True)
        dialog.setWindowTitle("Maya scene not in line with project")
        dialog.setMessage("The FPS is out of sync, please fix")

        # Set new text for button (add optional argument for the popup?)
        toggle = dialog.widgets["toggle"]
        update = toggle.isChecked()
        dialog.on_show.connect(lambda: set_scene_fps(fps, update))

        dialog.show()

        return False

    return fps_match


def bake(nodes,
         frame_range=None,
         step=1.0,
         simulation=True,
         preserve_outside_keys=False,
         disable_implicit_control=True,
         shape=True):
    """Bake the given nodes over the time range.

    This will bake all attributes of the node, including custom attributes.

    Args:
        nodes (list): Names of transform nodes, eg. camera, light.
        frame_range (list): frame range with start and end frame.
            or if None then takes timeSliderRange
        simulation (bool): Whether to perform a full simulation of the
            attributes over time.
        preserve_outside_keys (bool): Keep keys that are outside of the baked
            range.
        disable_implicit_control (bool): When True will disable any
            constraints to the object.
        shape (bool): When True also bake attributes on the children shapes.
        step (float): The step size to sample by.

    Returns:
        None

    """

    # Parse inputs
    if not nodes:
        return

    assert isinstance(nodes, (list, tuple)), "Nodes must be a list or tuple"

    # If frame range is None fall back to time slider playback time range
    if frame_range is None:
        frame_range = [cmds.playbackOptions(query=True, minTime=True),
                       cmds.playbackOptions(query=True, maxTime=True)]

    # If frame range is single frame bake one frame more,
    # otherwise maya.cmds.bakeResults gets confused
    if frame_range[1] == frame_range[0]:
        frame_range[1] += 1

    # Bake it
    with keytangent_default(in_tangent_type='auto',
                            out_tangent_type='auto'):
        cmds.bakeResults(nodes,
                         simulation=simulation,
                         preserveOutsideKeys=preserve_outside_keys,
                         disableImplicitControl=disable_implicit_control,
                         shape=shape,
                         sampleBy=step,
                         time=(frame_range[0], frame_range[1]))


def bake_to_world_space(nodes,
                        frame_range=None,
                        simulation=True,
                        preserve_outside_keys=False,
                        disable_implicit_control=True,
                        shape=True,
                        step=1.0):
    """Bake the nodes to world space transformation (incl. other attributes)

    Bakes the transforms to world space (while maintaining all its animated
    attributes and settings) by duplicating the node. Then parents it to world
    and constrains to the original.

    Other attributes are also baked by connecting all attributes directly.
    Baking is then done using Maya's bakeResults command.

    See `bake` for the argument documentation.

    Returns:
         list: The newly created and baked node names.

    """

    def _get_attrs(node):
        """Workaround for buggy shape attribute listing with listAttr"""
        attrs = cmds.listAttr(node,
                              write=True,
                              scalar=True,
                              settable=True,
                              connectable=True,
                              keyable=True,
                              shortNames=True) or []
        valid_attrs = []
        for attr in attrs:
            node_attr = '{0}.{1}'.format(node, attr)

            # Sometimes Maya returns 'non-existent' attributes for shapes
            # so we filter those out
            if not cmds.attributeQuery(attr, node=node, exists=True):
                continue

            # We only need those that have a connection, just to be safe
            # that it's actually keyable/connectable anyway.
            if cmds.connectionInfo(node_attr,
                                   isDestination=True):
                valid_attrs.append(attr)

        return valid_attrs

    transform_attrs = set(["t", "r", "s",
                           "tx", "ty", "tz",
                           "rx", "ry", "rz",
                           "sx", "sy", "sz"])

    world_space_nodes = []
    with delete_after() as delete_bin:

        # Create the duplicate nodes that are in world-space connected to
        # the originals
        for node in nodes:

            # Duplicate the node
            short_name = node.rsplit("|", 1)[-1]
            new_name = "{0}_baked".format(short_name)
            new_node = cmds.duplicate(node,
                                      name=new_name,
                                      renameChildren=True)[0]

            # Connect all attributes on the node except for transform
            # attributes
            attrs = _get_attrs(node)
            attrs = set(attrs) - transform_attrs if attrs else []

            for attr in attrs:
                orig_node_attr = '{0}.{1}'.format(node, attr)
                new_node_attr = '{0}.{1}'.format(new_node, attr)

                # unlock to avoid connection errors
                cmds.setAttr(new_node_attr, lock=False)

                cmds.connectAttr(orig_node_attr,
                                 new_node_attr,
                                 force=True)

            # If shapes are also baked then connect those keyable attributes
            if shape:
                children_shapes = cmds.listRelatives(new_node,
                                                     children=True,
                                                     fullPath=True,
                                                     shapes=True)
                if children_shapes:
                    orig_children_shapes = cmds.listRelatives(node,
                                                              children=True,
                                                              fullPath=True,
                                                              shapes=True)
                    for orig_shape, new_shape in zip(orig_children_shapes,
                                                     children_shapes):
                        attrs = _get_attrs(orig_shape)
                        for attr in attrs:
                            orig_node_attr = '{0}.{1}'.format(orig_shape, attr)
                            new_node_attr = '{0}.{1}'.format(new_shape, attr)

                            # unlock to avoid connection errors
                            cmds.setAttr(new_node_attr, lock=False)

                            cmds.connectAttr(orig_node_attr,
                                             new_node_attr,
                                             force=True)

            # Parent to world
            if cmds.listRelatives(new_node, parent=True):
                new_node = cmds.parent(new_node, world=True)[0]

            # Unlock transform attributes so constraint can be created
            for attr in transform_attrs:
                cmds.setAttr('{0}.{1}'.format(new_node, attr), lock=False)

            # Constraints
            delete_bin.extend(cmds.parentConstraint(node, new_node, mo=False))
            delete_bin.extend(cmds.scaleConstraint(node, new_node, mo=False))

            world_space_nodes.append(new_node)

        bake(world_space_nodes,
             frame_range=frame_range,
             step=step,
             simulation=simulation,
             preserve_outside_keys=preserve_outside_keys,
             disable_implicit_control=disable_implicit_control,
             shape=shape)

    return world_space_nodes


def load_capture_preset(data=None):
    import capture

    preset = data

    options = dict()

    # CODEC
    id = 'Codec'
    for key in preset[id]:
        options[str(key)] = preset[id][key]

    # GENERIC
    id = 'Generic'
    for key in preset[id]:
        options[str(key)] = preset[id][key]

    # RESOLUTION
    id = 'Resolution'
    options['height'] = preset[id]['height']
    options['width'] = preset[id]['width']

    # DISPLAY OPTIONS
    id = 'Display Options'
    disp_options = {}
    for key in preset['Display Options']:
        if key.startswith('background'):
            disp_options[key] = preset['Display Options'][key]
            if len(disp_options[key]) == 4:
                disp_options[key][0] = (float(disp_options[key][0])/255)
                disp_options[key][1] = (float(disp_options[key][1])/255)
                disp_options[key][2] = (float(disp_options[key][2])/255)
                disp_options[key].pop()
        else:
            disp_options['displayGradient'] = True

    options['display_options'] = disp_options

    # VIEWPORT OPTIONS
    temp_options = {}
    id = 'Renderer'
    for key in preset[id]:
        temp_options[str(key)] = preset[id][key]

    temp_options2 = {}
    id = 'Viewport Options'
    for key in preset[id]:
        if key == 'textureMaxResolution':
            if preset[id][key] > 0:
                temp_options2['textureMaxResolution'] = preset[id][key]
                temp_options2['enableTextureMaxRes'] = True
                temp_options2['textureMaxResMode'] = 1
            else:
                temp_options2['textureMaxResolution'] = preset[id][key]
                temp_options2['enableTextureMaxRes'] = False
                temp_options2['textureMaxResMode'] = 0

        if key == 'multiSample':
            if preset[id][key] > 0:
                temp_options2['multiSampleEnable'] = True
                temp_options2['multiSampleCount'] = preset[id][key]
            else:
                temp_options2['multiSampleEnable'] = False
                temp_options2['multiSampleCount'] = preset[id][key]

        if key == 'ssaoEnable':
            if preset[id][key] is True:
                temp_options2['ssaoEnable'] = True
            else:
                temp_options2['ssaoEnable'] = False

        if key == 'alphaCut':
            temp_options2['transparencyAlgorithm'] = 5
            temp_options2['transparencyQuality'] = 1

        if key == 'headsUpDisplay':
            temp_options['headsUpDisplay'] = True

        else:
            temp_options[str(key)] = preset[id][key]

    for key in ['override_viewport_options',
                'high_quality',
                'alphaCut',
                'gpuCacheDisplayFilter',
                'multiSample',
                'ssaoEnable',
                'textureMaxResolution'
                ]:
        temp_options.pop(key, None)

    options['viewport_options'] = temp_options
    options['viewport2_options'] = temp_options2

    # use active sound track
    scene = capture.parse_active_scene()
    options['sound'] = scene['sound']

    # options['display_options'] = temp_options

    return options


def get_attr_in_layer(attr, layer):
    """Return attribute value in specified renderlayer.

    Same as cmds.getAttr but this gets the attribute's value in a
    given render layer without having to switch to it.

    Warning for parent attribute overrides:
        Attributes that have render layer overrides to their parent attribute
        are not captured correctly since they do not have a direct connection.
        For example, an override to sphere.rotate when querying sphere.rotateX
        will not return correctly!

    Note: This is much faster for Maya's renderLayer system, yet the code
        does no optimized query for render setup.

    Args:
        attr (str): attribute name, ex. "node.attribute"
        layer (str): layer name

    Returns:
        The return value from `maya.cmds.getAttr`

    """

    try:
        if cmds.mayaHasRenderSetup():
            from . import lib_rendersetup
            return lib_rendersetup.get_attr_in_layer(attr, layer)
    except AttributeError:
        pass

    # Ignore complex query if we're in the layer anyway
    current_layer = cmds.editRenderLayerGlobals(query=True,
                                                currentRenderLayer=True)
    if layer == current_layer:
        return cmds.getAttr(attr)

    connections = cmds.listConnections(attr,
                                       plugs=True,
                                       source=False,
                                       destination=True,
                                       type="renderLayer") or []
    connections = filter(lambda x: x.endswith(".plug"), connections)
    if not connections:
        return cmds.getAttr(attr)

    # Some value types perform a conversion when assigning
    # TODO: See if there's a maya method to allow this conversion
    # instead of computing it ourselves.
    attr_type = cmds.getAttr(attr, type=True)
    conversion = None
    if attr_type == "time":
        conversion = mel.eval('currentTimeUnitToFPS()')  # returns float
    elif attr_type == "doubleAngle":
        # Radians to Degrees: 180 / pi
        # TODO: This will likely only be correct when Maya units are set
        #       to degrees
        conversion = 57.2957795131
    elif attr_type == "doubleLinear":
        raise NotImplementedError("doubleLinear conversion not implemented.")

    for connection in connections:
        if connection.startswith(layer + "."):
            attr_split = connection.split(".")
            if attr_split[0] == layer:
                attr = ".".join(attr_split[0:-1])
                value = cmds.getAttr("%s.value" % attr)
                if conversion:
                    value *= conversion
                return value

    else:
        # When connections are present, but none
        # to the specific renderlayer than the layer
        # should have the "defaultRenderLayer"'s value
        layer = "defaultRenderLayer"
        for connection in connections:
            if connection.startswith(layer):
                attr_split = connection.split(".")
                if attr_split[0] == "defaultRenderLayer":
                    attr = ".".join(attr_split[0:-1])
                    value = cmds.getAttr("%s.value" % attr)
                    if conversion:
                        value *= conversion
                    return value

    return cmds.getAttr(attr)


def fix_incompatible_containers():
    """Backwards compatibility: old containers to use new ReferenceLoader"""

    host = api.registered_host()
    for container in host.ls():
        loader = container['loader']

        print(container['loader'])

        if loader in ["MayaAsciiLoader",
                      "AbcLoader",
                      "ModelLoader",
                      "CameraLoader",
                      "RigLoader",
                      "FBXLoader"]:
            cmds.setAttr(container["objectName"] + ".loader",
                         "ReferenceLoader", type="string")


def _null(*args):
    pass


class shelf():
    '''A simple class to build shelves in maya. Since the build method is empty,
    it should be extended by the derived class to build the necessary shelf
    elements. By default it creates an empty shelf called "customShelf".'''

    ###########################################################################
    '''This is an example shelf.'''
    # class customShelf(_shelf):
    #     def build(self):
    #         self.addButon(label="button1")
    #         self.addButon("button2")
    #         self.addButon("popup")
    #         p = cmds.popupMenu(b=1)
    #         self.addMenuItem(p, "popupMenuItem1")
    #         self.addMenuItem(p, "popupMenuItem2")
    #         sub = self.addSubMenu(p, "subMenuLevel1")
    #         self.addMenuItem(sub, "subMenuLevel1Item1")
    #         sub2 = self.addSubMenu(sub, "subMenuLevel2")
    #         self.addMenuItem(sub2, "subMenuLevel2Item1")
    #         self.addMenuItem(sub2, "subMenuLevel2Item2")
    #         self.addMenuItem(sub, "subMenuLevel1Item2")
    #         self.addMenuItem(p, "popupMenuItem3")
    #         self.addButon("button3")
    # customShelf()
    ###########################################################################

    def __init__(self, name="customShelf", iconPath="", preset={}):
        self.name = name

        self.iconPath = iconPath

        self.labelBackground = (0, 0, 0, 0)
        self.labelColour = (.9, .9, .9)

        self.preset = preset

        self._cleanOldShelf()
        cmds.setParent(self.name)
        self.build()

    def build(self):
        '''This method should be overwritten in derived classes to actually
        build the shelf elements. Otherwise, nothing is added to the shelf.'''
        for item in self.preset['items']:
            if not item.get('command'):
                item['command'] = self._null
            if item['type'] == 'button':
                self.addButon(item['name'],
                              command=item['command'],
                              icon=item['icon'])
            if item['type'] == 'menuItem':
                self.addMenuItem(item['parent'],
                                 item['name'],
                                 command=item['command'],
                                 icon=item['icon'])
            if item['type'] == 'subMenu':
                self.addMenuItem(item['parent'],
                                 item['name'],
                                 command=item['command'],
                                 icon=item['icon'])

    def addButon(self, label, icon="commandButton.png",
                 command=_null, doubleCommand=_null):
        '''
            Adds a shelf button with the specified label, command,
            double click command and image.
        '''
        cmds.setParent(self.name)
        if icon:
            icon = os.path.join(self.iconPath, icon)
            print(icon)
        cmds.shelfButton(width=37, height=37, image=icon, label=label,
                         command=command, dcc=doubleCommand,
                         imageOverlayLabel=label, olb=self.labelBackground,
                         olc=self.labelColour)

    def addMenuItem(self, parent, label, command=_null, icon=""):
        '''
            Adds a shelf button with the specified label, command,
            double click command and image.
        '''
        if icon:
            icon = os.path.join(self.iconPath, icon)
            print(icon)
        return cmds.menuItem(p=parent, label=label, c=command, i="")

    def addSubMenu(self, parent, label, icon=None):
        '''
            Adds a sub menu item with the specified label and icon to
            the specified parent popup menu.
        '''
        if icon:
            icon = os.path.join(self.iconPath, icon)
            print(icon)
        return cmds.menuItem(p=parent, label=label, i=icon, subMenu=1)

    def _cleanOldShelf(self):
        '''
            Checks if the shelf exists and empties it if it does
            or creates it if it does not.
        '''
        if cmds.shelfLayout(self.name, ex=1):
            if cmds.shelfLayout(self.name, q=1, ca=1):
                for each in cmds.shelfLayout(self.name, q=1, ca=1):
                    cmds.deleteUI(each)
        else:
            cmds.shelfLayout(self.name, p="ShelfLayout")


def _get_render_instances():
    """Return all 'render-like' instances.

    This returns list of instance sets that needs to receive information
    about render layer changes.

    Returns:
        list: list of instances

    """
    objectset = cmds.ls("*.id", long=True, type="objectSet",
                        recursive=True, objectsOnly=True)

    instances = []
    for objset in objectset:
        if not cmds.attributeQuery("id", node=objset, exists=True):
            continue

        id_attr = "{}.id".format(objset)
        if cmds.getAttr(id_attr) != "pyblish.avalon.instance":
            continue

        has_family = cmds.attributeQuery("family",
                                         node=objset,
                                         exists=True)
        if not has_family:
            continue

        if cmds.getAttr(
                "{}.family".format(objset)) in RENDERLIKE_INSTANCE_FAMILIES:
            instances.append(objset)

    return instances


renderItemObserverList = []


class RenderSetupListObserver:
    """Observer to catch changes in render setup layers."""

    def listItemAdded(self, item):
        print("--- adding ...")
        self._add_render_layer(item)

    def listItemRemoved(self, item):
        print("--- removing ...")
        self._remove_render_layer(item.name())

    def _add_render_layer(self, item):
        render_sets = _get_render_instances()
        layer_name = item.name()

        for render_set in render_sets:
            members = cmds.sets(render_set, query=True) or []

            namespace_name = "_{}".format(render_set)
            if not cmds.namespace(exists=namespace_name):
                index = 1
                namespace_name = "_{}".format(render_set)
                try:
                    cmds.namespace(rm=namespace_name)
                except RuntimeError:
                    # namespace is not empty, so we leave it untouched
                    pass
                orignal_namespace_name = namespace_name
                while(cmds.namespace(exists=namespace_name)):
                    namespace_name = "{}{}".format(
                        orignal_namespace_name, index)
                    index += 1

                namespace = cmds.namespace(add=namespace_name)

            if members:
                # if set already have namespaced members, use the same
                # namespace as others.
                namespace = members[0].rpartition(":")[0]
            else:
                namespace = namespace_name

            render_layer_set_name = "{}:{}".format(namespace, layer_name)
            if render_layer_set_name in members:
                continue
            print("  - creating set for {}".format(layer_name))
            maya_set = cmds.sets(n=render_layer_set_name, empty=True)
            cmds.sets(maya_set, forceElement=render_set)
            rio = RenderSetupItemObserver(item)
            print("-   adding observer for {}".format(item.name()))
            item.addItemObserver(rio.itemChanged)
            renderItemObserverList.append(rio)

    def _remove_render_layer(self, layer_name):
        render_sets = _get_render_instances()

        for render_set in render_sets:
            members = cmds.sets(render_set, query=True)
            if not members:
                continue

            # all sets under set should have the same namespace
            namespace = members[0].rpartition(":")[0]
            render_layer_set_name = "{}:{}".format(namespace, layer_name)

            if render_layer_set_name in members:
                print("  - removing set for {}".format(layer_name))
                cmds.delete(render_layer_set_name)


class RenderSetupItemObserver:
    """Handle changes in render setup items."""

    def __init__(self, item):
        self.item = item
        self.original_name = item.name()

    def itemChanged(self, *args, **kwargs):
        """Item changed callback."""
        if self.item.name() == self.original_name:
            return

        render_sets = _get_render_instances()

        for render_set in render_sets:
            members = cmds.sets(render_set, query=True)
            if not members:
                continue

            # all sets under set should have the same namespace
            namespace = members[0].rpartition(":")[0]
            render_layer_set_name = "{}:{}".format(
                namespace, self.original_name)

            if render_layer_set_name in members:
                print(" <> renaming {} to {}".format(self.original_name,
                                                     self.item.name()))
                cmds.rename(render_layer_set_name,
                            "{}:{}".format(
                                namespace, self.item.name()))
            self.original_name = self.item.name()


renderListObserver = RenderSetupListObserver()


def add_render_layer_change_observer():
    import maya.app.renderSetup.model.renderSetup as renderSetup

    rs = renderSetup.instance()
    render_sets = _get_render_instances()

    layers = rs.getRenderLayers()
    for render_set in render_sets:
        members = cmds.sets(render_set, query=True)
        if not members:
            continue
        # all sets under set should have the same namespace
        namespace = members[0].rpartition(":")[0]
        for layer in layers:
            render_layer_set_name = "{}:{}".format(namespace, layer.name())
            if render_layer_set_name not in members:
                continue
            rio = RenderSetupItemObserver(layer)
            print("-   adding observer for {}".format(layer.name()))
            layer.addItemObserver(rio.itemChanged)
            renderItemObserverList.append(rio)


def add_render_layer_observer():
    import maya.app.renderSetup.model.renderSetup as renderSetup

    print(">   adding renderSetup observer ...")
    rs = renderSetup.instance()
    rs.addListObserver(renderListObserver)
    pass


def remove_render_layer_observer():
    import maya.app.renderSetup.model.renderSetup as renderSetup

    print("<   removing renderSetup observer ...")
    rs = renderSetup.instance()
    try:
        rs.removeListObserver(renderListObserver)
    except ValueError:
        # no observer set yet
        pass


def update_content_on_context_change():
    """
    This will update scene content to match new asset on context change
    """
    scene_sets = cmds.listSets(allSets=True)
    new_asset = api.Session["AVALON_ASSET"]
    new_data = lib.get_asset()["data"]
    for s in scene_sets:
        try:
            if cmds.getAttr("{}.id".format(s)) == "pyblish.avalon.instance":
                attr = cmds.listAttr(s)
                print(s)
                if "asset" in attr:
                    print("  - setting asset to: [ {} ]".format(new_asset))
                    cmds.setAttr("{}.asset".format(s),
                                 new_asset, type="string")
                if "frameStart" in attr:
                    cmds.setAttr("{}.frameStart".format(s),
                                 new_data["frameStart"])
                if "frameEnd" in attr:
                    cmds.setAttr("{}.frameEnd".format(s),
                                 new_data["frameEnd"],)
        except ValueError:
            pass


def show_message(title, msg):
    from Qt import QtWidgets
    from openpype.widgets import message_window

    # Find maya main window
    top_level_widgets = {w.objectName(): w for w in
                         QtWidgets.QApplication.topLevelWidgets()}

    parent = top_level_widgets.get("MayaWindow", None)
    if parent is None:
        pass
    else:
        message_window.message(title=title, message=msg, parent=parent)


def iter_shader_edits(relationships, shader_nodes, nodes_by_id, label=None):
    """Yield edits as a set of actions."""

    attributes = relationships.get("attributes", [])
    shader_data = relationships.get("relationships", {})

    shading_engines = cmds.ls(shader_nodes, type="objectSet", long=True)
    assert shading_engines, "Error in retrieving objectSets from reference"

    # region compute lookup
    shading_engines_by_id = defaultdict(list)
    for shad in shading_engines:
        shading_engines_by_id[get_id(shad)].append(shad)
    # endregion

    # region assign shading engines and other sets
    for data in shader_data.values():
        # collect all unique IDs of the set members
        shader_uuid = data["uuid"]
        member_uuids = [
            (member["uuid"], member.get("components"))
            for member in data["members"]]

        filtered_nodes = list()
        for _uuid, components in member_uuids:
            nodes = nodes_by_id.get(_uuid, None)
            if nodes is None:
                continue

            if components:
                # Assign to the components
                nodes = [".".join([node, components]) for node in nodes]

            filtered_nodes.extend(nodes)

        id_shading_engines = shading_engines_by_id[shader_uuid]
        if not id_shading_engines:
            log.error("{} - No shader found with cbId "
                      "'{}'".format(label, shader_uuid))
            continue
        elif len(id_shading_engines) > 1:
            log.error("{} - Skipping shader assignment. "
                      "More than one shader found with cbId "
                      "'{}'. (found: {})".format(label, shader_uuid,
                                                 id_shading_engines))
            continue

        if not filtered_nodes:
            log.warning("{} - No nodes found for shading engine "
                        "'{}'".format(label, id_shading_engines[0]))
            continue

        yield {"action": "assign",
               "uuid": data["uuid"],
               "nodes": filtered_nodes,
               "shader": id_shading_engines[0]}

    for data in attributes:
        nodes = nodes_by_id.get(data["uuid"], [])
        attr_value = data["attributes"]
        yield {"action": "setattr",
               "uuid": data["uuid"],
               "nodes": nodes,
               "attributes": attr_value}


def set_colorspace():
    """Set Colorspace from project configuration
    """
    project_name = os.getenv("AVALON_PROJECT")
    imageio = get_anatomy_settings(project_name)["imageio"]["maya"]

    # Maya 2022+ introduces new OCIO v2 color management settings that
    # can override the old color managenement preferences. OpenPype has
    # separate settings for both so we fall back when necessary.
    use_ocio_v2 = imageio["colorManagementPreference_v2"]["enabled"]
    required_maya_version = 2022
    maya_version = int(cmds.about(version=True))
    maya_supports_ocio_v2 = maya_version >= required_maya_version
    if use_ocio_v2 and not maya_supports_ocio_v2:
        # Fallback to legacy behavior with a warning
        log.warning("Color Management Preference v2 is enabled but not "
                    "supported by current Maya version: {} (< {}). Falling "
                    "back to legacy settings.".format(
                        maya_version, required_maya_version)
                    )
        use_ocio_v2 = False

    if use_ocio_v2:
        root_dict = imageio["colorManagementPreference_v2"]
    else:
        root_dict = imageio["colorManagementPreference"]

    if not isinstance(root_dict, dict):
        msg = "set_colorspace(): argument should be dictionary"
        log.error(msg)

    log.debug(">> root_dict: {}".format(root_dict))

    # enable color management
    cmds.colorManagementPrefs(e=True, cmEnabled=True)
    cmds.colorManagementPrefs(e=True, ocioRulesEnabled=True)

    # set config path
    custom_ocio_config = False
    if root_dict.get("configFilePath"):
        unresolved_path = root_dict["configFilePath"]
        ocio_paths = unresolved_path[platform.system().lower()]

        resolved_path = None
        for ocio_p in ocio_paths:
            resolved_path = str(ocio_p).format(**os.environ)
            if not os.path.exists(resolved_path):
                continue

        if resolved_path:
            filepath = str(resolved_path).replace("\\", "/")
            cmds.colorManagementPrefs(e=True, configFilePath=filepath)
            cmds.colorManagementPrefs(e=True, cmConfigFileEnabled=True)
            log.debug("maya '{}' changed to: {}".format(
                "configFilePath", resolved_path))
            custom_ocio_config = True
        else:
            cmds.colorManagementPrefs(e=True, cmConfigFileEnabled=False)
            cmds.colorManagementPrefs(e=True, configFilePath="")

    # If no custom OCIO config file was set we make sure that Maya 2022+
    # either chooses between Maya's newer default v2 or legacy config based
    # on OpenPype setting to use ocio v2 or not.
    if maya_supports_ocio_v2 and not custom_ocio_config:
        if use_ocio_v2:
            # Use Maya 2022+ default OCIO v2 config
            log.info("Setting default Maya OCIO v2 config")
            cmds.colorManagementPrefs(edit=True, configFilePath="")
        else:
            # Set the Maya default config file path
            log.info("Setting default Maya OCIO v1 legacy config")
            cmds.colorManagementPrefs(edit=True, configFilePath="legacy")

    # set color spaces for rendering space and view transforms
    def _colormanage(**kwargs):
        """Wrapper around `cmds.colorManagementPrefs`.

        This logs errors instead of raising an error so color management
        settings get applied as much as possible.

        """
        assert len(kwargs) == 1, "Must receive one keyword argument"
        try:
            cmds.colorManagementPrefs(edit=True, **kwargs)
            log.debug("Setting Color Management Preference: {}".format(kwargs))
        except RuntimeError as exc:
            log.error(exc)

    if use_ocio_v2:
        _colormanage(renderingSpaceName=root_dict["renderSpace"])
        _colormanage(displayName=root_dict["displayName"])
        _colormanage(viewName=root_dict["viewName"])
    else:
        _colormanage(renderingSpaceName=root_dict["renderSpace"])
        if maya_supports_ocio_v2:
            _colormanage(viewName=root_dict["viewTransform"])
            _colormanage(displayName="legacy")
        else:
            _colormanage(viewTransformName=root_dict["viewTransform"])

    # third set rendering space and view transform
    renderSpace = root_dict["renderSpace"]
    cmds.colorManagementPrefs(e=True, renderingSpaceName=renderSpace)
    viewTransform = root_dict["viewTransform"]
    cmds.colorManagementPrefs(e=True, viewTransformName=viewTransform)


@contextlib.contextmanager
def root_parent(nodes):
    # type: (list) -> list
    """Context manager to un-parent provided nodes and return them back."""
    import pymel.core as pm  # noqa

    node_parents = []
    for node in nodes:
        n = pm.PyNode(node)
        try:
            root = pm.listRelatives(n, parent=1)[0]
        except IndexError:
            root = None
        node_parents.append((n, root))
    try:
        for node in node_parents:
            node[0].setParent(world=True)
        yield
    finally:
        for node in node_parents:
            if node[1]:
                node[0].setParent(node[1])<|MERGE_RESOLUTION|>--- conflicted
+++ resolved
@@ -1532,11 +1532,7 @@
                                     objectsOnly=True)
         all_members.update(reference_members)
 
-<<<<<<< HEAD
-    return list(members)
-=======
     return list(all_members)
->>>>>>> 4261d224
 
 
 # region LOOKDEV
@@ -3140,12 +3136,6 @@
         else:
             _colormanage(viewTransformName=root_dict["viewTransform"])
 
-    # third set rendering space and view transform
-    renderSpace = root_dict["renderSpace"]
-    cmds.colorManagementPrefs(e=True, renderingSpaceName=renderSpace)
-    viewTransform = root_dict["viewTransform"]
-    cmds.colorManagementPrefs(e=True, viewTransformName=viewTransform)
-
 
 @contextlib.contextmanager
 def root_parent(nodes):
