--- conflicted
+++ resolved
@@ -1382,11 +1382,7 @@
                                     objectsOnly=True)
         members.update(reference_members)
 
-<<<<<<< HEAD
     return list(members)
-=======
-    return members
->>>>>>> 228ae756
 
 
 # region LOOKDEV
