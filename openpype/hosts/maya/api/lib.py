"""Standalone helper functions"""

import os
import sys
import platform
import uuid
import math

import json
import logging
import contextlib
from collections import OrderedDict, defaultdict
from math import ceil
from six import string_types
import bson

from maya import cmds, mel
import maya.api.OpenMaya as om

from avalon import api, io, pipeline

from openpype import lib
from openpype.api import get_anatomy_settings
from .commands import reset_frame_range


self = sys.modules[__name__]
self._parent = None

log = logging.getLogger(__name__)

IS_HEADLESS = not hasattr(cmds, "about") or cmds.about(batch=True)
ATTRIBUTE_DICT = {"int": {"attributeType": "long"},
                  "str": {"dataType": "string"},
                  "unicode": {"dataType": "string"},
                  "float": {"attributeType": "double"},
                  "bool": {"attributeType": "bool"}}

SHAPE_ATTRS = {"castsShadows",
               "receiveShadows",
               "motionBlur",
               "primaryVisibility",
               "smoothShading",
               "visibleInReflections",
               "visibleInRefractions",
               "doubleSided",
               "opposite"}

RENDER_ATTRS = {"vray": {
    "node": "vraySettings",
    "prefix": "fileNamePrefix",
    "padding": "fileNamePadding",
    "ext": "imageFormatStr"
},
    "default": {
    "node": "defaultRenderGlobals",
    "prefix": "imageFilePrefix",
    "padding": "extensionPadding"
}
}


DEFAULT_MATRIX = [1.0, 0.0, 0.0, 0.0,
                  0.0, 1.0, 0.0, 0.0,
                  0.0, 0.0, 1.0, 0.0,
                  0.0, 0.0, 0.0, 1.0]

# The maya alembic export types
_alembic_options = {
    "startFrame": float,
    "endFrame": float,
    "frameRange": str,  # "start end"; overrides startFrame & endFrame
    "eulerFilter": bool,
    "frameRelativeSample": float,
    "noNormals": bool,
    "renderableOnly": bool,
    "step": float,
    "stripNamespaces": bool,
    "uvWrite": bool,
    "wholeFrameGeo": bool,
    "worldSpace": bool,
    "writeVisibility": bool,
    "writeColorSets": bool,
    "writeFaceSets": bool,
    "writeCreases": bool,  # Maya 2015 Ext1+
    "writeUVSets": bool,   # Maya 2017+
    "dataFormat": str,
    "root": (list, tuple),
    "attr": (list, tuple),
    "attrPrefix": (list, tuple),
    "userAttr": (list, tuple),
    "melPerFrameCallback": str,
    "melPostJobCallback": str,
    "pythonPerFrameCallback": str,
    "pythonPostJobCallback": str,
    "selection": bool
}

INT_FPS = {15, 24, 25, 30, 48, 50, 60, 44100, 48000}
FLOAT_FPS = {23.98, 23.976, 29.97, 47.952, 59.94}

RENDERLIKE_INSTANCE_FAMILIES = ["rendering", "vrayscene"]


def get_main_window():
    """Acquire Maya's main window"""
    from Qt import QtWidgets

    if self._parent is None:
        self._parent = {
            widget.objectName(): widget
            for widget in QtWidgets.QApplication.topLevelWidgets()
        }["MayaWindow"]
    return self._parent


@contextlib.contextmanager
def suspended_refresh():
    """Suspend viewport refreshes"""

    try:
        cmds.refresh(suspend=True)
        yield
    finally:
        cmds.refresh(suspend=False)


@contextlib.contextmanager
def maintained_selection():
    """Maintain selection during context

    Example:
        >>> scene = cmds.file(new=True, force=True)
        >>> node = cmds.createNode("transform", name="Test")
        >>> cmds.select("persp")
        >>> with maintained_selection():
        ...     cmds.select("Test", replace=True)
        >>> "Test" in cmds.ls(selection=True)
        False

    """

    previous_selection = cmds.ls(selection=True)
    try:
        yield
    finally:
        if previous_selection:
            cmds.select(previous_selection,
                        replace=True,
                        noExpand=True)
        else:
            cmds.select(clear=True)


def unique_namespace(namespace, format="%02d", prefix="", suffix=""):
    """Return unique namespace

    Arguments:
        namespace (str): Name of namespace to consider
        format (str, optional): Formatting of the given iteration number
        suffix (str, optional): Only consider namespaces with this suffix.

    >>> unique_namespace("bar")
    # bar01
    >>> unique_namespace(":hello")
    # :hello01
    >>> unique_namespace("bar:", suffix="_NS")
    # bar01_NS:

    """

    def current_namespace():
        current = cmds.namespaceInfo(currentNamespace=True,
                                     absoluteName=True)
        # When inside a namespace Maya adds no trailing :
        if not current.endswith(":"):
            current += ":"
        return current

    # Always check against the absolute namespace root
    # There's no clash with :x if we're defining namespace :a:x
    ROOT = ":" if namespace.startswith(":") else current_namespace()

    # Strip trailing `:` tokens since we might want to add a suffix
    start = ":" if namespace.startswith(":") else ""
    end = ":" if namespace.endswith(":") else ""
    namespace = namespace.strip(":")
    if ":" in namespace:
        # Split off any nesting that we don't uniqify anyway.
        parents, namespace = namespace.rsplit(":", 1)
        start += parents + ":"
        ROOT += start

    def exists(n):
        # Check for clash with nodes and namespaces
        fullpath = ROOT + n
        return cmds.objExists(fullpath) or cmds.namespace(exists=fullpath)

    iteration = 1
    while True:
        nr_namespace = namespace + format % iteration
        unique = prefix + nr_namespace + suffix

        if not exists(unique):
            return start + unique + end

        iteration += 1


def read(node):
    """Return user-defined attributes from `node`"""

    data = dict()

    for attr in cmds.listAttr(node, userDefined=True) or list():
        try:
            value = cmds.getAttr(node + "." + attr, asString=True)

        except RuntimeError:
            # For Message type attribute or others that have connections,
            # take source node name as value.
            source = cmds.listConnections(node + "." + attr,
                                          source=True,
                                          destination=False)
            source = cmds.ls(source, long=True) or [None]
            value = source[0]

        except ValueError:
            # Some attributes cannot be read directly,
            # such as mesh and color attributes. These
            # are considered non-essential to this
            # particular publishing pipeline.
            value = None

        data[attr] = value

    return data


def _get_mel_global(name):
    """Return the value of a mel global variable"""
    return mel.eval("$%s = $%s;" % (name, name))


def matrix_equals(a, b, tolerance=1e-10):
    """
    Compares two matrices with an imperfection tolerance

    Args:
        a (list, tuple): the matrix to check
        b (list, tuple): the matrix to check against
        tolerance (float): the precision of the differences

    Returns:
        bool : True or False

    """
    if not all(abs(x - y) < tolerance for x, y in zip(a, b)):
        return False
    return True


def float_round(num, places=0, direction=ceil):
    return direction(num * (10**places)) / float(10**places)


def pairwise(iterable):
    """s -> (s0,s1), (s2,s3), (s4, s5), ..."""
    from six.moves import zip

    a = iter(iterable)
    return zip(a, a)


def export_alembic(nodes,
                   file,
                   frame_range=None,
                   write_uv=True,
                   write_visibility=True,
                   attribute_prefix=None):
    """Wrap native MEL command with limited set of arguments

    Arguments:
        nodes (list): Long names of nodes to cache

        file (str): Absolute path to output destination

        frame_range (tuple, optional): Start- and end-frame of cache,
            default to current animation range.

        write_uv (bool, optional): Whether or not to include UVs,
            default to True

        write_visibility (bool, optional): Turn on to store the visibility
        state of objects in the Alembic file. Otherwise, all objects are
        considered visible, default to True

        attribute_prefix (str, optional): Include all user-defined
            attributes with this prefix.

    """

    if frame_range is None:
        frame_range = (
            cmds.playbackOptions(query=True, ast=True),
            cmds.playbackOptions(query=True, aet=True)
        )

    options = [
        ("file", file),
        ("frameRange", "%s %s" % frame_range),
    ] + [("root", mesh) for mesh in nodes]

    if isinstance(attribute_prefix, string_types):
        # Include all attributes prefixed with "mb"
        # TODO(marcus): This would be a good candidate for
        #   external registration, so that the developer
        #   doesn't have to edit this function to modify
        #   the behavior of Alembic export.
        options.append(("attrPrefix", str(attribute_prefix)))

    if write_uv:
        options.append(("uvWrite", ""))

    if write_visibility:
        options.append(("writeVisibility", ""))

    # Generate MEL command
    mel_args = list()
    for key, value in options:
        mel_args.append("-{0} {1}".format(key, value))

    mel_args_string = " ".join(mel_args)
    mel_cmd = "AbcExport -j \"{0}\"".format(mel_args_string)

    # For debuggability, put the string passed to MEL in the Script editor.
    print("mel.eval('%s')" % mel_cmd)

    return mel.eval(mel_cmd)


def collect_animation_data(fps=False):
    """Get the basic animation data

    Returns:
        OrderedDict

    """

    # get scene values as defaults
    start = cmds.playbackOptions(query=True, animationStartTime=True)
    end = cmds.playbackOptions(query=True, animationEndTime=True)

    # build attributes
    data = OrderedDict()
    data["frameStart"] = start
    data["frameEnd"] = end
    data["handles"] = 0
    data["step"] = 1.0

    if fps:
        data["fps"] = mel.eval('currentTimeUnitToFPS()')

    return data


def imprint(node, data):
    """Write `data` to `node` as userDefined attributes

    Arguments:
        node (str): Long name of node
        data (dict): Dictionary of key/value pairs

    Example:
        >>> from maya import cmds
        >>> def compute():
        ...   return 6
        ...
        >>> cube, generator = cmds.polyCube()
        >>> imprint(cube, {
        ...   "regularString": "myFamily",
        ...   "computedValue": lambda: compute()
        ... })
        ...
        >>> cmds.getAttr(cube + ".computedValue")
        6

    """

    for key, value in data.items():

        if callable(value):
            # Support values evaluated at imprint
            value = value()

        if isinstance(value, bool):
            add_type = {"attributeType": "bool"}
            set_type = {"keyable": False, "channelBox": True}
        elif isinstance(value, string_types):
            add_type = {"dataType": "string"}
            set_type = {"type": "string"}
        elif isinstance(value, int):
            add_type = {"attributeType": "long"}
            set_type = {"keyable": False, "channelBox": True}
        elif isinstance(value, float):
            add_type = {"attributeType": "double"}
            set_type = {"keyable": False, "channelBox": True}
        elif isinstance(value, (list, tuple)):
            add_type = {"attributeType": "enum", "enumName": ":".join(value)}
            set_type = {"keyable": False, "channelBox": True}
            value = 0  # enum default
        else:
            raise TypeError("Unsupported type: %r" % type(value))

        cmds.addAttr(node, longName=key, **add_type)
        cmds.setAttr(node + "." + key, value, **set_type)


def lsattr(attr, value=None):
    """Return nodes matching `key` and `value`

    Arguments:
        attr (str): Name of Maya attribute
        value (object, optional): Value of attribute. If none
            is provided, return all nodes with this attribute.

    Example:
        >> lsattr("id", "myId")
        ["myNode"]
        >> lsattr("id")
        ["myNode", "myOtherNode"]

    """

    if value is None:
        return cmds.ls("*.%s" % attr,
                       recursive=True,
                       objectsOnly=True,
                       long=True)
    return lsattrs({attr: value})


def lsattrs(attrs):
    """Return nodes with the given attribute(s).

    Arguments:
        attrs (dict): Name and value pairs of expected matches

    Example:
        >> # Return nodes with an `age` of five.
        >> lsattr({"age": "five"})
        >> # Return nodes with both `age` and `color` of five and blue.
        >> lsattr({"age": "five", "color": "blue"})

    Return:
         list: matching nodes.

    """

    dep_fn = om.MFnDependencyNode()
    dag_fn = om.MFnDagNode()
    selection_list = om.MSelectionList()

    first_attr = next(iter(attrs))

    try:
        selection_list.add("*.{0}".format(first_attr),
                           searchChildNamespaces=True)
    except RuntimeError as exc:
        if str(exc).endswith("Object does not exist"):
            return []

    matches = set()
    for i in range(selection_list.length()):
        node = selection_list.getDependNode(i)
        if node.hasFn(om.MFn.kDagNode):
            fn_node = dag_fn.setObject(node)
            full_path_names = [path.fullPathName()
                               for path in fn_node.getAllPaths()]
        else:
            fn_node = dep_fn.setObject(node)
            full_path_names = [fn_node.name()]

        for attr in attrs:
            try:
                plug = fn_node.findPlug(attr, True)
                if plug.asString() != attrs[attr]:
                    break
            except RuntimeError:
                break
        else:
            matches.update(full_path_names)

    return list(matches)


@contextlib.contextmanager
def attribute_values(attr_values):
    """Remaps node attributes to values during context.

    Arguments:
        attr_values (dict): Dictionary with (attr, value)

    """

    original = [(attr, cmds.getAttr(attr)) for attr in attr_values]
    try:
        for attr, value in attr_values.items():
            if isinstance(value, string_types):
                cmds.setAttr(attr, value, type="string")
            else:
                cmds.setAttr(attr, value)
        yield
    finally:
        for attr, value in original:
            if isinstance(value, string_types):
                cmds.setAttr(attr, value, type="string")
            elif value is None and cmds.getAttr(attr, type=True) == "string":
                # In some cases the maya.cmds.getAttr command returns None
                # for string attributes but this value cannot assigned.
                # Note: After setting it once to "" it will then return ""
                #       instead of None. So this would only happen once.
                cmds.setAttr(attr, "", type="string")
            else:
                cmds.setAttr(attr, value)


@contextlib.contextmanager
def keytangent_default(in_tangent_type='auto',
                       out_tangent_type='auto'):
    """Set the default keyTangent for new keys during this context"""

    original_itt = cmds.keyTangent(query=True, g=True, itt=True)[0]
    original_ott = cmds.keyTangent(query=True, g=True, ott=True)[0]
    cmds.keyTangent(g=True, itt=in_tangent_type)
    cmds.keyTangent(g=True, ott=out_tangent_type)
    try:
        yield
    finally:
        cmds.keyTangent(g=True, itt=original_itt)
        cmds.keyTangent(g=True, ott=original_ott)


@contextlib.contextmanager
def undo_chunk():
    """Open a undo chunk during context."""

    try:
        cmds.undoInfo(openChunk=True)
        yield
    finally:
        cmds.undoInfo(closeChunk=True)


@contextlib.contextmanager
def evaluation(mode="off"):
    """Set the evaluation manager during context.

    Arguments:
        mode (str): The mode to apply during context.
            "off": The standard DG evaluation (stable)
            "serial": A serial DG evaluation
            "parallel": The Maya 2016+ parallel evaluation

    """

    original = cmds.evaluationManager(query=True, mode=1)[0]
    try:
        cmds.evaluationManager(mode=mode)
        yield
    finally:
        cmds.evaluationManager(mode=original)


@contextlib.contextmanager
def empty_sets(sets, force=False):
    """Remove all members of the sets during the context"""

    assert isinstance(sets, (list, tuple))

    original = dict()
    original_connections = []

    # Store original state
    for obj_set in sets:
        members = cmds.sets(obj_set, query=True)
        original[obj_set] = members

    try:
        for obj_set in sets:
            cmds.sets(clear=obj_set)
            if force:
                # Break all connections if force is enabled, this way we
                # prevent Maya from exporting any reference nodes which are
                # connected with placeHolder[x] attributes
                plug = "%s.dagSetMembers" % obj_set
                connections = cmds.listConnections(plug,
                                                   source=True,
                                                   destination=False,
                                                   plugs=True,
                                                   connections=True) or []
                original_connections.extend(connections)
                for dest, src in pairwise(connections):
                    cmds.disconnectAttr(src, dest)
        yield
    finally:

        for dest, src in pairwise(original_connections):
            cmds.connectAttr(src, dest)

        # Restore original members
        _iteritems = getattr(original, "iteritems", original.items)
        for origin_set, members in _iteritems():
            cmds.sets(members, forceElement=origin_set)


@contextlib.contextmanager
def renderlayer(layer):
    """Set the renderlayer during the context

    Arguments:
        layer (str): Name of layer to switch to.

    """

    original = cmds.editRenderLayerGlobals(query=True,
                                           currentRenderLayer=True)

    try:
        cmds.editRenderLayerGlobals(currentRenderLayer=layer)
        yield
    finally:
        cmds.editRenderLayerGlobals(currentRenderLayer=original)


class delete_after(object):
    """Context Manager that will delete collected nodes after exit.

    This allows to ensure the nodes added to the context are deleted
    afterwards. This is useful if you want to ensure nodes are deleted
    even if an error is raised.

    Examples:
        with delete_after() as delete_bin:
            cube = maya.cmds.polyCube()
            delete_bin.extend(cube)
            # cube exists
        # cube deleted

    """

    def __init__(self, nodes=None):

        self._nodes = list()

        if nodes:
            self.extend(nodes)

    def append(self, node):
        self._nodes.append(node)

    def extend(self, nodes):
        self._nodes.extend(nodes)

    def __iter__(self):
        return iter(self._nodes)

    def __enter__(self):
        return self

    def __exit__(self, type, value, traceback):
        if self._nodes:
            cmds.delete(self._nodes)


def get_renderer(layer):
    with renderlayer(layer):
        return cmds.getAttr("defaultRenderGlobals.currentRenderer")


def get_current_renderlayer():
    return cmds.editRenderLayerGlobals(query=True, currentRenderLayer=True)


@contextlib.contextmanager
def no_undo(flush=False):
    """Disable the undo queue during the context

    Arguments:
        flush (bool): When True the undo queue will be emptied when returning
            from the context losing all undo history. Defaults to False.

    """
    original = cmds.undoInfo(query=True, state=True)
    keyword = 'state' if flush else 'stateWithoutFlush'

    try:
        cmds.undoInfo(**{keyword: False})
        yield
    finally:
        cmds.undoInfo(**{keyword: original})


def get_shader_assignments_from_shapes(shapes, components=True):
    """Return the shape assignment per related shading engines.

    Returns a dictionary where the keys are shadingGroups and the values are
    lists of assigned shapes or shape-components.

    Since `maya.cmds.sets` returns shader members on the shapes as components
    on the transform we correct that in this method too.

    For the 'shapes' this will return a dictionary like:
        {
            "shadingEngineX": ["nodeX", "nodeY"],
            "shadingEngineY": ["nodeA", "nodeB"]
        }

    Args:
        shapes (list): The shapes to collect the assignments for.
        components (bool): Whether to include the component assignments.

    Returns:
        dict: The {shadingEngine: shapes} relationships

    """

    shapes = cmds.ls(shapes,
                     long=True,
                     shapes=True,
                     objectsOnly=True)
    if not shapes:
        return {}

    # Collect shading engines and their shapes
    assignments = defaultdict(list)
    for shape in shapes:

        # Get unique shading groups for the shape
        shading_groups = cmds.listConnections(shape,
                                              source=False,
                                              destination=True,
                                              plugs=False,
                                              connections=False,
                                              type="shadingEngine") or []
        shading_groups = list(set(shading_groups))
        for shading_group in shading_groups:
            assignments[shading_group].append(shape)

    if components:
        # Note: Components returned from maya.cmds.sets are "listed" as if
        # being assigned to the transform like: pCube1.f[0] as opposed
        # to pCubeShape1.f[0] so we correct that here too.

        # Build a mapping from parent to shapes to include in lookup.
        transforms = {shape.rsplit("|", 1)[0]: shape for shape in shapes}
        lookup = set(shapes) | set(transforms.keys())

        component_assignments = defaultdict(list)
        for shading_group in assignments.keys():
            members = cmds.ls(cmds.sets(shading_group, query=True), long=True)
            for member in members:

                node = member.split(".", 1)[0]
                if node not in lookup:
                    continue

                # Component
                if "." in member:

                    # Fix transform to shape as shaders are assigned to shapes
                    if node in transforms:
                        shape = transforms[node]
                        component = member.split(".", 1)[1]
                        member = "{0}.{1}".format(shape, component)

                component_assignments[shading_group].append(member)
        assignments = component_assignments

    return dict(assignments)


@contextlib.contextmanager
def shader(nodes, shadingEngine="initialShadingGroup"):
    """Assign a shader to nodes during the context"""

    shapes = cmds.ls(nodes, dag=1, objectsOnly=1, shapes=1, long=1)
    original = get_shader_assignments_from_shapes(shapes)

    try:
        # Assign override shader
        if shapes:
            cmds.sets(shapes, edit=True, forceElement=shadingEngine)
        yield
    finally:

        # Assign original shaders
        for sg, members in original.items():
            if members:
                cmds.sets(members, edit=True, forceElement=sg)


@contextlib.contextmanager
def displaySmoothness(nodes,
                      divisionsU=0,
                      divisionsV=0,
                      pointsWire=4,
                      pointsShaded=1,
                      polygonObject=1):
    """Set the displaySmoothness during the context"""

    # Ensure only non-intermediate shapes
    nodes = cmds.ls(nodes,
                    dag=1,
                    shapes=1,
                    long=1,
                    noIntermediate=True)

    def parse(node):
        """Parse the current state of a node"""
        state = {}
        for key in ["divisionsU",
                    "divisionsV",
                    "pointsWire",
                    "pointsShaded",
                    "polygonObject"]:
            value = cmds.displaySmoothness(node, query=1, **{key: True})
            if value is not None:
                state[key] = value[0]
        return state

    originals = dict((node, parse(node)) for node in nodes)

    try:
        # Apply current state
        cmds.displaySmoothness(nodes,
                               divisionsU=divisionsU,
                               divisionsV=divisionsV,
                               pointsWire=pointsWire,
                               pointsShaded=pointsShaded,
                               polygonObject=polygonObject)
        yield
    finally:
        # Revert state
        _iteritems = getattr(originals, "iteritems", originals.items)
        for node, state in _iteritems():
            if state:
                cmds.displaySmoothness(node, **state)


@contextlib.contextmanager
def no_display_layers(nodes):
    """Ensure nodes are not in a displayLayer during context.

    Arguments:
        nodes (list): The nodes to remove from any display layer.

    """

    # Ensure long names
    nodes = cmds.ls(nodes, long=True)

    # Get the original state
    lookup = set(nodes)
    original = {}
    for layer in cmds.ls(type='displayLayer'):

        # Skip default layer
        if layer == "defaultLayer":
            continue

        members = cmds.editDisplayLayerMembers(layer,
                                               query=True,
                                               fullNames=True)
        if not members:
            continue
        members = set(members)

        included = lookup.intersection(members)
        if included:
            original[layer] = list(included)

    try:
        # Add all nodes to default layer
        cmds.editDisplayLayerMembers("defaultLayer", nodes, noRecurse=True)
        yield
    finally:
        # Restore original members
        _iteritems = getattr(original, "iteritems", original.items)
        for layer, members in _iteritems():
            cmds.editDisplayLayerMembers(layer, members, noRecurse=True)


@contextlib.contextmanager
def namespaced(namespace, new=True):
    """Work inside namespace during context

    Args:
        new (bool): When enabled this will rename the namespace to a unique
            namespace if the input namespace already exists.

    Yields:
        str: The namespace that is used during the context

    """
    original = cmds.namespaceInfo(cur=True, absoluteName=True)
    if new:
        namespace = unique_namespace(namespace)
        cmds.namespace(add=namespace)

    try:
        cmds.namespace(set=namespace)
        yield namespace
    finally:
        cmds.namespace(set=original)


@contextlib.contextmanager
def maintained_selection_api():
    """Maintain selection using the Maya Python API.

    Warning: This is *not* added to the undo stack.

    """
    original = om.MGlobal.getActiveSelectionList()
    try:
        yield
    finally:
        om.MGlobal.setActiveSelectionList(original)


@contextlib.contextmanager
def tool(context):
    """Set a tool context during the context manager.

    """
    original = cmds.currentCtx()
    try:
        cmds.setToolTo(context)
        yield
    finally:
        cmds.setToolTo(original)


def polyConstraint(components, *args, **kwargs):
    """Return the list of *components* with the constraints applied.

    A wrapper around Maya's `polySelectConstraint` to retrieve its results as
    a list without altering selections. For a list of possible constraints
    see `maya.cmds.polySelectConstraint` documentation.

    Arguments:
        components (list): List of components of polygon meshes

    Returns:
        list: The list of components filtered by the given constraints.

    """

    kwargs.pop('mode', None)

    with no_undo(flush=False):
        # Reverting selection to the original selection using
        # `maya.cmds.select` can be slow in rare cases where previously
        # `maya.cmds.polySelectConstraint` had set constrain to "All and Next"
        # and the "Random" setting was activated. To work around this we
        # revert to the original selection using the Maya API. This is safe
        # since we're not generating any undo change anyway.
        with tool("selectSuperContext"):
            # Selection can be very slow when in a manipulator mode.
            # So we force the selection context which is fast.
            with maintained_selection_api():
                # Apply constraint using mode=2 (current and next) so
                # it applies to the selection made before it; because just
                # a `maya.cmds.select()` call will not trigger the constraint.
                with reset_polySelectConstraint():
                    cmds.select(components, r=1, noExpand=True)
                    cmds.polySelectConstraint(*args, mode=2, **kwargs)
                    result = cmds.ls(selection=True)
                    cmds.select(clear=True)
                    return result


@contextlib.contextmanager
def reset_polySelectConstraint(reset=True):
    """Context during which the given polyConstraint settings are disabled.

    The original settings are restored after the context.

    """

    original = cmds.polySelectConstraint(query=True, stateString=True)

    try:
        if reset:
            # Ensure command is available in mel
            # This can happen when running standalone
            if not mel.eval("exists resetPolySelectConstraint"):
                mel.eval("source polygonConstraint")

            # Reset all parameters
            mel.eval("resetPolySelectConstraint;")
        cmds.polySelectConstraint(disable=True)
        yield
    finally:
        mel.eval(original)


def is_visible(node,
               displayLayer=True,
               intermediateObject=True,
               parentHidden=True,
               visibility=True):
    """Is `node` visible?

    Returns whether a node is hidden by one of the following methods:
    - The node exists (always checked)
    - The node must be a dagNode (always checked)
    - The node's visibility is off.
    - The node is set as intermediate Object.
    - The node is in a disabled displayLayer.
    - Whether any of its parent nodes is hidden.

    Roughly based on: http://ewertb.soundlinker.com/mel/mel.098.php

    Returns:
        bool: Whether the node is visible in the scene

    """

    # Only existing objects can be visible
    if not cmds.objExists(node):
        return False

    # Only dagNodes can be visible
    if not cmds.objectType(node, isAType='dagNode'):
        return False

    if visibility:
        if not cmds.getAttr('{0}.visibility'.format(node)):
            return False

    if intermediateObject and cmds.objectType(node, isAType='shape'):
        if cmds.getAttr('{0}.intermediateObject'.format(node)):
            return False

    if displayLayer:
        # Display layers set overrideEnabled and overrideVisibility on members
        if cmds.attributeQuery('overrideEnabled', node=node, exists=True):
            override_enabled = cmds.getAttr('{}.overrideEnabled'.format(node))
            override_visibility = cmds.getAttr('{}.overrideVisibility'.format(
                node))
            if override_enabled and override_visibility:
                return False

    if parentHidden:
        parents = cmds.listRelatives(node, parent=True, fullPath=True)
        if parents:
            parent = parents[0]
            if not is_visible(parent,
                              displayLayer=displayLayer,
                              intermediateObject=False,
                              parentHidden=parentHidden,
                              visibility=visibility):
                return False

    return True


def extract_alembic(file,
                    startFrame=None,
                    endFrame=None,
                    selection=True,
                    uvWrite=True,
                    eulerFilter=True,
                    dataFormat="ogawa",
                    verbose=False,
                    **kwargs):
    """Extract a single Alembic Cache.

    This extracts an Alembic cache using the `-selection` flag to minimize
    the extracted content to solely what was Collected into the instance.

    Arguments:

        startFrame (float): Start frame of output. Ignored if `frameRange`
            provided.

        endFrame (float): End frame of output. Ignored if `frameRange`
            provided.

        frameRange (tuple or str): Two-tuple with start and end frame or a
            string formatted as: "startFrame endFrame". This argument
            overrides `startFrame` and `endFrame` arguments.

        dataFormat (str): The data format to use for the cache,
                          defaults to "ogawa"

        verbose (bool): When on, outputs frame number information to the
            Script Editor or output window during extraction.

        noNormals (bool): When on, normal data from the original polygon
            objects is not included in the exported Alembic cache file.

        renderableOnly (bool): When on, any non-renderable nodes or hierarchy,
            such as hidden objects, are not included in the Alembic file.
            Defaults to False.

        stripNamespaces (bool): When on, any namespaces associated with the
            exported objects are removed from the Alembic file. For example, an
            object with the namespace taco:foo:bar appears as bar in the
            Alembic file.

        uvWrite (bool): When on, UV data from polygon meshes and subdivision
            objects are written to the Alembic file. Only the current UV map is
            included.

        worldSpace (bool): When on, the top node in the node hierarchy is
            stored as world space. By default, these nodes are stored as local
            space. Defaults to False.

        eulerFilter (bool): When on, X, Y, and Z rotation data is filtered with
            an Euler filter. Euler filtering helps resolve irregularities in
            rotations especially if X, Y, and Z rotations exceed 360 degrees.
            Defaults to True.

    """

    # Ensure alembic exporter is loaded
    cmds.loadPlugin('AbcExport', quiet=True)

    # Alembic Exporter requires forward slashes
    file = file.replace('\\', '/')

    # Pass the start and end frame on as `frameRange` so that it
    # never conflicts with that argument
    if "frameRange" not in kwargs:
        # Fallback to maya timeline if no start or end frame provided.
        if startFrame is None:
            startFrame = cmds.playbackOptions(query=True,
                                              animationStartTime=True)
        if endFrame is None:
            endFrame = cmds.playbackOptions(query=True,
                                            animationEndTime=True)

        # Ensure valid types are converted to frame range
        assert isinstance(startFrame, _alembic_options["startFrame"])
        assert isinstance(endFrame, _alembic_options["endFrame"])
        kwargs["frameRange"] = "{0} {1}".format(startFrame, endFrame)
    else:
        # Allow conversion from tuple for `frameRange`
        frame_range = kwargs["frameRange"]
        if isinstance(frame_range, (list, tuple)):
            assert len(frame_range) == 2
            kwargs["frameRange"] = "{0} {1}".format(frame_range[0],
                                                    frame_range[1])

    # Assemble options
    options = {
        "selection": selection,
        "uvWrite": uvWrite,
        "eulerFilter": eulerFilter,
        "dataFormat": dataFormat
    }
    options.update(kwargs)

    # Validate options
    for key, value in options.copy().items():

        # Discard unknown options
        if key not in _alembic_options:
            log.warning("extract_alembic() does not support option '%s'. "
                        "Flag will be ignored..", key)
            options.pop(key)
            continue

        # Validate value type
        valid_types = _alembic_options[key]
        if not isinstance(value, valid_types):
            raise TypeError("Alembic option unsupported type: "
                            "{0} (expected {1})".format(value, valid_types))

        # Ignore empty values, like an empty string, since they mess up how
        # job arguments are built
        if isinstance(value, (list, tuple)):
            value = [x for x in value if x.strip()]

            # Ignore option completely if no values remaining
            if not value:
                options.pop(key)
                continue

            options[key] = value

    # The `writeCreases` argument was changed to `autoSubd` in Maya 2018+
    maya_version = int(cmds.about(version=True))
    if maya_version >= 2018:
        options['autoSubd'] = options.pop('writeCreases', False)

    # Format the job string from options
    job_args = list()
    for key, value in options.items():
        if isinstance(value, (list, tuple)):
            for entry in value:
                job_args.append("-{} {}".format(key, entry))
        elif isinstance(value, bool):
            # Add only when state is set to True
            if value:
                job_args.append("-{0}".format(key))
        else:
            job_args.append("-{0} {1}".format(key, value))

    job_str = " ".join(job_args)
    job_str += ' -file "%s"' % file

    # Ensure output directory exists
    parent_dir = os.path.dirname(file)
    if not os.path.exists(parent_dir):
        os.makedirs(parent_dir)

    if verbose:
        log.debug("Preparing Alembic export with options: %s",
                  json.dumps(options, indent=4))
        log.debug("Extracting Alembic with job arguments: %s", job_str)

    # Perform extraction
    print("Alembic Job Arguments : {}".format(job_str))

    # Disable the parallel evaluation temporarily to ensure no buggy
    # exports are made. (PLN-31)
    # TODO: Make sure this actually fixes the issues
    with evaluation("off"):
        cmds.AbcExport(j=job_str, verbose=verbose)

    if verbose:
        log.debug("Extracted Alembic to: %s", file)

    return file


# region ID
def get_id_required_nodes(referenced_nodes=False, nodes=None):
    """Filter out any node which are locked (reference) or readOnly

    Args:
        referenced_nodes (bool): set True to filter out reference nodes
        nodes (list, Optional): nodes to consider
    Returns:
        nodes (set): list of filtered nodes
    """

    lookup = None
    if nodes is None:
        # Consider all nodes
        nodes = cmds.ls()
    else:
        # Build a lookup for the only allowed nodes in output based
        # on `nodes` input of the function (+ ensure long names)
        lookup = set(cmds.ls(nodes, long=True))

    def _node_type_exists(node_type):
        try:
            cmds.nodeType(node_type, isTypeName=True)
            return True
        except RuntimeError:
            return False

    # `readOnly` flag is obsolete as of Maya 2016 therefore we explicitly
    # remove default nodes and reference nodes
    camera_shapes = ["frontShape", "sideShape", "topShape", "perspShape"]

    ignore = set()
    if not referenced_nodes:
        ignore |= set(cmds.ls(long=True, referencedNodes=True))

    # list all defaultNodes to filter out from the rest
    ignore |= set(cmds.ls(long=True, defaultNodes=True))
    ignore |= set(cmds.ls(camera_shapes, long=True))

    # Remove Turtle from the result of `cmds.ls` if Turtle is loaded
    # TODO: This should be a less specific check for a single plug-in.
    if _node_type_exists("ilrBakeLayer"):
        ignore |= set(cmds.ls(type="ilrBakeLayer", long=True))

    # Establish set of nodes types to include
    types = ["objectSet", "file", "mesh", "nurbsCurve", "nurbsSurface"]

    # Check if plugin nodes are available for Maya by checking if the plugin
    # is loaded
    if cmds.pluginInfo("pgYetiMaya", query=True, loaded=True):
        types.append("pgYetiMaya")

    # We *always* ignore intermediate shapes, so we filter them out directly
    nodes = cmds.ls(nodes, type=types, long=True, noIntermediate=True)

    # The items which need to pass the id to their parent
    # Add the collected transform to the nodes
    dag = cmds.ls(nodes, type="dagNode", long=True)  # query only dag nodes
    transforms = cmds.listRelatives(dag,
                                    parent=True,
                                    fullPath=True) or []

    nodes = set(nodes)
    nodes |= set(transforms)

    nodes -= ignore  # Remove the ignored nodes
    if not nodes:
        return nodes

    # Ensure only nodes from the input `nodes` are returned when a
    # filter was applied on function call because we also iterated
    # to parents and alike
    if lookup is not None:
        nodes &= lookup

    # Avoid locked nodes
    nodes_list = list(nodes)
    locked = cmds.lockNode(nodes_list, query=True, lock=True)
    for node, lock in zip(nodes_list, locked):
        if lock:
            log.warning("Skipping locked node: %s" % node)
            nodes.remove(node)

    return nodes


def get_id(node):
    """Get the `cbId` attribute of the given node.

    Args:
        node (str): the name of the node to retrieve the attribute from
    Returns:
        str

    """
    if node is None:
        return

    sel = om.MSelectionList()
    sel.add(node)

    api_node = sel.getDependNode(0)
    fn = om.MFnDependencyNode(api_node)

    if not fn.hasAttribute("cbId"):
        return

    try:
        return fn.findPlug("cbId", False).asString()
    except RuntimeError:
        log.warning("Failed to retrieve cbId on %s", node)
        return


def generate_ids(nodes, asset_id=None):
    """Returns new unique ids for the given nodes.

    Note: This does not assign the new ids, it only generates the values.

    To assign new ids using this method:
    >>> nodes = ["a", "b", "c"]
    >>> for node, id in generate_ids(nodes):
    >>>     set_id(node, id)

    To also override any existing values (and assign regenerated ids):
    >>> nodes = ["a", "b", "c"]
    >>> for node, id in generate_ids(nodes):
    >>>     set_id(node, id, overwrite=True)

    Args:
        nodes (list): List of nodes.
        asset_id (str or bson.ObjectId): The database id for the *asset* to
            generate for. When None provided the current asset in the
            active session is used.

    Returns:
        list: A list of (node, id) tuples.

    """

    if asset_id is None:
        # Get the asset ID from the database for the asset of current context
        asset_data = io.find_one({"type": "asset",
                                  "name": api.Session["AVALON_ASSET"]},
                                 projection={"_id": True})
        assert asset_data, "No current asset found in Session"
        asset_id = asset_data['_id']

    node_ids = []
    for node in nodes:
        _, uid = str(uuid.uuid4()).rsplit("-", 1)
        unique_id = "{}:{}".format(asset_id, uid)
        node_ids.append((node, unique_id))

    return node_ids


def set_id(node, unique_id, overwrite=False):
    """Add cbId to `node` unless one already exists.

    Args:
        node (str): the node to add the "cbId" on
        unique_id (str): The unique node id to assign.
            This should be generated by `generate_ids`.
        overwrite (bool, optional): When True overrides the current value even
            if `node` already has an id. Defaults to False.

    Returns:
        None

    """

    exists = cmds.attributeQuery("cbId", node=node, exists=True)

    # Add the attribute if it does not exist yet
    if not exists:
        cmds.addAttr(node, longName="cbId", dataType="string")

    # Set the value
    if not exists or overwrite:
        attr = "{0}.cbId".format(node)
        cmds.setAttr(attr, unique_id, type="string")


# endregion ID
def get_reference_node(path):
    """
    Get the reference node when the path is found being used in a reference
    Args:
        path (str): the file path to check

    Returns:
        node (str): name of the reference node in question
    """
    try:
        node = cmds.file(path, query=True, referenceNode=True)
    except RuntimeError:
        log.debug('File is not referenced : "{}"'.format(path))
        return

    reference_path = cmds.referenceQuery(path, filename=True)
    if os.path.normpath(path) == os.path.normpath(reference_path):
        return node


def set_attribute(attribute, value, node):
    """Adjust attributes based on the value from the attribute data

    If an attribute does not exists on the target it will be added with
    the dataType being controlled by the value type.

    Args:
        attribute (str): name of the attribute to change
        value: the value to change to attribute to
        node (str): name of the node

    Returns:
        None
    """

    value_type = type(value).__name__
    kwargs = ATTRIBUTE_DICT[value_type]
    if not cmds.attributeQuery(attribute, node=node, exists=True):
        log.debug("Creating attribute '{}' on "
                  "'{}'".format(attribute, node))
        cmds.addAttr(node, longName=attribute, **kwargs)

    node_attr = "{}.{}".format(node, attribute)
    if "dataType" in kwargs:
        attr_type = kwargs["dataType"]
        cmds.setAttr(node_attr, value, type=attr_type)
    else:
        cmds.setAttr(node_attr, value)


def apply_attributes(attributes, nodes_by_id):
    """Alter the attributes to match the state when publishing

    Apply attribute settings from the publish to the node in the scene based
    on the UUID which is stored in the cbId attribute.

    Args:
        attributes (list): list of dictionaries
        nodes_by_id (dict): collection of nodes based on UUID
                           {uuid: [node, node]}

    """

    for attr_data in attributes:
        nodes = nodes_by_id[attr_data["uuid"]]
        attr_value = attr_data["attributes"]
        for node in nodes:
            for attr, value in attr_value.items():
                set_attribute(attr, value, node)


def get_container_members(container):
    """Returns the members of a container.
    This includes the nodes from any loaded references in the container.
    """
    if isinstance(container, dict):
        # Assume it's a container dictionary
        container = container["objectName"]

    members = cmds.sets(container, query=True) or []
    members = cmds.ls(members, long=True, objectsOnly=True) or []
    members = set(members)

    # Include any referenced nodes from any reference in the container
    # This is required since we've removed adding ALL nodes of a reference
    # into the container set and only add the reference node now.
    for ref in cmds.ls(members, exactType="reference", objectsOnly=True):

        # Ignore any `:sharedReferenceNode`
        if ref.rsplit(":", 1)[-1].startswith("sharedReferenceNode"):
            continue

        # Ignore _UNKNOWN_REF_NODE_ (PLN-160)
        if ref.rsplit(":", 1)[-1].startswith("_UNKNOWN_REF_NODE_"):
            continue

        reference_members = cmds.referenceQuery(ref, nodes=True)
        reference_members = cmds.ls(reference_members,
                                    long=True,
                                    objectsOnly=True)
        members.update(reference_members)

    return list(members)


# region LOOKDEV
def list_looks(asset_id):
    """Return all look subsets for the given asset

    This assumes all look subsets start with "look*" in their names.
    """

    # # get all subsets with look leading in
    # the name associated with the asset
    subset = io.find({"parent": bson.ObjectId(asset_id),
                      "type": "subset",
                      "name": {"$regex": "look*"}})

    return list(subset)


def assign_look_by_version(nodes, version_id):
    """Assign nodes a specific published look version by id.

    This assumes the nodes correspond with the asset.

    Args:
        nodes(list): nodes to assign look to
        version_id (bson.ObjectId): database id of the version

    Returns:
        None
    """

    # Get representations of shader file and relationships
    look_representation = io.find_one({"type": "representation",
                                       "parent": version_id,
                                       "name": "ma"})

    json_representation = io.find_one({"type": "representation",
                                       "parent": version_id,
                                       "name": "json"})

    # See if representation is already loaded, if so reuse it.
    host = api.registered_host()
    representation_id = str(look_representation['_id'])
    for container in host.ls():
        if (container['loader'] == "LookLoader" and
                container['representation'] == representation_id):
            log.info("Reusing loaded look ..")
            container_node = container['objectName']
            break
    else:
        log.info("Using look for the first time ..")

        # Load file
        loaders = api.loaders_from_representation(api.discover(api.Loader),
                                                  representation_id)
        Loader = next((i for i in loaders if i.__name__ == "LookLoader"), None)
        if Loader is None:
            raise RuntimeError("Could not find LookLoader, this is a bug")

        # Reference the look file
        with maintained_selection():
            container_node = pipeline.load(Loader, look_representation)

    # Get container members
    shader_nodes = get_container_members(container_node)

    # Load relationships
    shader_relation = api.get_representation_path(json_representation)
    with open(shader_relation, "r") as f:
        relationships = json.load(f)

    # Assign relationships
    apply_shaders(relationships, shader_nodes, nodes)


def assign_look(nodes, subset="lookDefault"):
    """Assigns a look to a node.

    Optimizes the nodes by grouping by asset id and finding
    related subset by name.

    Args:
        nodes (list): all nodes to assign the look to
        subset (str): name of the subset to find
    """

    # Group all nodes per asset id
    grouped = defaultdict(list)
    for node in nodes:
        pype_id = get_id(node)
        if not pype_id:
            continue

        parts = pype_id.split(":", 1)
        grouped[parts[0]].append(node)

    for asset_id, asset_nodes in grouped.items():
        # create objectId for database
        try:
            asset_id = bson.ObjectId(asset_id)
        except bson.errors.InvalidId:
            log.warning("Asset ID is not compatible with bson")
            continue
        subset_data = io.find_one({"type": "subset",
                                   "name": subset,
                                   "parent": asset_id})

        if not subset_data:
            log.warning("No subset '{}' found for {}".format(subset, asset_id))
            continue

        # get last version
        # with backwards compatibility
        version = io.find_one({"parent": subset_data['_id'],
                               "type": "version",
                               "data.families":
                                   {"$in": ["look"]}
                               },
                              sort=[("name", -1)],
                              projection={"_id": True, "name": True})

        log.debug("Assigning look '{}' <v{:03d}>".format(subset,
                                                         version["name"]))

        assign_look_by_version(asset_nodes, version['_id'])


def apply_shaders(relationships, shadernodes, nodes):
    """Link shadingEngine to the right nodes based on relationship data

    Relationship data is constructed of a collection of `sets` and `attributes`
    `sets` corresponds with the shaderEngines found in the lookdev.
    Each set has the keys `name`, `members` and `uuid`, the `members`
    hold a collection of node information `name` and `uuid`.

    Args:
        relationships (dict): relationship data
        shadernodes (list): list of nodes of the shading objectSets (includes
        VRayObjectProperties and shadingEngines)
        nodes (list): list of nodes to apply shader to

    Returns:
        None
    """

    attributes = relationships.get("attributes", [])
    shader_data = relationships.get("relationships", {})

    shading_engines = cmds.ls(shadernodes, type="objectSet", long=True)
    assert shading_engines, "Error in retrieving objectSets from reference"

    # region compute lookup
    nodes_by_id = defaultdict(list)
    for node in nodes:
        nodes_by_id[get_id(node)].append(node)

    shading_engines_by_id = defaultdict(list)
    for shad in shading_engines:
        shading_engines_by_id[get_id(shad)].append(shad)
    # endregion

    # region assign shading engines and other sets
    for data in shader_data.values():
        # collect all unique IDs of the set members
        shader_uuid = data["uuid"]
        member_uuids = [member["uuid"] for member in data["members"]]

        filtered_nodes = list()
        for m_uuid in member_uuids:
            filtered_nodes.extend(nodes_by_id[m_uuid])

        id_shading_engines = shading_engines_by_id[shader_uuid]
        if not id_shading_engines:
            log.error("No shader found with cbId "
                      "'{}'".format(shader_uuid))
            continue
        elif len(id_shading_engines) > 1:
            log.error("Skipping shader assignment. "
                      "More than one shader found with cbId "
                      "'{}'. (found: {})".format(shader_uuid,
                                                 id_shading_engines))
            continue

        if not filtered_nodes:
            log.warning("No nodes found for shading engine "
                        "'{0}'".format(id_shading_engines[0]))
            continue

        cmds.sets(filtered_nodes, forceElement=id_shading_engines[0])
    # endregion

    apply_attributes(attributes, nodes_by_id)


# endregion LOOKDEV
def get_isolate_view_sets():
    """Return isolate view sets of all modelPanels.

    Returns:
        list: all sets related to isolate view

    """

    view_sets = set()
    for panel in cmds.getPanel(type="modelPanel") or []:
        view_set = cmds.modelEditor(panel, query=True, viewObjects=True)
        if view_set:
            view_sets.add(view_set)

    return view_sets


def get_related_sets(node):
    """Return objectSets that are relationships for a look for `node`.

    Filters out based on:
    - id attribute is NOT `pyblish.avalon.container`
    - shapes and deformer shapes (alembic creates meshShapeDeformed)
    - set name ends with any from a predefined list
    - set in not in viewport set (isolate selected for example)

    Args:
        node (str): name of the current node to check

    Returns:
        list: The related sets

    """

    # Ignore specific suffices
    ignore_suffices = ["out_SET", "controls_SET", "_INST", "_CON"]

    # Default nodes to ignore
    defaults = {"defaultLightSet", "defaultObjectSet"}

    # Ids to ignore
    ignored = {"pyblish.avalon.instance", "pyblish.avalon.container"}

    view_sets = get_isolate_view_sets()

    sets = cmds.listSets(object=node, extendToShape=False)
    if not sets:
        return []

    # Fix 'no object matches name' errors on nodes returned by listSets.
    # In rare cases it can happen that a node is added to an internal maya
    # set inaccessible by maya commands, for example check some nodes
    # returned by `cmds.listSets(allSets=True)`
    sets = cmds.ls(sets)

    # Ignore `avalon.container`
    sets = [s for s in sets if
            not cmds.attributeQuery("id", node=s, exists=True) or
            not cmds.getAttr("%s.id" % s) in ignored]

    # Exclude deformer sets (`type=2` for `maya.cmds.listSets`)
    deformer_sets = cmds.listSets(object=node,
                                  extendToShape=False,
                                  type=2) or []
    deformer_sets = set(deformer_sets)  # optimize lookup
    sets = [s for s in sets if s not in deformer_sets]

    # Ignore when the set has a specific suffix
    sets = [s for s in sets if not any(s.endswith(x) for x in ignore_suffices)]

    # Ignore viewport filter view sets (from isolate select and
    # viewports)
    sets = [s for s in sets if s not in view_sets]
    sets = [s for s in sets if s not in defaults]

    return sets


def get_container_transforms(container, members=None, root=False):
    """Retrieve the root node of the container content

    When a container is created through a Loader the content
    of the file will be grouped under a transform. The name of the root
    transform is stored in the container information

    Args:
        container (dict): the container
        members (list): optional and convenience argument
        root (bool): return highest node in hierarchy if True

    Returns:
        root (list / str):
    """

    if not members:
        members = get_container_members(container)

    results = cmds.ls(members, type="transform", long=True)
    if root:
        root = get_highest_in_hierarchy(results)
        if root:
            results = root[0]

    return results


def get_highest_in_hierarchy(nodes):
    """Return highest nodes in the hierarchy that are in the `nodes` list.

    The "highest in hierarchy" are the nodes closest to world: top-most level.

    Args:
        nodes (list): The nodes in which find the highest in hierarchies.

    Returns:
        list: The highest nodes from the input nodes.

    """

    # Ensure we use long names
    nodes = cmds.ls(nodes, long=True)
    lookup = set(nodes)

    highest = []
    for node in nodes:
        # If no parents are within the nodes input list
        # then this is a highest node
        if not any(n in lookup for n in iter_parents(node)):
            highest.append(node)

    return highest


def iter_parents(node):
    """Iter parents of node from its long name.

    Note: The `node` *must* be the long node name.

    Args:
        node (str): Node long name.

    Yields:
        str: All parent node names (long names)

    """
    while True:
        split = node.rsplit("|", 1)
        if len(split) == 1:
            return

        node = split[0]
        yield node


def remove_other_uv_sets(mesh):
    """Remove all other UV sets than the current UV set.

    Keep only current UV set and ensure it's the renamed to default 'map1'.

    """

    uvSets = cmds.polyUVSet(mesh, query=True, allUVSets=True)
    current = cmds.polyUVSet(mesh, query=True, currentUVSet=True)[0]

    # Copy over to map1
    if current != 'map1':
        cmds.polyUVSet(mesh, uvSet=current, newUVSet='map1', copy=True)
        cmds.polyUVSet(mesh, currentUVSet=True, uvSet='map1')
        current = 'map1'

    # Delete all non-current UV sets
    deleteUVSets = [uvSet for uvSet in uvSets if uvSet != current]
    uvSet = None

    # Maya Bug (tested in 2015/2016):
    # In some cases the API's MFnMesh will report less UV sets than
    # maya.cmds.polyUVSet. This seems to happen when the deletion of UV sets
    # has not triggered a cleanup of the UVSet array attribute on the mesh
    # node. It will still have extra entries in the attribute, though it will
    # not show up in API or UI. Nevertheless it does show up in
    # maya.cmds.polyUVSet. To ensure we clean up the array we'll force delete
    # the extra remaining 'indices' that we don't want.

    # TODO: Implement a better fix
    # The best way to fix would be to get the UVSet indices from api with
    # MFnMesh (to ensure we keep correct ones) and then only force delete the
    # other entries in the array attribute on the node. But for now we're
    # deleting all entries except first one. Note that the first entry could
    # never be removed (the default 'map1' always exists and is supposed to
    # be undeletable.)
    try:
        for uvSet in deleteUVSets:
            cmds.polyUVSet(mesh, delete=True, uvSet=uvSet)
    except RuntimeError as exc:
        log.warning('Error uvSet: %s - %s', uvSet, exc)
        indices = cmds.getAttr('{0}.uvSet'.format(mesh),
                               multiIndices=True)
        if not indices:
            log.warning("No uv set found indices for: %s", mesh)
            return

        # Delete from end to avoid shifting indices
        # and remove the indices in the attribute
        indices = reversed(indices[1:])
        for i in indices:
            attr = '{0}.uvSet[{1}]'.format(mesh, i)
            cmds.removeMultiInstance(attr, b=True)


def get_id_from_history(node):
    """Return first node id in the history chain that matches this node.

    The nodes in history must be of the exact same node type and must be
    parented under the same parent.

    Args:
        node (str): node to retrieve the

    Returns:
        str or None: The id from the node in history or None when no id found
            on any valid nodes in the history.

    """

    def _get_parent(node):
        """Return full path name for parent of node"""
        return cmds.listRelatives(node, parent=True, fullPath=True)

    node = cmds.ls(node, long=True)[0]

    # Find all similar nodes in history
    history = cmds.listHistory(node)
    node_type = cmds.nodeType(node)
    similar_nodes = cmds.ls(history, exactType=node_type, long=True)

    # Exclude itself
    similar_nodes = [x for x in similar_nodes if x != node]

    # The node *must be* under the same parent
    parent = _get_parent(node)
    similar_nodes = [i for i in similar_nodes if _get_parent(i) == parent]

    # Check all of the remaining similar nodes and take the first one
    # with an id and assume it's the original.
    for similar_node in similar_nodes:
        _id = get_id(similar_node)
        if _id:
            return _id


# Project settings
def set_scene_fps(fps, update=True):
    """Set FPS from project configuration

    Args:
        fps (int, float): desired FPS
        update(bool): toggle update animation, default is True

    Returns:
        None

    """

    fps_mapping = {'15': 'game',
                   '24': 'film',
                   '25': 'pal',
                   '30': 'ntsc',
                   '48': 'show',
                   '50': 'palf',
                   '60': 'ntscf',
                   '23.98': '23.976fps',
                   '23.976': '23.976fps',
                   '29.97': '29.97fps',
                   '47.952': '47.952fps',
                   '47.95': '47.952fps',
                   '59.94': '59.94fps',
                   '44100': '44100fps',
                   '48000': '48000fps'}

    # pull from mapping
    # this should convert float string to float and int to int
    # so 25.0 is converted to 25, but 23.98 will be still float.
    dec, ipart = math.modf(fps)
    if dec == 0.0:
        fps = int(ipart)

    unit = fps_mapping.get(str(fps), None)
    if unit is None:
        raise ValueError("Unsupported FPS value: `%s`" % fps)

    # Get time slider current state
    start_frame = cmds.playbackOptions(query=True, minTime=True)
    end_frame = cmds.playbackOptions(query=True, maxTime=True)

    # Get animation data
    animation_start = cmds.playbackOptions(query=True, animationStartTime=True)
    animation_end = cmds.playbackOptions(query=True, animationEndTime=True)

    current_frame = cmds.currentTime(query=True)

    log.info("Setting scene FPS to: '{}'".format(unit))
    cmds.currentUnit(time=unit, updateAnimation=update)

    # Set time slider data back to previous state
    cmds.playbackOptions(edit=True, minTime=start_frame)
    cmds.playbackOptions(edit=True, maxTime=end_frame)

    # Set animation data
    cmds.playbackOptions(edit=True, animationStartTime=animation_start)
    cmds.playbackOptions(edit=True, animationEndTime=animation_end)

    cmds.currentTime(current_frame, edit=True, update=True)

    # Force file stated to 'modified'
    cmds.file(modified=True)


def set_scene_resolution(width, height, pixelAspect):
    """Set the render resolution

    Args:
        width(int): value of the width
        height(int): value of the height

    Returns:
        None

    """

    control_node = "defaultResolution"
    current_renderer = cmds.getAttr("defaultRenderGlobals.currentRenderer")

    # Give VRay a helping hand as it is slightly different from the rest
    if current_renderer == "vray":
        vray_node = "vraySettings"
        if cmds.objExists(vray_node):
            control_node = vray_node
        else:
            log.error("Can't set VRay resolution because there is no node "
                      "named: `%s`" % vray_node)

    log.info("Setting scene resolution to: %s x %s" % (width, height))
    cmds.setAttr("%s.width" % control_node, width)
    cmds.setAttr("%s.height" % control_node, height)

    deviceAspectRatio = ((float(width) / float(height)) * float(pixelAspect))
    cmds.setAttr("%s.deviceAspectRatio" % control_node, deviceAspectRatio)
    cmds.setAttr("%s.pixelAspect" % control_node, pixelAspect)


def reset_scene_resolution():
    """Apply the scene resolution  from the project definition

    scene resolution can be overwritten by an asset if the asset.data contains
    any information regarding scene resolution .

    Returns:
        None
    """

    project_doc = io.find_one({"type": "project"})
    project_data = project_doc["data"]
    asset_data = lib.get_asset()["data"]

    # Set project resolution
    width_key = "resolutionWidth"
    height_key = "resolutionHeight"
    pixelAspect_key = "pixelAspect"

    width = asset_data.get(width_key, project_data.get(width_key, 1920))
    height = asset_data.get(height_key, project_data.get(height_key, 1080))
    pixelAspect = asset_data.get(pixelAspect_key,
                                 project_data.get(pixelAspect_key, 1))

    set_scene_resolution(width, height, pixelAspect)


def set_context_settings():
    """Apply the project settings from the project definition

    Settings can be overwritten by an asset if the asset.data contains
    any information regarding those settings.

    Examples of settings:
        fps
        resolution
        renderer

    Returns:
        None
    """

    # Todo (Wijnand): apply renderer and resolution of project
    project_doc = io.find_one({"type": "project"})
    project_data = project_doc["data"]
    asset_data = lib.get_asset()["data"]

    # Set project fps
    fps = asset_data.get("fps", project_data.get("fps", 25))
    api.Session["AVALON_FPS"] = str(fps)
    set_scene_fps(fps)

    reset_scene_resolution()

    # Set frame range.
    reset_frame_range()

    # Set colorspace
    set_colorspace()


# Valid FPS
def validate_fps():
    """Validate current scene FPS and show pop-up when it is incorrect

    Returns:
        bool

    """

    fps = lib.get_asset()["data"]["fps"]
    # TODO(antirotor): This is hack as for framerates having multiple
    # decimal places. FTrack is ceiling decimal values on
    # fps to two decimal places but Maya 2019+ is reporting those fps
    # with much higher resolution. As we currently cannot fix Ftrack
    # rounding, we have to round those numbers coming from Maya.
    current_fps = float_round(mel.eval('currentTimeUnitToFPS()'), 2)

    fps_match = current_fps == fps
    if not fps_match and not IS_HEADLESS:
        from openpype.widgets import popup

        parent = get_main_window()

        dialog = popup.Popup2(parent=parent)
        dialog.setModal(True)
        dialog.setWindowTitle("Maya scene not in line with project")
        dialog.setMessage("The FPS is out of sync, please fix")

        # Set new text for button (add optional argument for the popup?)
        toggle = dialog.widgets["toggle"]
        update = toggle.isChecked()
        dialog.on_show.connect(lambda: set_scene_fps(fps, update))

        dialog.show()

        return False

    return fps_match


def bake(nodes,
         frame_range=None,
         step=1.0,
         simulation=True,
         preserve_outside_keys=False,
         disable_implicit_control=True,
         shape=True):
    """Bake the given nodes over the time range.

    This will bake all attributes of the node, including custom attributes.

    Args:
        nodes (list): Names of transform nodes, eg. camera, light.
        frame_range (list): frame range with start and end frame.
            or if None then takes timeSliderRange
        simulation (bool): Whether to perform a full simulation of the
            attributes over time.
        preserve_outside_keys (bool): Keep keys that are outside of the baked
            range.
        disable_implicit_control (bool): When True will disable any
            constraints to the object.
        shape (bool): When True also bake attributes on the children shapes.
        step (float): The step size to sample by.

    Returns:
        None

    """

    # Parse inputs
    if not nodes:
        return

    assert isinstance(nodes, (list, tuple)), "Nodes must be a list or tuple"

    # If frame range is None fall back to time slider playback time range
    if frame_range is None:
        frame_range = [cmds.playbackOptions(query=True, minTime=True),
                       cmds.playbackOptions(query=True, maxTime=True)]

    # If frame range is single frame bake one frame more,
    # otherwise maya.cmds.bakeResults gets confused
    if frame_range[1] == frame_range[0]:
        frame_range[1] += 1

    # Bake it
    with keytangent_default(in_tangent_type='auto',
                            out_tangent_type='auto'):
        cmds.bakeResults(nodes,
                         simulation=simulation,
                         preserveOutsideKeys=preserve_outside_keys,
                         disableImplicitControl=disable_implicit_control,
                         shape=shape,
                         sampleBy=step,
                         time=(frame_range[0], frame_range[1]))


def bake_to_world_space(nodes,
                        frame_range=None,
                        simulation=True,
                        preserve_outside_keys=False,
                        disable_implicit_control=True,
                        shape=True,
                        step=1.0):
    """Bake the nodes to world space transformation (incl. other attributes)

    Bakes the transforms to world space (while maintaining all its animated
    attributes and settings) by duplicating the node. Then parents it to world
    and constrains to the original.

    Other attributes are also baked by connecting all attributes directly.
    Baking is then done using Maya's bakeResults command.

    See `bake` for the argument documentation.

    Returns:
         list: The newly created and baked node names.

    """

    def _get_attrs(node):
        """Workaround for buggy shape attribute listing with listAttr"""
        attrs = cmds.listAttr(node,
                              write=True,
                              scalar=True,
                              settable=True,
                              connectable=True,
                              keyable=True,
                              shortNames=True) or []
        valid_attrs = []
        for attr in attrs:
            node_attr = '{0}.{1}'.format(node, attr)

            # Sometimes Maya returns 'non-existent' attributes for shapes
            # so we filter those out
            if not cmds.attributeQuery(attr, node=node, exists=True):
                continue

            # We only need those that have a connection, just to be safe
            # that it's actually keyable/connectable anyway.
            if cmds.connectionInfo(node_attr,
                                   isDestination=True):
                valid_attrs.append(attr)

        return valid_attrs

    transform_attrs = set(["t", "r", "s",
                           "tx", "ty", "tz",
                           "rx", "ry", "rz",
                           "sx", "sy", "sz"])

    world_space_nodes = []
    with delete_after() as delete_bin:

        # Create the duplicate nodes that are in world-space connected to
        # the originals
        for node in nodes:

            # Duplicate the node
            short_name = node.rsplit("|", 1)[-1]
            new_name = "{0}_baked".format(short_name)
            new_node = cmds.duplicate(node,
                                      name=new_name,
                                      renameChildren=True)[0]

            # Connect all attributes on the node except for transform
            # attributes
            attrs = _get_attrs(node)
            attrs = set(attrs) - transform_attrs if attrs else []

            for attr in attrs:
                orig_node_attr = '{0}.{1}'.format(node, attr)
                new_node_attr = '{0}.{1}'.format(new_node, attr)

                # unlock to avoid connection errors
                cmds.setAttr(new_node_attr, lock=False)

                cmds.connectAttr(orig_node_attr,
                                 new_node_attr,
                                 force=True)

            # If shapes are also baked then connect those keyable attributes
            if shape:
                children_shapes = cmds.listRelatives(new_node,
                                                     children=True,
                                                     fullPath=True,
                                                     shapes=True)
                if children_shapes:
                    orig_children_shapes = cmds.listRelatives(node,
                                                              children=True,
                                                              fullPath=True,
                                                              shapes=True)
                    for orig_shape, new_shape in zip(orig_children_shapes,
                                                     children_shapes):
                        attrs = _get_attrs(orig_shape)
                        for attr in attrs:
                            orig_node_attr = '{0}.{1}'.format(orig_shape, attr)
                            new_node_attr = '{0}.{1}'.format(new_shape, attr)

                            # unlock to avoid connection errors
                            cmds.setAttr(new_node_attr, lock=False)

                            cmds.connectAttr(orig_node_attr,
                                             new_node_attr,
                                             force=True)

            # Parent to world
            if cmds.listRelatives(new_node, parent=True):
                new_node = cmds.parent(new_node, world=True)[0]

            # Unlock transform attributes so constraint can be created
            for attr in transform_attrs:
                cmds.setAttr('{0}.{1}'.format(new_node, attr), lock=False)

            # Constraints
            delete_bin.extend(cmds.parentConstraint(node, new_node, mo=False))
            delete_bin.extend(cmds.scaleConstraint(node, new_node, mo=False))

            world_space_nodes.append(new_node)

        bake(world_space_nodes,
             frame_range=frame_range,
             step=step,
             simulation=simulation,
             preserve_outside_keys=preserve_outside_keys,
             disable_implicit_control=disable_implicit_control,
             shape=shape)

    return world_space_nodes


def load_capture_preset(data=None):
    import capture

    preset = data

    options = dict()

    # CODEC
    id = 'Codec'
    for key in preset[id]:
        options[str(key)] = preset[id][key]

    # GENERIC
    id = 'Generic'
    for key in preset[id]:
        options[str(key)] = preset[id][key]

    # RESOLUTION
    id = 'Resolution'
    options['height'] = preset[id]['height']
    options['width'] = preset[id]['width']

    # DISPLAY OPTIONS
    id = 'Display Options'
    disp_options = {}
    for key in preset['Display Options']:
        if key.startswith('background'):
            disp_options[key] = preset['Display Options'][key]
            if len(disp_options[key]) == 4:
                disp_options[key][0] = (float(disp_options[key][0])/255)
                disp_options[key][1] = (float(disp_options[key][1])/255)
                disp_options[key][2] = (float(disp_options[key][2])/255)
                disp_options[key].pop()
        else:
            disp_options['displayGradient'] = True

    options['display_options'] = disp_options

    # VIEWPORT OPTIONS
    temp_options = {}
    id = 'Renderer'
    for key in preset[id]:
        temp_options[str(key)] = preset[id][key]

    temp_options2 = {}
    id = 'Viewport Options'
    for key in preset[id]:
        if key == 'textureMaxResolution':
            if preset[id][key] > 0:
                temp_options2['textureMaxResolution'] = preset[id][key]
                temp_options2['enableTextureMaxRes'] = True
                temp_options2['textureMaxResMode'] = 1
            else:
                temp_options2['textureMaxResolution'] = preset[id][key]
                temp_options2['enableTextureMaxRes'] = False
                temp_options2['textureMaxResMode'] = 0

        if key == 'multiSample':
            if preset[id][key] > 0:
                temp_options2['multiSampleEnable'] = True
                temp_options2['multiSampleCount'] = preset[id][key]
            else:
                temp_options2['multiSampleEnable'] = False
                temp_options2['multiSampleCount'] = preset[id][key]

        if key == 'ssaoEnable':
            if preset[id][key] is True:
                temp_options2['ssaoEnable'] = True
            else:
                temp_options2['ssaoEnable'] = False

        if key == 'alphaCut':
            temp_options2['transparencyAlgorithm'] = 5
            temp_options2['transparencyQuality'] = 1

        if key == 'headsUpDisplay':
            temp_options['headsUpDisplay'] = True

        else:
            temp_options[str(key)] = preset[id][key]

    for key in ['override_viewport_options',
                'high_quality',
                'alphaCut',
                'gpuCacheDisplayFilter',
                'multiSample',
                'ssaoEnable',
                'textureMaxResolution'
                ]:
        temp_options.pop(key, None)

    options['viewport_options'] = temp_options
    options['viewport2_options'] = temp_options2

    # use active sound track
    scene = capture.parse_active_scene()
    options['sound'] = scene['sound']

    # options['display_options'] = temp_options

    return options


def get_attr_in_layer(attr, layer):
    """Return attribute value in specified renderlayer.

    Same as cmds.getAttr but this gets the attribute's value in a
    given render layer without having to switch to it.

    Warning for parent attribute overrides:
        Attributes that have render layer overrides to their parent attribute
        are not captured correctly since they do not have a direct connection.
        For example, an override to sphere.rotate when querying sphere.rotateX
        will not return correctly!

    Note: This is much faster for Maya's renderLayer system, yet the code
        does no optimized query for render setup.

    Args:
        attr (str): attribute name, ex. "node.attribute"
        layer (str): layer name

    Returns:
        The return value from `maya.cmds.getAttr`

    """

    try:
        if cmds.mayaHasRenderSetup():
            from . import lib_rendersetup
            return lib_rendersetup.get_attr_in_layer(attr, layer)
    except AttributeError:
        pass

    # Ignore complex query if we're in the layer anyway
    current_layer = cmds.editRenderLayerGlobals(query=True,
                                                currentRenderLayer=True)
    if layer == current_layer:
        return cmds.getAttr(attr)

    connections = cmds.listConnections(attr,
                                       plugs=True,
                                       source=False,
                                       destination=True,
                                       type="renderLayer") or []
    connections = filter(lambda x: x.endswith(".plug"), connections)
    if not connections:
        return cmds.getAttr(attr)

    # Some value types perform a conversion when assigning
    # TODO: See if there's a maya method to allow this conversion
    # instead of computing it ourselves.
    attr_type = cmds.getAttr(attr, type=True)
    conversion = None
    if attr_type == "time":
        conversion = mel.eval('currentTimeUnitToFPS()')  # returns float
    elif attr_type == "doubleAngle":
        # Radians to Degrees: 180 / pi
        # TODO: This will likely only be correct when Maya units are set
        #       to degrees
        conversion = 57.2957795131
    elif attr_type == "doubleLinear":
        raise NotImplementedError("doubleLinear conversion not implemented.")

    for connection in connections:
        if connection.startswith(layer + "."):
            attr_split = connection.split(".")
            if attr_split[0] == layer:
                attr = ".".join(attr_split[0:-1])
                value = cmds.getAttr("%s.value" % attr)
                if conversion:
                    value *= conversion
                return value

    else:
        # When connections are present, but none
        # to the specific renderlayer than the layer
        # should have the "defaultRenderLayer"'s value
        layer = "defaultRenderLayer"
        for connection in connections:
            if connection.startswith(layer):
                attr_split = connection.split(".")
                if attr_split[0] == "defaultRenderLayer":
                    attr = ".".join(attr_split[0:-1])
                    value = cmds.getAttr("%s.value" % attr)
                    if conversion:
                        value *= conversion
                    return value

    return cmds.getAttr(attr)


def fix_incompatible_containers():
    """Backwards compatibility: old containers to use new ReferenceLoader"""

    host = api.registered_host()
    for container in host.ls():
        loader = container['loader']

        print(container['loader'])

        if loader in ["MayaAsciiLoader",
                      "AbcLoader",
                      "ModelLoader",
                      "CameraLoader",
                      "RigLoader",
                      "FBXLoader"]:
            cmds.setAttr(container["objectName"] + ".loader",
                         "ReferenceLoader", type="string")


def _null(*args):
    pass


class shelf():
    '''A simple class to build shelves in maya. Since the build method is empty,
    it should be extended by the derived class to build the necessary shelf
    elements. By default it creates an empty shelf called "customShelf".'''

    ###########################################################################
    '''This is an example shelf.'''
    # class customShelf(_shelf):
    #     def build(self):
    #         self.addButon(label="button1")
    #         self.addButon("button2")
    #         self.addButon("popup")
    #         p = cmds.popupMenu(b=1)
    #         self.addMenuItem(p, "popupMenuItem1")
    #         self.addMenuItem(p, "popupMenuItem2")
    #         sub = self.addSubMenu(p, "subMenuLevel1")
    #         self.addMenuItem(sub, "subMenuLevel1Item1")
    #         sub2 = self.addSubMenu(sub, "subMenuLevel2")
    #         self.addMenuItem(sub2, "subMenuLevel2Item1")
    #         self.addMenuItem(sub2, "subMenuLevel2Item2")
    #         self.addMenuItem(sub, "subMenuLevel1Item2")
    #         self.addMenuItem(p, "popupMenuItem3")
    #         self.addButon("button3")
    # customShelf()
    ###########################################################################

    def __init__(self, name="customShelf", iconPath="", preset={}):
        self.name = name

        self.iconPath = iconPath

        self.labelBackground = (0, 0, 0, 0)
        self.labelColour = (.9, .9, .9)

        self.preset = preset

        self._cleanOldShelf()
        cmds.setParent(self.name)
        self.build()

    def build(self):
        '''This method should be overwritten in derived classes to actually
        build the shelf elements. Otherwise, nothing is added to the shelf.'''
        for item in self.preset['items']:
            if not item.get('command'):
                item['command'] = self._null
            if item['type'] == 'button':
                self.addButon(item['name'],
                              command=item['command'],
                              icon=item['icon'])
            if item['type'] == 'menuItem':
                self.addMenuItem(item['parent'],
                                 item['name'],
                                 command=item['command'],
                                 icon=item['icon'])
            if item['type'] == 'subMenu':
                self.addMenuItem(item['parent'],
                                 item['name'],
                                 command=item['command'],
                                 icon=item['icon'])

    def addButon(self, label, icon="commandButton.png",
                 command=_null, doubleCommand=_null):
        '''
            Adds a shelf button with the specified label, command,
            double click command and image.
        '''
        cmds.setParent(self.name)
        if icon:
            icon = os.path.join(self.iconPath, icon)
            print(icon)
        cmds.shelfButton(width=37, height=37, image=icon, label=label,
                         command=command, dcc=doubleCommand,
                         imageOverlayLabel=label, olb=self.labelBackground,
                         olc=self.labelColour)

    def addMenuItem(self, parent, label, command=_null, icon=""):
        '''
            Adds a shelf button with the specified label, command,
            double click command and image.
        '''
        if icon:
            icon = os.path.join(self.iconPath, icon)
            print(icon)
        return cmds.menuItem(p=parent, label=label, c=command, i="")

    def addSubMenu(self, parent, label, icon=None):
        '''
            Adds a sub menu item with the specified label and icon to
            the specified parent popup menu.
        '''
        if icon:
            icon = os.path.join(self.iconPath, icon)
            print(icon)
        return cmds.menuItem(p=parent, label=label, i=icon, subMenu=1)

    def _cleanOldShelf(self):
        '''
            Checks if the shelf exists and empties it if it does
            or creates it if it does not.
        '''
        if cmds.shelfLayout(self.name, ex=1):
            if cmds.shelfLayout(self.name, q=1, ca=1):
                for each in cmds.shelfLayout(self.name, q=1, ca=1):
                    cmds.deleteUI(each)
        else:
            cmds.shelfLayout(self.name, p="ShelfLayout")


def _get_render_instances():
    """Return all 'render-like' instances.

    This returns list of instance sets that needs to receive information
    about render layer changes.

    Returns:
        list: list of instances

    """
    objectset = cmds.ls("*.id", long=True, type="objectSet",
                        recursive=True, objectsOnly=True)

    instances = []
    for objset in objectset:
        if not cmds.attributeQuery("id", node=objset, exists=True):
            continue

        id_attr = "{}.id".format(objset)
        if cmds.getAttr(id_attr) != "pyblish.avalon.instance":
            continue

        has_family = cmds.attributeQuery("family",
                                         node=objset,
                                         exists=True)
        if not has_family:
            continue

        if cmds.getAttr(
                "{}.family".format(objset)) in RENDERLIKE_INSTANCE_FAMILIES:
            instances.append(objset)

    return instances


renderItemObserverList = []


class RenderSetupListObserver:
    """Observer to catch changes in render setup layers."""

    def listItemAdded(self, item):
        print("--- adding ...")
        self._add_render_layer(item)

    def listItemRemoved(self, item):
        print("--- removing ...")
        self._remove_render_layer(item.name())

    def _add_render_layer(self, item):
        render_sets = _get_render_instances()
        layer_name = item.name()

        for render_set in render_sets:
            members = cmds.sets(render_set, query=True) or []

            namespace_name = "_{}".format(render_set)
            if not cmds.namespace(exists=namespace_name):
                index = 1
                namespace_name = "_{}".format(render_set)
                try:
                    cmds.namespace(rm=namespace_name)
                except RuntimeError:
                    # namespace is not empty, so we leave it untouched
                    pass
                orignal_namespace_name = namespace_name
                while(cmds.namespace(exists=namespace_name)):
                    namespace_name = "{}{}".format(
                        orignal_namespace_name, index)
                    index += 1

                namespace = cmds.namespace(add=namespace_name)

            if members:
                # if set already have namespaced members, use the same
                # namespace as others.
                namespace = members[0].rpartition(":")[0]
            else:
                namespace = namespace_name

            render_layer_set_name = "{}:{}".format(namespace, layer_name)
            if render_layer_set_name in members:
                continue
            print("  - creating set for {}".format(layer_name))
            maya_set = cmds.sets(n=render_layer_set_name, empty=True)
            cmds.sets(maya_set, forceElement=render_set)
            rio = RenderSetupItemObserver(item)
            print("-   adding observer for {}".format(item.name()))
            item.addItemObserver(rio.itemChanged)
            renderItemObserverList.append(rio)

    def _remove_render_layer(self, layer_name):
        render_sets = _get_render_instances()

        for render_set in render_sets:
            members = cmds.sets(render_set, query=True)
            if not members:
                continue

            # all sets under set should have the same namespace
            namespace = members[0].rpartition(":")[0]
            render_layer_set_name = "{}:{}".format(namespace, layer_name)

            if render_layer_set_name in members:
                print("  - removing set for {}".format(layer_name))
                cmds.delete(render_layer_set_name)


class RenderSetupItemObserver:
    """Handle changes in render setup items."""

    def __init__(self, item):
        self.item = item
        self.original_name = item.name()

    def itemChanged(self, *args, **kwargs):
        """Item changed callback."""
        if self.item.name() == self.original_name:
            return

        render_sets = _get_render_instances()

        for render_set in render_sets:
            members = cmds.sets(render_set, query=True)
            if not members:
                continue

            # all sets under set should have the same namespace
            namespace = members[0].rpartition(":")[0]
            render_layer_set_name = "{}:{}".format(
                namespace, self.original_name)

            if render_layer_set_name in members:
                print(" <> renaming {} to {}".format(self.original_name,
                                                     self.item.name()))
                cmds.rename(render_layer_set_name,
                            "{}:{}".format(
                                namespace, self.item.name()))
            self.original_name = self.item.name()


renderListObserver = RenderSetupListObserver()


def add_render_layer_change_observer():
    import maya.app.renderSetup.model.renderSetup as renderSetup

    rs = renderSetup.instance()
    render_sets = _get_render_instances()

    layers = rs.getRenderLayers()
    for render_set in render_sets:
        members = cmds.sets(render_set, query=True)
        if not members:
            continue
        # all sets under set should have the same namespace
        namespace = members[0].rpartition(":")[0]
        for layer in layers:
            render_layer_set_name = "{}:{}".format(namespace, layer.name())
            if render_layer_set_name not in members:
                continue
            rio = RenderSetupItemObserver(layer)
            print("-   adding observer for {}".format(layer.name()))
            layer.addItemObserver(rio.itemChanged)
            renderItemObserverList.append(rio)


def add_render_layer_observer():
    import maya.app.renderSetup.model.renderSetup as renderSetup

    print(">   adding renderSetup observer ...")
    rs = renderSetup.instance()
    rs.addListObserver(renderListObserver)
    pass


def remove_render_layer_observer():
    import maya.app.renderSetup.model.renderSetup as renderSetup

    print("<   removing renderSetup observer ...")
    rs = renderSetup.instance()
    try:
        rs.removeListObserver(renderListObserver)
    except ValueError:
        # no observer set yet
        pass


def update_content_on_context_change():
    """
    This will update scene content to match new asset on context change
    """
    scene_sets = cmds.listSets(allSets=True)
    new_asset = api.Session["AVALON_ASSET"]
    new_data = lib.get_asset()["data"]
    for s in scene_sets:
        try:
            if cmds.getAttr("{}.id".format(s)) == "pyblish.avalon.instance":
                attr = cmds.listAttr(s)
                print(s)
                if "asset" in attr:
                    print("  - setting asset to: [ {} ]".format(new_asset))
                    cmds.setAttr("{}.asset".format(s),
                                 new_asset, type="string")
                if "frameStart" in attr:
                    cmds.setAttr("{}.frameStart".format(s),
                                 new_data["frameStart"])
                if "frameEnd" in attr:
                    cmds.setAttr("{}.frameEnd".format(s),
                                 new_data["frameEnd"],)
        except ValueError:
            pass


def show_message(title, msg):
    from Qt import QtWidgets
    from openpype.widgets import message_window

    # Find maya main window
    top_level_widgets = {w.objectName(): w for w in
                         QtWidgets.QApplication.topLevelWidgets()}

    parent = top_level_widgets.get("MayaWindow", None)
    if parent is None:
        pass
    else:
        message_window.message(title=title, message=msg, parent=parent)


def iter_shader_edits(relationships, shader_nodes, nodes_by_id, label=None):
    """Yield edits as a set of actions."""

    attributes = relationships.get("attributes", [])
    shader_data = relationships.get("relationships", {})

    shading_engines = cmds.ls(shader_nodes, type="objectSet", long=True)
    assert shading_engines, "Error in retrieving objectSets from reference"

    # region compute lookup
    shading_engines_by_id = defaultdict(list)
    for shad in shading_engines:
        shading_engines_by_id[get_id(shad)].append(shad)
    # endregion

    # region assign shading engines and other sets
    for data in shader_data.values():
        # collect all unique IDs of the set members
        shader_uuid = data["uuid"]
        member_uuids = [
            (member["uuid"], member.get("components"))
            for member in data["members"]]

        filtered_nodes = list()
        for _uuid, components in member_uuids:
            nodes = nodes_by_id.get(_uuid, None)
            if nodes is None:
                continue

            if components:
                # Assign to the components
                nodes = [".".join([node, components]) for node in nodes]

            filtered_nodes.extend(nodes)

        id_shading_engines = shading_engines_by_id[shader_uuid]
        if not id_shading_engines:
            log.error("{} - No shader found with cbId "
                      "'{}'".format(label, shader_uuid))
            continue
        elif len(id_shading_engines) > 1:
            log.error("{} - Skipping shader assignment. "
                      "More than one shader found with cbId "
                      "'{}'. (found: {})".format(label, shader_uuid,
                                                 id_shading_engines))
            continue

        if not filtered_nodes:
            log.warning("{} - No nodes found for shading engine "
                        "'{}'".format(label, id_shading_engines[0]))
            continue

        yield {"action": "assign",
               "uuid": data["uuid"],
               "nodes": filtered_nodes,
               "shader": id_shading_engines[0]}

    for data in attributes:
        nodes = nodes_by_id.get(data["uuid"], [])
        attr_value = data["attributes"]
        yield {"action": "setattr",
               "uuid": data["uuid"],
               "nodes": nodes,
               "attributes": attr_value}


def set_colorspace():
    """Set Colorspace from project configuration
    """
    project_name = os.getenv("AVALON_PROJECT")
    imageio = get_anatomy_settings(project_name)["imageio"]["maya"]

    # Maya 2022+ introduces new OCIO v2 color management settings that
    # can override the old color managenement preferences. OpenPype has
    # separate settings for both so we fall back when necessary.
    use_ocio_v2 = imageio["colorManagementPreference_v2"]["enabled"]
    required_maya_version = 2022
    maya_version = int(cmds.about(version=True))
    maya_supports_ocio_v2 = maya_version >= required_maya_version
    if use_ocio_v2 and not maya_supports_ocio_v2:
        # Fallback to legacy behavior with a warning
        log.warning("Color Management Preference v2 is enabled but not "
                    "supported by current Maya version: {} (< {}). Falling "
                    "back to legacy settings.".format(
                        maya_version, required_maya_version)
                    )
        use_ocio_v2 = False

    if use_ocio_v2:
        root_dict = imageio["colorManagementPreference_v2"]
    else:
        root_dict = imageio["colorManagementPreference"]

    if not isinstance(root_dict, dict):
        msg = "set_colorspace(): argument should be dictionary"
        log.error(msg)

    log.debug(">> root_dict: {}".format(root_dict))

    # enable color management
    cmds.colorManagementPrefs(e=True, cmEnabled=True)
    cmds.colorManagementPrefs(e=True, ocioRulesEnabled=True)

    # set config path
    custom_ocio_config = False
    if root_dict.get("configFilePath"):
        unresolved_path = root_dict["configFilePath"]
        ocio_paths = unresolved_path[platform.system().lower()]

        resolved_path = None
        for ocio_p in ocio_paths:
            resolved_path = str(ocio_p).format(**os.environ)
            if not os.path.exists(resolved_path):
                continue

        if resolved_path:
            filepath = str(resolved_path).replace("\\", "/")
            cmds.colorManagementPrefs(e=True, configFilePath=filepath)
            cmds.colorManagementPrefs(e=True, cmConfigFileEnabled=True)
            log.debug("maya '{}' changed to: {}".format(
                "configFilePath", resolved_path))
            custom_ocio_config = True
        else:
            cmds.colorManagementPrefs(e=True, cmConfigFileEnabled=False)
            cmds.colorManagementPrefs(e=True, configFilePath="")

    # If no custom OCIO config file was set we make sure that Maya 2022+
    # either chooses between Maya's newer default v2 or legacy config based
    # on OpenPype setting to use ocio v2 or not.
    if maya_supports_ocio_v2 and not custom_ocio_config:
        if use_ocio_v2:
            # Use Maya 2022+ default OCIO v2 config
            log.info("Setting default Maya OCIO v2 config")
            cmds.colorManagementPrefs(edit=True, configFilePath="")
        else:
            # Set the Maya default config file path
            log.info("Setting default Maya OCIO v1 legacy config")
            cmds.colorManagementPrefs(edit=True, configFilePath="legacy")

<<<<<<< HEAD
    if int(cmds.about(version=True)) >= 2022:
        log.warning("Skipping setting of color management preferences due to"
                    " the settings not being compatible with Maya 2022+")
        return

    # third set rendering space and view transform
    renderSpace = root_dict["renderSpace"]
    cmds.colorManagementPrefs(e=True, renderingSpaceName=renderSpace)
    viewTransform = root_dict["viewTransform"]
    cmds.colorManagementPrefs(e=True, viewTransformName=viewTransform)
=======
    # set color spaces for rendering space and view transforms
    def _colormanage(**kwargs):
        """Wrapper around `cmds.colorManagementPrefs`.

        This logs errors instead of raising an error so color management
        settings get applied as much as possible.

        """
        assert len(kwargs) == 1, "Must receive one keyword argument"
        try:
            cmds.colorManagementPrefs(edit=True, **kwargs)
            log.debug("Setting Color Management Preference: {}".format(kwargs))
        except RuntimeError as exc:
            log.error(exc)

    if use_ocio_v2:
        _colormanage(renderingSpaceName=root_dict["renderSpace"])
        _colormanage(displayName=root_dict["displayName"])
        _colormanage(viewName=root_dict["viewName"])
    else:
        _colormanage(renderingSpaceName=root_dict["renderSpace"])
        if maya_supports_ocio_v2:
            _colormanage(viewName=root_dict["viewTransform"])
            _colormanage(displayName="legacy")
        else:
            _colormanage(viewTransformName=root_dict["viewTransform"])
>>>>>>> 5233be68


@contextlib.contextmanager
def root_parent(nodes):
    # type: (list) -> list
    """Context manager to un-parent provided nodes and return them back."""
    import pymel.core as pm  # noqa

    node_parents = []
    for node in nodes:
        n = pm.PyNode(node)
        try:
            root = pm.listRelatives(n, parent=1)[0]
        except IndexError:
            root = None
        node_parents.append((n, root))
    try:
        for node in node_parents:
            node[0].setParent(world=True)
        yield
    finally:
        for node in node_parents:
            if node[1]:
                node[0].setParent(node[1])<|MERGE_RESOLUTION|>--- conflicted
+++ resolved
@@ -3055,18 +3055,6 @@
             log.info("Setting default Maya OCIO v1 legacy config")
             cmds.colorManagementPrefs(edit=True, configFilePath="legacy")
 
-<<<<<<< HEAD
-    if int(cmds.about(version=True)) >= 2022:
-        log.warning("Skipping setting of color management preferences due to"
-                    " the settings not being compatible with Maya 2022+")
-        return
-
-    # third set rendering space and view transform
-    renderSpace = root_dict["renderSpace"]
-    cmds.colorManagementPrefs(e=True, renderingSpaceName=renderSpace)
-    viewTransform = root_dict["viewTransform"]
-    cmds.colorManagementPrefs(e=True, viewTransformName=viewTransform)
-=======
     # set color spaces for rendering space and view transforms
     def _colormanage(**kwargs):
         """Wrapper around `cmds.colorManagementPrefs`.
@@ -3093,7 +3081,12 @@
             _colormanage(displayName="legacy")
         else:
             _colormanage(viewTransformName=root_dict["viewTransform"])
->>>>>>> 5233be68
+
+    # third set rendering space and view transform
+    renderSpace = root_dict["renderSpace"]
+    cmds.colorManagementPrefs(e=True, renderingSpaceName=renderSpace)
+    viewTransform = root_dict["viewTransform"]
+    cmds.colorManagementPrefs(e=True, viewTransformName=viewTransform)
 
 
 @contextlib.contextmanager
