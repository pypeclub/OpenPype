--- conflicted
+++ resolved
@@ -266,15 +266,10 @@
 
 def pairwise(iterable):
     """s -> (s0,s1), (s2,s3), (s4, s5), ..."""
-<<<<<<< HEAD
     from six.moves import zip
 
     a = iter(iterable)
     return zip(a, a)
-=======
-    a = iter(iterable)
-    return itertools.izip(a, a)
->>>>>>> ce3d7a23
 
 
 def export_alembic(nodes,
