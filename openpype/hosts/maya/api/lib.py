--- conflicted
+++ resolved
@@ -3351,7 +3351,6 @@
     return connections[0] if connections else None
 
 
-<<<<<<< HEAD
 def convert_to_maya_fps(fps):
     """Convert any fps to supported Maya framerates."""
     float_framerates = [
@@ -3432,7 +3431,8 @@
             )
 
         return supported_framerate
-=======
+
+
 def write_xgen_file(data, filepath):
     """Overwrites data in .xgen files.
 
@@ -3461,5 +3461,4 @@
             lines.append(line)
 
     with open(filepath, "w") as f:
-        f.writelines(lines)
->>>>>>> 7afbd4b9
+        f.writelines(lines)