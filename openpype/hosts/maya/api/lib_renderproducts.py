# -*- coding: utf-8 -*-
"""Module handling expected render output from Maya.

This module is used in :mod:`collect_render` and :mod:`collect_vray_scene`.

Note:
    To implement new renderer, just create new class inheriting from
    :class:`ARenderProducts` and add it to :func:`RenderProducts.get()`.

Attributes:
    R_SINGLE_FRAME (:class:`re.Pattern`): Find single frame number.
    R_FRAME_RANGE (:class:`re.Pattern`): Find frame range.
    R_FRAME_NUMBER (:class:`re.Pattern`): Find frame number in string.
    R_LAYER_TOKEN (:class:`re.Pattern`): Find layer token in image prefixes.
    R_AOV_TOKEN (:class:`re.Pattern`): Find AOV token in image prefixes.
    R_SUBSTITUTE_AOV_TOKEN (:class:`re.Pattern`): Find and substitute AOV token
        in image prefixes.
    R_REMOVE_AOV_TOKEN (:class:`re.Pattern`): Find and remove AOV token in
        image prefixes.
    R_CLEAN_FRAME_TOKEN (:class:`re.Pattern`): Find and remove unfilled
        Renderman frame token in image prefix.
    R_CLEAN_EXT_TOKEN (:class:`re.Pattern`): Find and remove unfilled Renderman
        extension token in image prefix.
    R_SUBSTITUTE_LAYER_TOKEN (:class:`re.Pattern`): Find and substitute render
        layer token in image prefixes.
    R_SUBSTITUTE_SCENE_TOKEN (:class:`re.Pattern`): Find and substitute scene
        token in image prefixes.
    R_SUBSTITUTE_CAMERA_TOKEN (:class:`re.Pattern`): Find and substitute camera
        token in image prefixes.
    IMAGE_PREFIXES (dict): Mapping between renderers and their respective
        image prefix attribute names.

Thanks:
    Roy Nieterau (BigRoy) / Colorbleed for overhaul of original
    *expected_files*.

"""

import logging
import re
import os
from abc import ABCMeta, abstractmethod

import six
import attr

from . import lib
from . import lib_rendersetup

from maya import cmds, mel

log = logging.getLogger(__name__)

R_SINGLE_FRAME = re.compile(r"^(-?)\d+$")
R_FRAME_RANGE = re.compile(r"^(?P<sf>(-?)\d+)-(?P<ef>(-?)\d+)$")
R_FRAME_NUMBER = re.compile(r".+\.(?P<frame>[0-9]+)\..+")
R_LAYER_TOKEN = re.compile(
    r".*((?:%l)|(?:<layer>)|(?:<renderlayer>)).*", re.IGNORECASE
)
R_AOV_TOKEN = re.compile(r".*%a.*|.*<aov>.*|.*<renderpass>.*", re.IGNORECASE)
R_SUBSTITUTE_AOV_TOKEN = re.compile(r"%a|<aov>|<renderpass>", re.IGNORECASE)
R_REMOVE_AOV_TOKEN = re.compile(
    r"_%a|\.%a|_<aov>|\.<aov>|_<renderpass>|\.<renderpass>", re.IGNORECASE)
# to remove unused renderman tokens
R_CLEAN_FRAME_TOKEN = re.compile(r"\.?<f\d>\.?", re.IGNORECASE)
R_CLEAN_EXT_TOKEN = re.compile(r"\.?<ext>\.?", re.IGNORECASE)

R_SUBSTITUTE_LAYER_TOKEN = re.compile(
    r"%l|<layer>|<renderlayer>", re.IGNORECASE
)
R_SUBSTITUTE_CAMERA_TOKEN = re.compile(r"%c|<camera>", re.IGNORECASE)
R_SUBSTITUTE_SCENE_TOKEN = re.compile(r"%s|<scene>", re.IGNORECASE)

# not sure about the renderman image prefix
IMAGE_PREFIXES = {
    "vray": "vraySettings.fileNamePrefix",
    "arnold": "defaultRenderGlobals.imageFilePrefix",
    "renderman": "rmanGlobals.imageFileFormat",
    "redshift": "defaultRenderGlobals.imageFilePrefix",
}


def has_tokens(string, tokens):
    """Return whether any of tokens is in input string (case-insensitive)"""
    pattern = "({})".format("|".join(re.escape(token) for token in tokens))
    match = re.search(pattern, string, re.IGNORECASE)
    return bool(match)


@attr.s
class LayerMetadata(object):
    """Data class for Render Layer metadata."""
    frameStart = attr.ib()
    frameEnd = attr.ib()
    cameras = attr.ib()
    sceneName = attr.ib()
    layerName = attr.ib()
    renderer = attr.ib()
    defaultExt = attr.ib()
    filePrefix = attr.ib()
    frameStep = attr.ib(default=1)
    padding = attr.ib(default=4)

    # Render Products
    products = attr.ib(init=False, default=attr.Factory(list))

    # The AOV separator token. Note that not all renderers define an explicit
    # render separator but allow to put the AOV/RenderPass token anywhere in
    # the file path prefix. For those renderers we'll fall back to whatever
    # is between the last occurrences of <RenderLayer> and <RenderPass> tokens.
    aov_separator = attr.ib(default="_")


@attr.s
class RenderProduct(object):
    """Describes an image or other file-like artifact produced by a render.

    Warning:
        This currently does NOT return as a product PER render camera.
        A single Render Product will generate files per camera. E.g. with two
        cameras each render product generates two sequences on disk assuming
        the file path prefix correctly uses the <Camera> tokens.

    """
    productName = attr.ib()
    ext = attr.ib()                             # extension
    aov = attr.ib(default=None)                 # source aov
    driver = attr.ib(default=None)              # source driver
    multipart = attr.ib(default=False)          # multichannel file
    camera = attr.ib(default=None)              # used only when rendering
    #                                             from multiple cameras


def get(layer, render_instance=None):
    # type: (str, object) -> ARenderProducts
    """Get render details and products for given renderer and render layer.

    Args:
        layer (str): Name of render layer
        render_instance (pyblish.api.Instance): Publish instance.
            If not provided an empty mock instance is used.

    Returns:
        ARenderProducts: The correct RenderProducts instance for that
            renderlayer.

    Raises:
        :exc:`UnsupportedRendererException`: If requested renderer
            is not supported. It needs to be implemented by extending
            :class:`ARenderProducts` and added to this methods ``if``
            statement.

    """

    if render_instance is None:
        # For now produce a mock instance
        class Instance(object):
            data = {}
        render_instance = Instance()

    renderer_name = lib.get_attr_in_layer(
        "defaultRenderGlobals.currentRenderer",
        layer=layer
    )

    renderer = {
        "arnold": RenderProductsArnold,
        "vray": RenderProductsVray,
        "redshift": RenderProductsRedshift,
        "renderman": RenderProductsRenderman
    }.get(renderer_name.lower(), None)
    if renderer is None:
        raise UnsupportedRendererException(
            "unsupported {}".format(renderer_name)
        )

    return renderer(layer, render_instance)


@six.add_metaclass(ABCMeta)
class ARenderProducts:
    """Abstract class with common code for all renderers.

    Attributes:
        renderer (str): name of renderer.

    """

    renderer = None

    def __init__(self, layer, render_instance):
        """Constructor."""
        self.layer = layer
        self.render_instance = render_instance
        self.multipart = False

        # Initialize
        self.layer_data = self._get_layer_data()
        self.layer_data.products = self.get_render_products()

    def has_camera_token(self):
        # type: () -> bool
        """Check if camera token is in image prefix.

        Returns:
            bool: True/False if camera token is present.

        """
        return "<camera>" in self.layer_data.filePrefix.lower()

    @abstractmethod
    def get_render_products(self):
        """To be implemented by renderer class.

        This should return a list of RenderProducts.

        Returns:
            list: List of RenderProduct

        """

    @staticmethod
    def sanitize_camera_name(camera):
        # type: (str) -> str
        """Sanitize camera name.

        Remove Maya illegal characters from camera name.

        Args:
            camera (str): Maya camera name.

        Returns:
            (str): sanitized camera name

        Example:
            >>> ARenderProducts.sanizite_camera_name('test:camera_01')
            test_camera_01

        """
        return re.sub('[^0-9a-zA-Z_]+', '_', camera)

    def get_renderer_prefix(self):
        # type: () -> str
        """Return prefix for specific renderer.

        This is for most renderers the same and can be overridden if needed.

        Returns:
            str: String with image prefix containing tokens

        Raises:
            :exc:`UnsupportedRendererException`: If we requested image
                prefix for renderer we know nothing about.
                See :data:`IMAGE_PREFIXES` for mapping of renderers and
                image prefixes.

        """
        try:
            file_prefix_attr = IMAGE_PREFIXES[self.renderer]
        except KeyError:
            raise UnsupportedRendererException(
                "Unsupported renderer {}".format(self.renderer)
            )

        file_prefix = self._get_attr(file_prefix_attr)

        if not file_prefix:
            # Fall back to scene name by default
            log.debug("Image prefix not set, using <Scene>")
            file_prefix = "<Scene>"

        return file_prefix

    def get_render_attribute(self, attribute):
        """Get attribute from render options.

        Args:
            attribute (str): name of attribute to be looked up.

        Returns:
            Attribute value

        """
        return self._get_attr("defaultRenderGlobals", attribute)

    def _get_attr(self, node_attr, attribute=None):
        """Return the value of the attribute in the renderlayer

        For readability this allows passing in the attribute in two ways.

            As a single argument:
                _get_attr("node.attr")
            Or as two arguments:
                _get_attr("node", "attr")

        Returns:
            Value of the attribute inside the layer this instance is set to.

        """

        if attribute is None:
            plug = node_attr
        else:
            plug = "{}.{}".format(node_attr, attribute)

        return lib.get_attr_in_layer(plug, layer=self.layer)

    def _get_layer_data(self):
        # type: () -> LayerMetadata
        #                      ______________________________________________
        # ____________________/ ____________________________________________/
        # 1 -  get scene name  /__________________/
        # ____________________/
        _, scene_basename = os.path.split(cmds.file(q=True, loc=True))
        scene_name, _ = os.path.splitext(scene_basename)

        file_prefix = self.get_renderer_prefix()

        # If the Render Layer belongs to a Render Setup layer then the
        # output name is based on the Render Setup Layer name without
        # the `rs_` prefix.
        layer_name = self.layer
        rs_layer = lib_rendersetup.get_rendersetup_layer(layer_name)
        if rs_layer:
            layer_name = rs_layer

        if self.layer == "defaultRenderLayer":
            # defaultRenderLayer renders as masterLayer
            layer_name = "masterLayer"

        # AOV separator - default behavior extracts the part between
        # last occurences of <RenderLayer> and <RenderPass>
        # todo: This code also triggers for V-Ray which overrides it explicitly
        #       so this code will invalidly debug log it couldn't extract the
        #       aov separator even though it does set it in RenderProductsVray
        layer_tokens = ["<renderlayer>", "<layer>"]
        aov_tokens = ["<aov>", "<renderpass>"]

        def match_last(tokens, text):
            """regex match the last occurence from a list of tokens"""
            pattern = "(?:.*)({})".format("|".join(tokens))
            return re.search(pattern, text, re.IGNORECASE)

        layer_match = match_last(layer_tokens, file_prefix)
        aov_match = match_last(aov_tokens, file_prefix)
        kwargs = {}
        if layer_match and aov_match:
            matches = sorted((layer_match, aov_match),
                             key=lambda match: match.end(1))
            separator = file_prefix[matches[0].end(1):matches[1].start(1)]
            kwargs["aov_separator"] = separator
        else:
            log.debug("Couldn't extract aov separator from "
                      "file prefix: {}".format(file_prefix))

        # todo: Support Custom Frames sequences 0,5-10,100-120
        #       Deadline allows submitting renders with a custom frame list
        #       to support those cases we might want to allow 'custom frames'
        #       to be overridden to `ExpectFiles` class?
        return LayerMetadata(
            frameStart=int(self.get_render_attribute("startFrame")),
            frameEnd=int(self.get_render_attribute("endFrame")),
            frameStep=int(self.get_render_attribute("byFrameStep")),
            padding=int(self.get_render_attribute("extensionPadding")),
            # if we have <camera> token in prefix path we'll expect output for
            # every renderable camera in layer.
            cameras=self.get_renderable_cameras(),
            sceneName=scene_name,
            layerName=layer_name,
            renderer=self.renderer,
            defaultExt=self._get_attr("defaultRenderGlobals.imfPluginKey"),
            filePrefix=file_prefix,
            **kwargs
        )

    def _generate_file_sequence(
            self, layer_data,
            force_aov_name=None,
            force_ext=None,
            force_cameras=None):
        # type: (LayerMetadata, str, str, list) -> list
        expected_files = []
        cameras = force_cameras or layer_data.cameras
        ext = force_ext or layer_data.defaultExt
        for cam in cameras:
            file_prefix = layer_data.filePrefix
            mappings = (
                (R_SUBSTITUTE_SCENE_TOKEN, layer_data.sceneName),
                (R_SUBSTITUTE_LAYER_TOKEN, layer_data.layerName),
                (R_SUBSTITUTE_CAMERA_TOKEN, self.sanitize_camera_name(cam)),
                # this is required to remove unfilled aov token, for example
                # in Redshift
                (R_REMOVE_AOV_TOKEN, "") if not force_aov_name \
                else (R_SUBSTITUTE_AOV_TOKEN, force_aov_name),

                (R_CLEAN_FRAME_TOKEN, ""),
                (R_CLEAN_EXT_TOKEN, ""),
            )

            for regex, value in mappings:
                file_prefix = re.sub(regex, value, file_prefix)

            for frame in range(
                    int(layer_data.frameStart),
                    int(layer_data.frameEnd) + 1,
                    int(layer_data.frameStep),
            ):
                frame_str = str(frame).rjust(layer_data.padding, "0")
                expected_files.append(
                    "{}.{}.{}".format(file_prefix, frame_str, ext)
                )
        return expected_files

    def get_files(self, product):
        # type: (RenderProduct) -> list
        """Return list of expected files.

        It will translate render token strings  ('<RenderPass>', etc.) to
        their values. This task is tricky as every renderer deals with this
        differently. That's why we expose `get_files` as a method on the
        Renderer class so it can be overridden for complex cases.

        Args:
            product (RenderProduct): Render product to be used for file
                generation.

        Returns:
            List of files

        """
        return self._generate_file_sequence(
            self.layer_data,
            force_aov_name=product.productName,
            force_ext=product.ext,
            force_cameras=[product.camera]
        )

    def get_renderable_cameras(self):
        # type: () -> list
        """Get all renderable camera transforms.

        Returns:
            list: list of renderable cameras.

        """

        renderable_cameras = [
            cam for cam in cmds.ls(cameras=True)
            if self._get_attr(cam, "renderable")
        ]

        # The output produces a sanitized name for <Camera> using its
        # shortest unique path of the transform so we'll return
        # at least that unique path. This could include a parent
        # name too when two cameras have the same name but are
        # in a different hierarchy, e.g. "group1|cam" and "group2|cam"
        def get_name(camera):
            return cmds.ls(cmds.listRelatives(camera,
                                              parent=True,
                                              fullPath=True))[0]

        return [get_name(cam) for cam in renderable_cameras]


class RenderProductsArnold(ARenderProducts):
    """Render products for Arnold renderer.

    References:
        mtoa.utils.getFileName()
        mtoa.utils.ui.common.updateArnoldTargetFilePreview()

    Notes:
        - Output Denoising AOVs are not currently included.
        - Only Frame/Animation ext: name.#.ext is supported.
        - Use Custom extension is not supported.
        - <RenderPassType> and <RenderPassFileGroup> tokens not tested
        - With Merge AOVs but <RenderPass> in File Name Prefix Arnold
          will still NOT merge the aovs. This class correctly resolves
          it - but user should be aware.
        - File Path Prefix overrides per AOV driver are not implemented

    Attributes:
        aiDriverExtension (dict): Arnold AOV driver extension mapping.
            Is there a better way?
        renderer (str): name of renderer.

    """
    renderer = "arnold"
    aiDriverExtension = {
        "jpeg": "jpg",
        "exr": "exr",
        "deepexr": "exr",
        "png": "png",
        "tiff": "tif",
        "mtoa_shaders": "ass",  # TODO: research what those last two should be
        "maya": "",
    }

    def get_renderer_prefix(self):

        prefix = super(RenderProductsArnold, self).get_renderer_prefix()
        merge_aovs = self._get_attr("defaultArnoldDriver.mergeAOVs")
        if not merge_aovs and "<renderpass>" not in prefix.lower():
            # When Merge AOVs is disabled and <renderpass> token not present
            # then Arnold prepends <RenderPass>/ to the output path.
            # todo: It's untested what happens if AOV driver has an
            #       an explicit override path prefix.
            prefix = "<RenderPass>/" + prefix

        return prefix

    def _get_aov_render_products(self, aov, cameras=None):
        """Return all render products for the AOV"""

        products = []
        aov_name = self._get_attr(aov, "name")
        ai_drivers = cmds.listConnections("{}.outputs".format(aov),
                                          source=True,
                                          destination=False,
                                          type="aiAOVDriver") or []
        if not cameras:
            cameras = [
                self.sanitize_camera_name(
                    self.get_renderable_cameras()[0]
                )
            ]

        for ai_driver in ai_drivers:
            # todo: check aiAOVDriver.prefix as it could have
            #       a custom path prefix set for this driver

            # Skip Drivers set only for GUI
            # 0: GUI, 1: Batch, 2: GUI and Batch
            output_mode = self._get_attr(ai_driver, "outputMode")
            if output_mode == 0:  # GUI only
                log.warning("%s has Output Mode set to GUI, "
                            "skipping...", ai_driver)
                continue

            ai_translator = self._get_attr(ai_driver, "aiTranslator")
            try:
                ext = self.aiDriverExtension[ai_translator]
            except KeyError:
                raise AOVError(
                    "Unrecognized arnold driver format "
                    "for AOV - {}".format(aov_name)
                )

            # If aov RGBA is selected, arnold will translate it to `beauty`
            name = aov_name
            if name == "RGBA":
                name = "beauty"

            # Support Arnold light groups for AOVs
            # Global AOV: When disabled the main layer is
            #             not written: `{pass}`
            # All Light Groups: When enabled, a `{pass}_lgroups` file is
            #                   written and is always merged into a
            #                   single file
            # Light Groups List: When set, a product per light
            #                    group is written
            #                    e.g. {pass}_front, {pass}_rim
            global_aov = self._get_attr(aov, "globalAov")
            if global_aov:
                for camera in cameras:
                    product = RenderProduct(productName=name,
                                            ext=ext,
                                            aov=aov_name,
                                            driver=ai_driver,
                                            camera=camera)
                    products.append(product)

            all_light_groups = self._get_attr(aov, "lightGroups")
            if all_light_groups:
                # All light groups is enabled. A single multipart
                # Render Product
                for camera in cameras:
                    product = RenderProduct(productName=name + "_lgroups",
                                            ext=ext,
                                            aov=aov_name,
                                            driver=ai_driver,
                                            # Always multichannel output
                                            multipart=True,
                                            camera=camera)
                    products.append(product)
            else:
                value = self._get_attr(aov, "lightGroupsList")
                if not value:
                    continue
                selected_light_groups = value.strip().split()
                for light_group in selected_light_groups:
                    # Render Product per selected light group
                    aov_light_group_name = "{}_{}".format(name, light_group)
                    for camera in cameras:
                        product = RenderProduct(
                            productName=aov_light_group_name,
                            aov=aov_name,
                            driver=ai_driver,
                            ext=ext,
                            camera=camera
                        )
                        products.append(product)

        return products

    def get_render_products(self):
        """Get all AOVs.

        See Also:
            :func:`ARenderProducts.get_render_products()`

        Raises:
            :class:`AOVError`: If AOV cannot be determined.

        """

        if not cmds.ls("defaultArnoldRenderOptions", type="aiOptions"):
            # this occurs when Render Setting windows was not opened yet. In
            # such case there are no Arnold options created so query for AOVs
            # will fail. We terminate here as there are no AOVs specified then.
            # This state will most probably fail later on some Validator
            # anyway.
            return []

        # check if camera token is in prefix. If so, and we have list of
        # renderable cameras, generate render product for each and every
        # of them.
        cameras = [
            self.sanitize_camera_name(c)
            for c in self.get_renderable_cameras()
        ]

        default_ext = self._get_attr("defaultRenderGlobals.imfPluginKey")
        beauty_products = [RenderProduct(
            productName="beauty",
            ext=default_ext,
            driver="defaultArnoldDriver",
            camera=camera) for camera in cameras]
        # AOVs > Legacy > Maya Render View > Mode
        aovs_enabled = bool(
            self._get_attr("defaultArnoldRenderOptions.aovMode")
        )
        if not aovs_enabled:
            return beauty_products

        # Common > File Output > Merge AOVs or <RenderPass>
        # We don't need to check for Merge AOVs due to overridden
        # `get_renderer_prefix()` behavior which forces <renderpass>
        has_renderpass_token = (
            "<renderpass>" in self.layer_data.filePrefix.lower()
        )
        if not has_renderpass_token:
            for product in beauty_products:
                product.multipart = True
            return beauty_products

        # AOVs are set to be rendered separately. We should expect
        # <RenderPass> token in path.
        # handle aovs from references
        use_ref_aovs = self.render_instance.data.get(
            "useReferencedAovs", False) or False

        aovs = cmds.ls(type="aiAOV")
        if not use_ref_aovs:
            ref_aovs = cmds.ls(type="aiAOV", referencedNodes=True)
            aovs = list(set(aovs) - set(ref_aovs))

        products = []

        # Append the AOV products
        for aov in aovs:
            enabled = self._get_attr(aov, "enabled")
            if not enabled:
                continue

            # For now stick to the legacy output format.
            aov_products = self._get_aov_render_products(aov, cameras)
            products.extend(aov_products)

        if all(product.aov != "RGBA" for product in products):
            # Append default 'beauty' as this is arnolds default.
            # However, it is excluded whenever a RGBA pass is enabled.
            # For legibility add the beauty layer as first entry
            products += beauty_products

        # TODO: Output Denoising AOVs?

        return products


class RenderProductsVray(ARenderProducts):
    """Expected files for V-Ray renderer.

    Notes:
        - "Disabled" animation incorrectly returns frames in filename
        - "Renumber Frames" is not supported

    Reference:
        vrayAddRenderElementImpl() in vrayCreateRenderElementsTab.mel

    """
    # todo: detect whether rendering with V-Ray GPU + whether AOV is supported

    renderer = "vray"

    def get_renderer_prefix(self):
        # type: () -> str
        """Get image prefix for V-Ray.

        This overrides :func:`ARenderProducts.get_renderer_prefix()` as
        we must add `<aov>` token manually.

        See also:
            :func:`ARenderProducts.get_renderer_prefix()`

        """
        prefix = super(RenderProductsVray, self).get_renderer_prefix()
        aov_separator = self._get_aov_separator()
        prefix = "{}{}<aov>".format(prefix, aov_separator)
        return prefix

    def _get_aov_separator(self):
        # type: () -> str
        """Return the V-Ray AOV/Render Elements separator"""
        return self._get_attr(
            "vraySettings.fileNameRenderElementSeparator"
        )

    def _get_layer_data(self):
        # type: () -> LayerMetadata
        """Override to get vray specific extension."""
        layer_data = super(RenderProductsVray, self)._get_layer_data()

        default_ext = self._get_attr("vraySettings.imageFormatStr")
        if default_ext in ["exr (multichannel)", "exr (deep)"]:
            default_ext = "exr"
        layer_data.defaultExt = default_ext
        layer_data.padding = self._get_attr("vraySettings.fileNamePadding")

        layer_data.aov_separator = self._get_aov_separator()

        return layer_data

    def get_render_products(self):
        """Get all AOVs.

        See Also:
            :func:`ARenderProducts.get_render_products()`

        """
        if not cmds.ls("vraySettings", type="VRaySettingsNode"):
            # this occurs when Render Setting windows was not opened yet. In
            # such case there are no VRay options created so query for AOVs
            # will fail. We terminate here as there are no AOVs specified then.
            # This state will most probably fail later on some Validator
            # anyway.
            return []

        cameras = [
            self.sanitize_camera_name(c)
            for c in self.get_renderable_cameras()
        ]

        image_format_str = self._get_attr("vraySettings.imageFormatStr")
        default_ext = image_format_str
        if default_ext in {"exr (multichannel)", "exr (deep)"}:
            default_ext = "exr"

        products = []

        # add beauty as default when not disabled
        dont_save_rgb = self._get_attr("vraySettings.dontSaveRgbChannel")
        if not dont_save_rgb:
            for camera in cameras:
                products.append(
                    RenderProduct(productName="",
                                  ext=default_ext,
                                  camera=camera))

        # separate alpha file
        separate_alpha = self._get_attr("vraySettings.separateAlpha")
        if separate_alpha:
            for camera in cameras:
                products.append(
                    RenderProduct(productName="Alpha",
                                  ext=default_ext,
                                  camera=camera)
                )

        if image_format_str == "exr (multichannel)":
            # AOVs are merged in m-channel file, only main layer is rendered
            self.multipart = True
            return products

        # handle aovs from references
        use_ref_aovs = self.render_instance.data.get(
            "useReferencedAovs", False) or False

        # this will have list of all aovs no matter if they are coming from
        # reference or not.
        aov_types = ["VRayRenderElement", "VRayRenderElementSet"]
        aovs = cmds.ls(type=aov_types)
        if not use_ref_aovs:
            ref_aovs = cmds.ls(type=aov_types, referencedNodes=True) or []
            aovs = list(set(aovs) - set(ref_aovs))

        for aov in aovs:
            enabled = self._get_attr(aov, "enabled")
            if not enabled:
                continue

            class_type = self._get_attr(aov + ".vrayClassType")
            if class_type == "LightMixElement":
                # Special case which doesn't define a name by itself but
                # instead seems to output multiple Render Products,
                # specifically "Self_Illumination" and "Environment"
                product_names = ["Self_Illumination", "Environment"]
                for camera in cameras:
                    for name in product_names:
                        product = RenderProduct(productName=name,
                                                ext=default_ext,
                                                aov=aov,
                                                camera=camera)
                        products.append(product)
                # Continue as we've processed this special case AOV
                continue

            aov_name = self._get_vray_aov_name(aov)
            for camera in cameras:
                product = RenderProduct(productName=aov_name,
                                        ext=default_ext,
                                        aov=aov,
                                        camera=camera)
                products.append(product)

        return products

    def _get_vray_aov_attr(self, node, prefix):
        """Get value for attribute that starts with key in name

        V-Ray AOVs have attribute names that include the type
        of AOV in the attribute name, for example:
            - vray_filename_rawdiffuse
            - vray_filename_velocity
            - vray_name_gi
            - vray_explicit_name_extratex

        To simplify querying the "vray_filename" or "vray_name"
        attributes we just find the first attribute that has
        that particular "{prefix}_" in the attribute name.

        Args:
            node (str): AOV node name
            prefix (str): Prefix of the attribute name.

        Returns:
            Value of the attribute if it exists, else None

        """
        attrs = cmds.listAttr(node, string="{}_*".format(prefix))
        if not attrs:
            return None

        assert len(attrs) == 1, "Found more than one attribute: %s" % attrs
        attr = attrs[0]

        return self._get_attr(node, attr)

    def _get_vray_aov_name(self, node):
        """Get AOVs name from Vray.

        Args:
            node (str): aov node name.

        Returns:
            str: aov name.

        """

        vray_explicit_name = self._get_vray_aov_attr(node,
                                                     "vray_explicit_name")
        vray_filename = self._get_vray_aov_attr(node, "vray_filename")
        vray_name = self._get_vray_aov_attr(node, "vray_name")
        final_name = vray_explicit_name or vray_filename or vray_name or None

        class_type = self._get_attr(node, "vrayClassType")
        if not vray_explicit_name:
            # Explicit name takes precedence and overrides completely
            # otherwise add the connected node names to the special cases
            # Any namespace colon ':' gets replaced to underscore '_'
            # so we sanitize using `sanitize_camera_name`
            def _get_source_name(node, attr):
                """Return sanitized name of input connection to attribute"""
                plug = "{}.{}".format(node, attr)
                connections = cmds.listConnections(plug,
                                                   source=True,
                                                   destination=False)
                if connections:
                    return self.sanitize_camera_name(connections[0])

            if class_type == "MaterialSelectElement":
                # Name suffix is based on the connected material or set
                attrs = [
                    "vray_mtllist_mtlselect",
                    "vray_mtl_mtlselect"
                ]
                for attribute in attrs:
                    name = _get_source_name(node, attribute)
                    if name:
                        final_name += '_{}'.format(name)
                        break
                else:
                    log.warning("Material Select Element has no "
                                "selected materials: %s", node)

            elif class_type == "ExtraTexElement":
                # Name suffix is based on the connected textures
                extratex_type = self._get_attr(node, "vray_type_extratex")
                attr = {
                    0: "vray_texture_extratex",
                    1: "vray_float_texture_extratex",
                    2: "vray_int_texture_extratex",
                }.get(extratex_type)
                name = _get_source_name(node, attr)
                if name:
                    final_name += '_{}'.format(name)
                else:
                    log.warning("Extratex Element has no incoming texture")

        assert final_name, "Output filename not defined for AOV: %s" % node

        return final_name


class RenderProductsRedshift(ARenderProducts):
    """Expected files for Redshift renderer.

    Notes:
        - `get_files()` only supports rendering with frames, like "animation"

    Attributes:

        unmerged_aovs (list): Name of aovs that are not merged into resulting
            exr and we need them specified in Render Products output.

    """

    renderer = "redshift"
    unmerged_aovs = {"Cryptomatte"}

    def get_renderer_prefix(self):
        """Get image prefix for Redshift.

        This overrides :func:`ARenderProducts.get_renderer_prefix()` as
        we must add `<aov>` token manually.

        See also:
            :func:`ARenderProducts.get_renderer_prefix()`

        """
        prefix = super(RenderProductsRedshift, self).get_renderer_prefix()
<<<<<<< HEAD
        prefix = "{}{}<aov>".format(prefix, self.aov_separator)
=======

        # Only append .<aov> if no <renderpass> or <aov> is specified
        if not has_tokens(prefix, ["<aov>", "<renderpass>"]):
            prefix = "{}.<aov>".format(prefix)

>>>>>>> fc0891c7
        return prefix

    def get_render_products(self):
        """Get all AOVs.

        See Also:
            :func:`ARenderProducts.get_render_products()`

        """

        if not cmds.ls("redshiftOptions", type="RedshiftOptions"):
            # this occurs when Render Setting windows was not opened yet. In
            # such case there are no Redshift options created so query for AOVs
            # will fail. We terminate here as there are no AOVs specified then.
            # This state will most probably fail later on some Validator
            # anyway.
            return []

        cameras = [
            self.sanitize_camera_name(c)
            for c in self.get_renderable_cameras()
        ]

        # For Redshift we don't directly return upon forcing multilayer
        # due to some AOVs still being written into separate files,
        # like Cryptomatte.
        # AOVs are merged in multi-channel file
        multipart = bool(self._get_attr("redshiftOptions.exrForceMultilayer"))

        # Get Redshift Extension from image format
        image_format = self._get_attr("redshiftOptions.imageFormat")  # integer
        ext = mel.eval("redshiftGetImageExtension(%i)" % image_format)

        use_ref_aovs = self.render_instance.data.get(
            "useReferencedAovs", False) or False

        aovs = cmds.ls(type="RedshiftAOV")
        if not use_ref_aovs:
            ref_aovs = cmds.ls(type="RedshiftAOV", referencedNodes=True)
            aovs = list(set(aovs) - set(ref_aovs))

        products = []
        light_groups_enabled = False
        has_beauty_aov = False
        for aov in aovs:
            enabled = self._get_attr(aov, "enabled")
            if not enabled:
                continue

            aov_type = self._get_attr(aov, "aovType")
            if multipart and aov_type not in self.unmerged_aovs:
                continue

            # Any AOVs that still get processed, like Cryptomatte
            # by themselves are not multipart files.
            aov_multipart = not multipart

            # Redshift skips rendering of masterlayer without AOV suffix
            # when a Beauty AOV is rendered. It overrides the main layer.
            if aov_type == "Beauty":
                has_beauty_aov = True

            aov_name = self._get_attr(aov, "name")

            # Support light Groups
            light_groups = []
            if self._get_attr(aov, "supportsLightGroups"):
                all_light_groups = self._get_attr(aov, "allLightGroups")
                if all_light_groups:
                    # All light groups is enabled
                    light_groups = self._get_redshift_light_groups()
                else:
                    value = self._get_attr(aov, "lightGroupList")
                    # note: string value can return None when never set
                    if value:
                        selected_light_groups = value.strip().split()
                        light_groups = selected_light_groups

                for light_group in light_groups:
                    aov_light_group_name = "{}_{}".format(aov_name,
                                                          light_group)
                    for camera in cameras:
                        product = RenderProduct(
                            productName=aov_light_group_name,
                            aov=aov_name,
                            ext=ext,
                            multipart=aov_multipart,
                            camera=camera)
                        products.append(product)

            if light_groups:
                light_groups_enabled = True

            # Redshift AOV Light Select always renders the global AOV
            # even when light groups are present so we don't need to
            # exclude it when light groups are active
            for camera in cameras:
                product = RenderProduct(productName=aov_name,
                                        aov=aov_name,
                                        ext=ext,
                                        multipart=aov_multipart,
                                        camera=camera)
                products.append(product)

        # When a Beauty AOV is added manually, it will be rendered as
        # 'Beauty_other' in file name and "standard" beauty will have
        # 'Beauty' in its name. When disabled, standard output will be
        # without `Beauty`. Except when using light groups.
        if light_groups_enabled:
            return products

        beauty_name = "Beauty_other" if has_beauty_aov else ""
        for camera in cameras:
            products.insert(0,
                            RenderProduct(productName=beauty_name,
                                          ext=ext,
                                          multipart=multipart,
                                          camera=camera))

        return products

    @staticmethod
    def _get_redshift_light_groups():
        return sorted(mel.eval("redshiftAllAovLightGroups"))


class RenderProductsRenderman(ARenderProducts):
    """Expected files for Renderman renderer.

    Warning:
        This is very rudimentary and needs more love and testing.
    """

    renderer = "renderman"

    def get_render_products(self):
        """Get all AOVs.

        See Also:
            :func:`ARenderProducts.get_render_products()`

        """
        cameras = [
            self.sanitize_camera_name(c)
            for c in self.get_renderable_cameras()
        ]

        if not cameras:
            cameras = [
                self.sanitize_camera_name(
                    self.get_renderable_cameras()[0])
            ]
        products = []

        default_ext = "exr"
        displays = cmds.listConnections("rmanGlobals.displays")
        for aov in displays:
            enabled = self._get_attr(aov, "enabled")
            if not enabled:
                continue

            aov_name = str(aov)
            if aov_name == "rmanDefaultDisplay":
                aov_name = "beauty"

            for camera in cameras:
                product = RenderProduct(productName=aov_name,
                                        ext=default_ext,
                                        camera=camera)
                products.append(product)

        return products

    def get_files(self, product, camera):
        """Get expected files.

        In renderman we hack it with prepending path. This path would
        normally be translated from `rmanGlobals.imageOutputDir`. We skip
        this and hardcode prepend path we expect. There is no place for user
        to mess around with this settings anyway and it is enforced in
        render settings validator.
        """
        files = super(RenderProductsRenderman, self).get_files(product, camera)

        layer_data = self.layer_data
        new_files = []
        for file in files:
            new_file = "{}/{}/{}".format(
                layer_data["sceneName"], layer_data["layerName"], file
            )
            new_files.append(new_file)

        return new_files


class AOVError(Exception):
    """Custom exception for determining AOVs."""


class UnsupportedRendererException(Exception):
    """Custom exception.

    Raised when requesting data from unsupported renderer.
    """<|MERGE_RESOLUTION|>--- conflicted
+++ resolved
@@ -959,15 +959,7 @@
 
         """
         prefix = super(RenderProductsRedshift, self).get_renderer_prefix()
-<<<<<<< HEAD
         prefix = "{}{}<aov>".format(prefix, self.aov_separator)
-=======
-
-        # Only append .<aov> if no <renderpass> or <aov> is specified
-        if not has_tokens(prefix, ["<aov>", "<renderpass>"]):
-            prefix = "{}.<aov>".format(prefix)
-
->>>>>>> fc0891c7
         return prefix
 
     def get_render_products(self):
