import os
<<<<<<< HEAD
import json
from abc import (
    ABCMeta
)
import six
=======
import re
>>>>>>> ea7e83a0

from maya import cmds
from maya.app.renderSetup.model import renderSetup

import qargparse

from openpype.lib import Logger
from openpype.pipeline import (
    legacy_io,
    LoaderPlugin,
    get_representation_path,
    AVALON_CONTAINER_ID,
    Anatomy,
    LegacyCreator,
    Creator as NewCreator,
    CreatedInstance,
    CreatorError
)
<<<<<<< HEAD
from openpype.lib import BoolDef
from .lib import imprint, read

=======
from openpype.pipeline.load import LoadError
>>>>>>> ea7e83a0
from openpype.settings import get_project_settings

from .pipeline import containerise
from . import lib


def _get_attr(node, attr, default=None):
    """Helper to get attribute which allows attribute to not exist."""
    if not cmds.attributeQuery(attr, node=node, exists=True):
        return default
    return cmds.getAttr("{}.{}".format(node, attr))


def get_reference_node(members, log=None):
    """Get the reference node from the container members
    Args:
        members: list of node names

    Returns:
        str: Reference node name.

    """

    # Collect the references without .placeHolderList[] attributes as
    # unique entries (objects only) and skipping the sharedReferenceNode.
    references = set()
    for ref in cmds.ls(members, exactType="reference", objectsOnly=True):

        # Ignore any `:sharedReferenceNode`
        if ref.rsplit(":", 1)[-1].startswith("sharedReferenceNode"):
            continue

        # Ignore _UNKNOWN_REF_NODE_ (PLN-160)
        if ref.rsplit(":", 1)[-1].startswith("_UNKNOWN_REF_NODE_"):
            continue

        references.add(ref)

    assert references, "No reference node found in container"

    # Get highest reference node (least parents)
    highest = min(references,
                  key=lambda x: len(get_reference_node_parents(x)))

    # Warn the user when we're taking the highest reference node
    if len(references) > 1:
        if not log:
            log = Logger.get_logger(__name__)

        log.warning("More than one reference node found in "
                    "container, using highest reference node: "
                    "%s (in: %s)", highest, list(references))

    return highest


def get_reference_node_parents(ref):
    """Return all parent reference nodes of reference node

    Args:
        ref (str): reference node.

    Returns:
        list: The upstream parent reference nodes.

    """
    parent = cmds.referenceQuery(ref,
                                 referenceNode=True,
                                 parent=True)
    parents = []
    while parent:
        parents.append(parent)
        parent = cmds.referenceQuery(parent,
                                     referenceNode=True,
                                     parent=True)
    return parents


def get_custom_namespace(custom_namespace):
    """Return unique namespace.

    The input namespace can contain a single group
    of '#' number tokens to indicate where the namespace's
    unique index should go. The amount of tokens defines
    the zero padding of the number, e.g ### turns into 001.

    Warning: Note that a namespace will always be
        prefixed with a _ if it starts with a digit

    Example:
        >>> get_custom_namespace("myspace_##_")
        # myspace_01_
        >>> get_custom_namespace("##_myspace")
        # _01_myspace
        >>> get_custom_namespace("myspace##")
        # myspace01

    """
    split = re.split("([#]+)", custom_namespace, 1)

    if len(split) == 3:
        base, padding, suffix = split
        padding = "%0{}d".format(len(padding))
    else:
        base = split[0]
        padding = "%02d"  # default padding
        suffix = ""

    return lib.unique_namespace(
        base,
        format=padding,
        prefix="_" if not base or base[0].isdigit() else "",
        suffix=suffix
    )


class Creator(LegacyCreator):
    defaults = ['Main']

    def process(self):
        nodes = list()

        with lib.undo_chunk():
            if (self.options or {}).get("useSelection"):
                nodes = cmds.ls(selection=True)

            instance = cmds.sets(nodes, name=self.name)
            lib.imprint(instance, self.data)

        return instance


@six.add_metaclass(ABCMeta)
class MayaCreatorBase(object):

    @staticmethod
    def cache_subsets(shared_data):
        """Cache instances for Creators to shared data.

        Create `maya_cached_subsets` key when needed in shared data and
        fill it with all collected instances from the scene under its
        respective creator identifiers.

        If legacy instances are detected in the scene, create
        `maya_cached_legacy_subsets` there and fill it with
        all legacy subsets under family as a key.

        Args:
            Dict[str, Any]: Shared data.

        Return:
            Dict[str, Any]: Shared data dictionary.

        """
        if shared_data.get("maya_cached_subsets") is None:
            cache = dict()
            cache_legacy = dict()

            for node in cmds.ls(type="objectSet"):

                if _get_attr(node, attr="id") != "pyblish.avalon.instance":
                    continue

                creator_id = _get_attr(node, attr="creator_identifier")
                if creator_id is not None:
                    # creator instance
                    cache.setdefault(creator_id, []).append(node)
                else:
                    # legacy instance
                    family = _get_attr(node, attr="family")
                    if family is None:
                        # must be a broken instance
                        continue

                    cache_legacy.setdefault(family, []).append(node)

            shared_data["maya_cached_subsets"] = cache
            shared_data["maya_cached_legacy_subsets"] = cache_legacy
        return shared_data

    def imprint_instance_node(self, node, data):

        # We never store the instance_node as value on the node since
        # it's the node name itself
        data.pop("instance_node", None)

        # We store creator attributes at the root level and assume they
        # will not clash in names with `subset`, `task`, etc. and other
        # default names. This is just so these attributes in many cases
        # are still editable in the maya UI by artists.
        # pop to move to end of dict to sort attributes last on the node
        creator_attributes = data.pop("creator_attributes", {})
        data.update(creator_attributes)

        # We know the "publish_attributes" will be complex data of
        # settings per plugins, we'll store this as a flattened json structure
        # pop to move to end of dict to sort attributes last on the node
        data["publish_attributes"] = json.dumps(
            data.pop("publish_attributes", {})
        )

        # Since we flattened the data structure for creator attributes we want
        # to correctly detect which flattened attributes should end back in the
        # creator attributes when reading the data from the node, so we store
        # the relevant keys as a string
        data["__creator_attributes_keys"] = ",".join(creator_attributes.keys())

        # Kill any existing attributes just so we can imprint cleanly again
        for attr in data.keys():
            if cmds.attributeQuery(attr, node=node, exists=True):
                cmds.deleteAttr("{}.{}".format(node, attr))

        return imprint(node, data)

    def read_instance_node(self, node):
        node_data = read(node)

        # Never care about a cbId attribute on the object set
        # being read as 'data'
        node_data.pop("cbId", None)

        # Move the relevant attributes into "creator_attributes" that
        # we flattened originally
        node_data["creator_attributes"] = {}
        creator_attribute_keys = node_data.pop("__creator_attributes_keys",
                                               "").split(",")
        for key in creator_attribute_keys:
            if key in node_data:
                node_data["creator_attributes"][key] = node_data.pop(key)

        publish_attributes = node_data.get("publish_attributes")
        if publish_attributes:
            node_data["publish_attributes"] = json.loads(publish_attributes)

        # Explicitly re-parse the node name
        node_data["instance_node"] = node

        return node_data


@six.add_metaclass(ABCMeta)
class MayaCreator(NewCreator, MayaCreatorBase):

    def create(self, subset_name, instance_data, pre_create_data):

        members = list()
        if pre_create_data.get("use_selection"):
            members = cmds.ls(selection=True)

        with lib.undo_chunk():
            instance_node = cmds.sets(members, name=subset_name)
            instance_data["instance_node"] = instance_node
            instance = CreatedInstance(
                self.family,
                subset_name,
                instance_data,
                self)
            self._add_instance_to_context(instance)

            self.imprint_instance_node(instance_node,
                                       data=instance.data_to_store())
            return instance

    def collect_instances(self):
        self.cache_subsets(self.collection_shared_data)
        cached_subsets = self.collection_shared_data["maya_cached_subsets"]
        for node in cached_subsets.get(self.identifier, []):
            node_data = self.read_instance_node(node)

            created_instance = CreatedInstance.from_existing(node_data, self)
            self._add_instance_to_context(created_instance)

    def update_instances(self, update_list):
        for created_inst, _changes in update_list:
            data = created_inst.data_to_store()
            node = data.get("instance_node")

            self.imprint_instance_node(node, data)

    def remove_instances(self, instances):
        """Remove specified instance from the scene.

        This is only removing `id` parameter so instance is no longer
        instance, because it might contain valuable data for artist.

        """
        for instance in instances:
            node = instance.data.get("instance_node")
            if node:
                cmds.delete(node)

            self._remove_instance_from_context(instance)

    def get_pre_create_attr_defs(self):
        return [
            BoolDef("use_selection",
                    label="Use selection",
                    default=True)
        ]


def ensure_namespace(namespace):
    """Make sure the namespace exists.

    Args:
        namespace (str): The preferred namespace name.

    Returns:
        str: The generated or existing namespace

    """
    exists = cmds.namespace(exists=namespace)
    if exists:
        return namespace
    else:
        return cmds.namespace(add=namespace)


class RenderlayerCreator(NewCreator, MayaCreatorBase):
    """Creator which creates an instance per renderlayer in the workfile.

    Create and manages renderlayer subset per renderLayer in workfile.
    This generates a singleton node in the scene which, if it exists, tells the
    Creator to collect Maya rendersetup renderlayers as individual instances.
    As such, triggering create doesn't actually create the instance node per
    layer but only the node which tells the Creator it may now collect
    an instance per renderlayer.

    """

    # These are required to be overridden in subclass
    singleton_node_name = ""

    # These are optional to be overridden in subclass
    layer_instance_prefix = None

    def _get_singleton_node(self, return_all=False):
        nodes = lib.lsattr("pre_creator_identifier", self.identifier)
        if nodes:
            return nodes if return_all else nodes[0]

    def create(self, subset_name, instance_data, pre_create_data):
        # A Renderlayer is never explicitly created using the create method.
        # Instead, renderlayers from the scene are collected. Thus "create"
        # would only ever be called to say, 'hey, please refresh collect'

        # Only allow a single render instance to exist
        if self._get_singleton_node():
            raise CreatorError("A Render instance already exists - only "
                               "one can be configured.")

        # if no render layers are present, create default one with
        # asterisk selector
        rs = renderSetup.instance()
        if not rs.getRenderLayers():
            render_layer = rs.createRenderLayer("Main")
            collection = render_layer.createCollection("defaultCollection")
            collection.getSelector().setPattern('*')

        with lib.undo_chunk():
            node = cmds.sets(empty=True, name=self.singleton_node_name)
            lib.imprint(node, data={
                "pre_creator_identifier": self.identifier
            })

            # By RenderLayerCreator.create we make it so that the renderlayer
            # instances directly appear even though it just collects scene
            # renderlayers. This doesn't actually 'create' any scene contents.
            self.collect_instances()

    def collect_instances(self):

        # We only collect if the global render instance exists
        if not self._get_singleton_node():
            return

        rs = renderSetup.instance()
        layers = rs.getRenderLayers()
        for layer in layers:
            layer_instance_node = self.find_layer_instance_node(layer)
            if layer_instance_node:
                data = self.read_instance_node(layer_instance_node)
                instance = CreatedInstance.from_existing(data, creator=self)
            else:
                # No existing scene instance node for this layer. Note that
                # this instance will not have the `instance_node` data yet
                # until it's been saved/persisted at least once.
                # TODO: Correctly define the subset name using templates
                prefix = self.layer_instance_prefix or self.family
                subset_name = "{}{}".format(prefix, layer.name())
                instance_data = {
                    "asset": legacy_io.Session["AVALON_ASSET"],
                    "task": legacy_io.Session["AVALON_TASK"],
                    "variant": layer.name(),
                }
                instance = CreatedInstance(
                    family=self.family,
                    subset_name=subset_name,
                    data=instance_data,
                    creator=self
                )

            instance.transient_data["layer"] = layer
            self._add_instance_to_context(instance)

    def find_layer_instance_node(self, layer):
        connected_sets = cmds.listConnections(
            "{}.message".format(layer.name()),
            source=False,
            destination=True,
            type="objectSet"
        ) or []

        for node in connected_sets:
            if not cmds.attributeQuery("creator_identifier",
                                       node=node,
                                       exists=True):
                continue

            creator_identifier = cmds.getAttr(node + ".creator_identifier")
            if creator_identifier == self.identifier:
                self.log.info(f"Found node: {node}")
                return node

    def _create_layer_instance_node(self, layer):

        # We only collect if a CreateRender instance exists
        create_render_set = self._get_singleton_node()
        if not create_render_set:
            raise CreatorError("Creating a renderlayer instance node is not "
                               "allowed if no 'CreateRender' instance exists")

        namespace = "_{}".format(self.singleton_node_name)
        namespace = ensure_namespace(namespace)

        name = "{}:{}".format(namespace, layer.name())
        render_set = cmds.sets(name=name, empty=True)

        # Keep an active link with the renderlayer so we can retrieve it
        # later by a physical maya connection instead of relying on the layer
        # name
        cmds.addAttr(render_set, longName="renderlayer", at="message")
        cmds.connectAttr("{}.message".format(layer.name()),
                         "{}.renderlayer".format(render_set), force=True)

        # Add the set to the 'CreateRender' set.
        cmds.sets(render_set, forceElement=create_render_set)

        return render_set

    def update_instances(self, update_list):
        # We only generate the persisting layer data into the scene once
        # we save with the UI on e.g. validate or publish
        for instance, _changes in update_list:
            instance_node = instance.data.get("instance_node")

            # Ensure a node exists to persist the data to
            if not instance_node:
                layer = instance.transient_data["layer"]
                instance_node = self._create_layer_instance_node(layer)
                instance.data["instance_node"] = instance_node
            else:
                # TODO: Keep name in sync with the actual renderlayer?
                self.log.warning("No instance node found for to be updated "
                                 "instance: {}".format(instance))
                continue

            self.imprint_instance_node(instance_node,
                                       data=instance.data_to_store())

    def imprint_instance_node(self, node, data):
        # Do not ever try to update the `renderlayer` since it'll try
        # to remove the attribute and recreate it but fail to keep it a
        # message attribute link. We only ever imprint that on the initial
        # node creation.
        # TODO: Improve how this is handled
        data.pop("renderlayer", None)
        data.get("creator_attributes", {}).pop("renderlayer", None)

        return super(RenderlayerCreator, self).imprint_instance_node(node,
                                                                     data=data)

    def remove_instances(self, instances):
        """Remove specified instances from the scene.

        This is only removing `id` parameter so instance is no longer
        instance, because it might contain valuable data for artist.

        """
        # Instead of removing the single instance or renderlayers we instead
        # remove the CreateRender node this creator relies on to decide whether
        # it should collect anything at all.
        nodes = self._get_singleton_node(return_all=True)
        if nodes:
            cmds.delete(nodes)

        # Remove ALL the instances even if only one gets deleted
        for instance in list(self.create_context.instances):
            if instance.get("creator_identifier") == self.identifier:
                self._remove_instance_from_context(instance)

                # Remove the stored settings per renderlayer too
                node = instance.data.get("instance_node")
                if node and cmds.objExists(node):
                    cmds.delete(node)


class Loader(LoaderPlugin):
    hosts = ["maya"]


class ReferenceLoader(Loader):
    """A basic ReferenceLoader for Maya

    This will implement the basic behavior for a loader to inherit from that
    will containerize the reference and will implement the `remove` and
    `update` logic.

    """

    options = [
        qargparse.Integer(
            "count",
            label="Count",
            default=1,
            min=1,
            help="How many times to load?"
        ),
        qargparse.Double3(
            "offset",
            label="Position Offset",
            help="Offset loaded models for easier selection."
        ),
        qargparse.Boolean(
            "attach_to_root",
            label="Group imported asset",
            default=True,
            help="Should a group be created to encapsulate"
                 " imported representation ?"
        )
    ]

    def load(
        self,
        context,
        name=None,
        namespace=None,
        options=None
    ):
        assert os.path.exists(self.fname), "%s does not exist." % self.fname

        asset = context['asset']
        subset = context['subset']
        settings = get_project_settings(context['project']['name'])
        custom_naming = settings['maya']['load']['reference_loader']
        loaded_containers = []

        if not custom_naming['namespace']:
            raise LoadError("No namespace specified in "
                            "Maya ReferenceLoader settings")
        elif not custom_naming['group_name']:
            raise LoadError("No group name specified in "
                            "Maya ReferenceLoader settings")

        formatting_data = {
            "asset_name": asset['name'],
            "asset_type": asset['type'],
            "subset": subset['name'],
            "family": (
                subset['data'].get('family') or
                subset['data']['families'][0]
            )
        }

        custom_namespace = custom_naming['namespace'].format(
            **formatting_data
        )

        custom_group_name = custom_naming['group_name'].format(
            **formatting_data
        )

        count = options.get("count") or 1

        for c in range(0, count):
            namespace = get_custom_namespace(custom_namespace)
            group_name = "{}:{}".format(
                namespace,
                custom_group_name
            )

            options['group_name'] = group_name

            # Offset loaded subset
            if "offset" in options:
                offset = [i * c for i in options["offset"]]
                options["translate"] = offset

            self.log.info(options)

            self.process_reference(
                context=context,
                name=name,
                namespace=namespace,
                options=options
            )

            # Only containerize if any nodes were loaded by the Loader
            nodes = self[:]
            if not nodes:
                return

            ref_node = get_reference_node(nodes, self.log)
            container = containerise(
                name=name,
                namespace=namespace,
                nodes=[ref_node],
                context=context,
                loader=self.__class__.__name__
            )
            loaded_containers.append(container)
            self._organize_containers(nodes, container)
            c += 1
            namespace = None

        return loaded_containers

    def process_reference(self, context, name, namespace, options):
        """To be implemented by subclass"""
        raise NotImplementedError("Must be implemented by subclass")

    def update(self, container, representation):
        from maya import cmds
        from openpype.hosts.maya.api.lib import get_container_members

        node = container["objectName"]

        path = get_representation_path(representation)

        # Get reference node from container members
        members = get_container_members(node)
        reference_node = get_reference_node(members, self.log)
        namespace = cmds.referenceQuery(reference_node, namespace=True)

        file_type = {
            "ma": "mayaAscii",
            "mb": "mayaBinary",
            "abc": "Alembic",
            "fbx": "FBX"
        }.get(representation["name"])

        assert file_type, "Unsupported representation: %s" % representation

        assert os.path.exists(path), "%s does not exist." % path

        # Need to save alembic settings and reapply, cause referencing resets
        # them to incoming data.
        alembic_attrs = ["speed", "offset", "cycleType", "time"]
        alembic_data = {}
        if representation["name"] == "abc":
            alembic_nodes = cmds.ls(
                "{}:*".format(namespace), type="AlembicNode"
            )
            if alembic_nodes:
                for attr in alembic_attrs:
                    node_attr = "{}.{}".format(alembic_nodes[0], attr)
                    data = {
                        "input": lib.get_attribute_input(node_attr),
                        "value": cmds.getAttr(node_attr)
                    }

                    alembic_data[attr] = data
            else:
                self.log.debug("No alembic nodes found in {}".format(members))

        try:
            path = self.prepare_root_value(path,
                                           representation["context"]
                                                         ["project"]
                                                         ["name"])
            content = cmds.file(path,
                                loadReference=reference_node,
                                type=file_type,
                                returnNewNodes=True)
        except RuntimeError as exc:
            # When changing a reference to a file that has load errors the
            # command will raise an error even if the file is still loaded
            # correctly (e.g. when raising errors on Arnold attributes)
            # When the file is loaded and has content, we consider it's fine.
            if not cmds.referenceQuery(reference_node, isLoaded=True):
                raise

            content = cmds.referenceQuery(reference_node,
                                          nodes=True,
                                          dagPath=True)
            if not content:
                raise

            self.log.warning("Ignoring file read error:\n%s", exc)

        self._organize_containers(content, container["objectName"])

        # Reapply alembic settings.
        if representation["name"] == "abc" and alembic_data:
            alembic_nodes = cmds.ls(
                "{}:*".format(namespace), type="AlembicNode"
            )
            if alembic_nodes:
                alembic_node = alembic_nodes[0]  # assume single AlembicNode
                for attr, data in alembic_data.items():
                    node_attr = "{}.{}".format(alembic_node, attr)
                    input = lib.get_attribute_input(node_attr)
                    if data["input"]:
                        if data["input"] != input:
                            cmds.connectAttr(
                                data["input"], node_attr, force=True
                            )
                    else:
                        if input:
                            cmds.disconnectAttr(input, node_attr)
                        cmds.setAttr(node_attr, data["value"])

        # Fix PLN-40 for older containers created with Avalon that had the
        # `.verticesOnlySet` set to True.
        if cmds.getAttr("{}.verticesOnlySet".format(node)):
            self.log.info("Setting %s.verticesOnlySet to False", node)
            cmds.setAttr("{}.verticesOnlySet".format(node), False)

        # Remove any placeHolderList attribute entries from the set that
        # are remaining from nodes being removed from the referenced file.
        members = cmds.sets(node, query=True)
        invalid = [x for x in members if ".placeHolderList" in x]
        if invalid:
            cmds.sets(invalid, remove=node)

        # Update metadata
        cmds.setAttr("{}.representation".format(node),
                     str(representation["_id"]),
                     type="string")

        # When an animation or pointcache gets connected to an Xgen container,
        # the compound attribute "xgenContainers" gets created. When animation
        # containers gets updated we also need to update the cacheFileName on
        # the Xgen collection.
        compound_name = "xgenContainers"
        if cmds.objExists("{}.{}".format(node, compound_name)):
            import xgenm
            container_amount = cmds.getAttr(
                "{}.{}".format(node, compound_name), size=True
            )
            # loop through all compound children
            for i in range(container_amount):
                attr = "{}.{}[{}].container".format(node, compound_name, i)
                objectset = cmds.listConnections(attr)[0]
                reference_node = cmds.sets(objectset, query=True)[0]
                palettes = cmds.ls(
                    cmds.referenceQuery(reference_node, nodes=True),
                    type="xgmPalette"
                )
                for palette in palettes:
                    for description in xgenm.descriptions(palette):
                        xgenm.setAttr(
                            "cacheFileName",
                            path.replace("\\", "/"),
                            palette,
                            description,
                            "SplinePrimitive"
                        )

            # Refresh UI and viewport.
            de = xgenm.xgGlobal.DescriptionEditor
            de.refresh("Full")

    def remove(self, container):
        """Remove an existing `container` from Maya scene

        Deprecated; this functionality is replaced by `api.remove()`

        Arguments:
            container (openpype:container-1.0): Which container
                to remove from scene.

        """
        from maya import cmds

        node = container["objectName"]

        # Assume asset has been referenced
        members = cmds.sets(node, query=True)
        reference_node = get_reference_node(members, self.log)

        assert reference_node, ("Imported container not supported; "
                                "container must be referenced.")

        self.log.info("Removing '%s' from Maya.." % container["name"])

        namespace = cmds.referenceQuery(reference_node, namespace=True)
        fname = cmds.referenceQuery(reference_node, filename=True)
        cmds.file(fname, removeReference=True)

        try:
            cmds.delete(node)
        except ValueError:
            # Already implicitly deleted by Maya upon removing reference
            pass

        try:
            # If container is not automatically cleaned up by May (issue #118)
            cmds.namespace(removeNamespace=namespace,
                           deleteNamespaceContent=True)
        except RuntimeError:
            pass

    def prepare_root_value(self, file_url, project_name):
        """Replace root value with env var placeholder.

        Use ${OPENPYPE_ROOT_WORK} (or any other root) instead of proper root
        value when storing referenced url into a workfile.
        Useful for remote workflows with SiteSync.

        Args:
            file_url (str)
            project_name (dict)
        Returns:
            (str)
        """
        settings = get_project_settings(project_name)
        use_env_var_as_root = (settings["maya"]
                                       ["maya-dirmap"]
                                       ["use_env_var_as_root"])
        if use_env_var_as_root:
            anatomy = Anatomy(project_name)
            file_url = anatomy.replace_root_with_env_key(file_url, '${{{}}}')

        return file_url

    @staticmethod
    def _organize_containers(nodes, container):
        # type: (list, str) -> None
        """Put containers in loaded data to correct hierarchy."""
        for node in nodes:
            id_attr = "{}.id".format(node)
            if not cmds.attributeQuery("id", node=node, exists=True):
                continue
            if cmds.getAttr(id_attr) == AVALON_CONTAINER_ID:
                cmds.sets(node, forceElement=container)<|MERGE_RESOLUTION|>--- conflicted
+++ resolved
@@ -1,13 +1,10 @@
 import os
-<<<<<<< HEAD
 import json
 from abc import (
     ABCMeta
 )
 import six
-=======
 import re
->>>>>>> ea7e83a0
 
 from maya import cmds
 from maya.app.renderSetup.model import renderSetup
@@ -26,13 +23,9 @@
     CreatedInstance,
     CreatorError
 )
-<<<<<<< HEAD
 from openpype.lib import BoolDef
 from .lib import imprint, read
-
-=======
 from openpype.pipeline.load import LoadError
->>>>>>> ea7e83a0
 from openpype.settings import get_project_settings
 
 from .pipeline import containerise
