--- conflicted
+++ resolved
@@ -1,11 +1,6 @@
 import json
 import os
-<<<<<<< HEAD
-
-from maya import cmds
-=======
 from abc import ABCMeta
->>>>>>> 5991a4a8
 
 import qargparse
 import six
@@ -365,11 +360,6 @@
                                        exists=True):
                 continue
 
-<<<<<<< HEAD
-        self.post_imprint(instance)
-
-        return instance
-=======
             creator_identifier = cmds.getAttr(node + ".creator_identifier")
             if creator_identifier == self.identifier:
                 self.log.info(f"Found node: {node}")
@@ -451,10 +441,6 @@
                 node = instance.data.get("instance_node")
                 if node and cmds.objExists(node):
                     cmds.delete(node)
->>>>>>> 5991a4a8
-
-    def post_imprint(self, objset):
-        pass
 
 
 class Loader(LoaderPlugin):
