--- conflicted
+++ resolved
@@ -25,11 +25,8 @@
         'arnold': 'defaultRenderGlobals.imageFilePrefix',
         'renderman': 'rmanGlobals.imageFileFormat',
         'redshift': 'defaultRenderGlobals.imageFilePrefix',
-<<<<<<< HEAD
-        '_3delight': 'defaultRenderGlobals.imageFilePrefix'
-=======
+        '_3delight': 'defaultRenderGlobals.imageFilePrefix',
         'mayahardware2': 'defaultRenderGlobals.imageFilePrefix'
->>>>>>> 6f5ba9ce
     }
 
     _image_prefixes = {
