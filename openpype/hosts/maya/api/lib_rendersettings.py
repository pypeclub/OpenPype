--- conflicted
+++ resolved
@@ -38,15 +38,12 @@
         "underscore": "_"
     }
 
-<<<<<<< HEAD
-=======
     log = Logger.get_logger("RenderSettings")
 
     @classmethod
     def get_image_prefix_attr(cls, renderer):
         return cls._image_prefix_nodes[renderer]
 
->>>>>>> 482d1f99
     def __init__(self, project_settings=None):
         self._project_settings = project_settings
         if not self._project_settings:
@@ -185,16 +182,10 @@
 
         cmds.setAttr(
             "defaultArnoldDriver.mergeAOVs", multi_exr)
-<<<<<<< HEAD
-        # Passes additional options in from the schema as a list
-        # but converts it to a dictionary because ftrack doesn't
-        # allow fullstops in custom attributes. Then checks for
-        # type of MtoA attribute passed to adjust the `setAttr`
-        # command accordingly.
+
         additional_options = arnold_render_presets["additional_options"]
-=======
->>>>>>> 482d1f99
         self._additional_attribs_setter(additional_options)
+
         reset_frame_range()
 
     def _set_redshift_settings(self, width, height):
