--- conflicted
+++ resolved
@@ -177,18 +177,15 @@
         return placeholders
 
     def post_placeholder_process(self, placeholder, failed):
-<<<<<<< HEAD
-        """Hide placeholder, add them to placeholder set
-
-        Used only by PlaceholderCreateMixin and PlaceholderLoadMixin.
-=======
         """Cleanup placeholder after load of its corresponding representations.
+
+        Hide placeholder, add them to placeholder set.
+        Used only by PlaceholderCreateMixin and PlaceholderLoadMixin
 
         Args:
             placeholder (PlaceholderItem): Item which was just used to load
                 representation.
             failed (bool): Loading of representation failed.
->>>>>>> c8cd4595
         """
         # Hide placeholder and add them to placeholder set
         node = placeholder.scene_identifier
