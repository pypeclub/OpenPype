--- conflicted
+++ resolved
@@ -1,26 +1,7 @@
 import pyblish.api
 
-<<<<<<< HEAD
 from openpype.client import get_subset_by_name
-import openpype.hosts.maya.api.action
 from openpype.pipeline import legacy_io
-=======
-from openpype.pipeline import legacy_io
-
-
-def validate_subset_exists(asset_name, subset_name):
-    """Check subset exists in the database under the asset"""
-
-    asset = legacy_io.find_one({"type": "asset", "name": asset_name},
-                        {"_id": True})
-    is_valid = legacy_io.find_one({
-        "type": "subset",
-        "name": subset_name,
-        "parent": asset["_id"]
-    }, {"_id": True})
-
-    return is_valid
->>>>>>> 74f1a489
 
 
 class ValidateRenderLayerAOVs(pyblish.api.InstancePlugin):
@@ -45,22 +26,17 @@
     families = ["renderlayer"]
 
     def process(self, instance):
-<<<<<<< HEAD
         invalid = self.get_invalid(instance)
         if invalid:
             raise RuntimeError("Found unregistered subsets: {}".format(invalid))
 
     def get_invalid(self, instance):
         invalid = []
-=======
->>>>>>> 74f1a489
 
         project_name = legacy_io.active_project()
         asset_doc = instance.data["assetEntity"]
         render_passses = instance.data.get("renderPasses", [])
-        invalid = []
         for render_pass in render_passses:
-<<<<<<< HEAD
             is_valid = self.validate_subset_registered(
                 project_name, asset_doc, render_pass
             )
@@ -74,13 +50,4 @@
 
         return get_subset_by_name(
             project_name, subset_name, asset_doc["_id"], fields=["_id"]
-        )
-=======
-            is_valid = validate_subset_exists(asset_name, render_pass)
-            if not is_valid:
-                invalid.append(render_pass)
-
-        if invalid:
-            raise RuntimeError("Found unregistered subsets: "
-                               "{}".format(invalid))
->>>>>>> 74f1a489
+        )