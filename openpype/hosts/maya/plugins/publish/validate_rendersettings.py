# -*- coding: utf-8 -*-
"""Maya validator for render settings."""
import re
from collections import OrderedDict

from maya import cmds, mel

import pyblish.api
from openpype.pipeline.publish import (
    RepairAction,
    ValidateContentsOrder,
)
from openpype.hosts.maya.api import lib


def get_redshift_image_format_labels():
    """Return nice labels for Redshift image formats."""
    var = "$g_redshiftImageFormatLabels"
    return mel.eval("{0}={0}".format(var))


class ValidateRenderSettings(pyblish.api.InstancePlugin):
    """Validates the global render settings

    * File Name Prefix must start with: `<Scene>`
        all other token are customizable but sane values for Arnold are:

        `<Scene>/<RenderLayer>/<RenderLayer>_<RenderPass>`

        <Camera> token is supported also, useful for multiple renderable
        cameras per render layer.

        For Redshift omit <RenderPass> token. Redshift will append it
        automatically if AOVs are enabled and if you user Multipart EXR
        it doesn't make much sense.

    * Frame Padding must be:
        * default: 4

    * Animation must be toggle on, in Render Settings - Common tab:
        * vray: Animation on standard of specific
        * arnold: Frame / Animation ext: Any choice without "(Single Frame)"
        * redshift: Animation toggled on

    NOTE:
        The repair function of this plugin does not repair the animation
        setting of the render settings due to multiple possibilities.

    """

    order = ValidateContentsOrder
    label = "Render Settings"
    hosts = ["maya"]
    families = ["renderlayer"]
    actions = [RepairAction]
    optional = True

    ImagePrefixes = {
        'mentalray': 'defaultRenderGlobals.imageFilePrefix',
        'vray': 'vraySettings.fileNamePrefix',
        'arnold': 'defaultRenderGlobals.imageFilePrefix',
        'renderman': 'rmanGlobals.imageFileFormat',
        'redshift': 'defaultRenderGlobals.imageFilePrefix',
        'mayahardware2': 'defaultRenderGlobals.imageFilePrefix',
    }

    ImagePrefixTokens = {
<<<<<<< HEAD
        'mentalray': 'maya/<Scene>/<RenderLayer>/<RenderLayer>{aov_separator}<RenderPass>',  # noqa: E501
        'arnold': '<Scene>/<RenderLayer>/<RenderLayer>{aov_separator}<RenderPass>',  # noqa: E501
        'redshift': '<Scene>/<RenderLayer>/<RenderLayer>',
        'vray': 'maya/<Scene>/<Layer>/<Layer>',
=======
        'mentalray': '<Scene>/<RenderLayer>/<RenderLayer>{aov_separator}<RenderPass>',  # noqa: E501
        'arnold': '<Scene>/<RenderLayer>/<RenderLayer>{aov_separator}<RenderPass>',  # noqa: E501
        'redshift': '<Scene>/<RenderLayer>/<RenderLayer>',
        'vray': '<Scene>/<Layer>/<Layer>',
>>>>>>> afdba990
        'renderman': '<layer>{aov_separator}<aov>.<f4>.<ext>',
        'mayahardware2': '<Scene>/<RenderLayer>/<RenderLayer>',
    }

    _aov_chars = {
        "dot": ".",
        "dash": "-",
        "underscore": "_"
    }

    redshift_AOV_prefix = "<BeautyPath>/<BeautyFile>{aov_separator}<RenderPass>"  # noqa: E501

    renderman_dir_prefix = "<scene>/<layer>"

    R_AOV_TOKEN = re.compile(
        r'%a|<aov>|<renderpass>', re.IGNORECASE)
    R_LAYER_TOKEN = re.compile(
        r'%l|<layer>|<renderlayer>', re.IGNORECASE)
    R_CAMERA_TOKEN = re.compile(r'%c|Camera>')
    R_SCENE_TOKEN = re.compile(r'%s|<scene>', re.IGNORECASE)

    DEFAULT_PADDING = 4
<<<<<<< HEAD
    VRAY_PREFIX = "maya/<Scene>/<Layer>/<Layer>"
    DEFAULT_PREFIX = "<Scene>/<RenderLayer>/<RenderLayer>.<RenderPass>"
=======
    VRAY_PREFIX = "<Scene>/<Layer>/<Layer>"
    DEFAULT_PREFIX = "<Scene>/<RenderLayer>/<RenderLayer>_<RenderPass>"
>>>>>>> afdba990

    def process(self, instance):

        invalid = self.get_invalid(instance)
        assert invalid is False, ("Invalid render settings "
                                  "found for '{}'!".format(instance.name))

    @classmethod
    def get_invalid(cls, instance):

        invalid = False
        multipart = False

        renderer = instance.data['renderer']
        layer = instance.data['setMembers']
        cameras = instance.data.get("cameras", [])

        # Get the node attributes for current renderer
        attrs = lib.RENDER_ATTRS.get(renderer, lib.RENDER_ATTRS['default'])
        # Prefix attribute can return None when a value was never set
        prefix = lib.get_attr_in_layer(cls.ImagePrefixes[renderer],
                                       layer=layer) or ""
        padding = lib.get_attr_in_layer("{node}.{padding}".format(**attrs),
                                        layer=layer)

        anim_override = lib.get_attr_in_layer("defaultRenderGlobals.animation",
                                              layer=layer)

        prefix = prefix.replace(
            "{aov_separator}", instance.data.get("aovSeparator", "_"))

<<<<<<< HEAD
        required_prefix = "<scene>"
=======
>>>>>>> afdba990
        default_prefix = cls.ImagePrefixTokens[renderer]

        if not anim_override:
            invalid = True
            cls.log.error("Animation needs to be enabled. Use the same "
                          "frame for start and end to render single frame")

        if not re.search(cls.R_LAYER_TOKEN, prefix):
            invalid = True
            cls.log.error("Wrong image prefix [ {} ] - "
                          "doesn't have: '<renderlayer>' or "
                          "'<layer>' token".format(prefix))

        if len(cameras) > 1 and not re.search(cls.R_CAMERA_TOKEN, prefix):
            invalid = True
            cls.log.error("Wrong image prefix [ {} ] - "
                          "doesn't have: '<Camera>' token".format(prefix))
            cls.log.error(
                "Note that to needs to have capital 'C' at the beginning")

        # renderer specific checks
        if renderer == "vray":
            vray_settings = cmds.ls(type="VRaySettingsNode")
            if not vray_settings:
                node = cmds.createNode("VRaySettingsNode")
            else:
                node = vray_settings[0]

            scene_sep = cmds.getAttr(
                "{}.fileNameRenderElementSeparator".format(node))
            if scene_sep != instance.data.get("aovSeparator", "_"):
                cls.log.error("AOV separator is not set correctly.")
                invalid = True

        if renderer == "redshift":
            redshift_AOV_prefix = cls.redshift_AOV_prefix.replace(
                "{aov_separator}", instance.data.get("aovSeparator", "_")
            )
            if re.search(cls.R_AOV_TOKEN, prefix):
                invalid = True
                cls.log.error(("Do not use AOV token [ {} ] - "
                               "Redshift is using image prefixes per AOV so "
                               "it doesn't make much sense using it in global"
                               "image prefix").format(prefix))
            # get redshift AOVs
            rs_aovs = cmds.ls(type="RedshiftAOV", referencedNodes=False)
            for aov in rs_aovs:
                aov_prefix = cmds.getAttr("{}.filePrefix".format(aov))
                # check their image prefix
                if aov_prefix != redshift_AOV_prefix:
                    cls.log.error(("AOV ({}) image prefix is not set "
                                   "correctly {} != {}").format(
                        cmds.getAttr("{}.name".format(aov)),
                        aov_prefix,
                        redshift_AOV_prefix
                    ))
                    invalid = True

                # check aov file format
                aov_ext = cmds.getAttr("{}.fileFormat".format(aov))
                default_ext = cmds.getAttr("redshiftOptions.imageFormat")
                aov_type = cmds.getAttr("{}.aovType".format(aov))
                if aov_type == "Cryptomatte":
                    # redshift Cryptomatte AOV always uses "Cryptomatte (EXR)"
                    # so we ignore validating file format for it.
                    pass

                elif default_ext != aov_ext:
                    labels = get_redshift_image_format_labels()
                    cls.log.error(
                        "AOV file format {} does not match global file format "
                        "{}".format(labels[aov_ext], labels[default_ext])
                    )
                    invalid = True

        if renderer == "renderman":
            file_prefix = cmds.getAttr("rmanGlobals.imageFileFormat")
            dir_prefix = cmds.getAttr("rmanGlobals.imageOutputDir")

            if file_prefix.lower() != prefix.lower():
                invalid = True
                cls.log.error("Wrong image prefix [ {} ]".format(file_prefix))

            if dir_prefix.lower() != cls.renderman_dir_prefix.lower():
                invalid = True
                cls.log.error("Wrong directory prefix [ {} ]".format(
                    dir_prefix))

        if renderer == "arnold":
            multipart = cmds.getAttr("defaultArnoldDriver.mergeAOVs")
            if multipart:
                if re.search(cls.R_AOV_TOKEN, prefix):
                    invalid = True
                    cls.log.error("Wrong image prefix [ {} ] - "
                                  "You can't use '<renderpass>' token "
                                  "with merge AOVs turned on".format(prefix))
                default_prefix = re.sub(
                    cls.R_AOV_TOKEN, "", default_prefix)
                # remove aov token from prefix to pass validation
                default_prefix = default_prefix.split("{aov_separator}")[0]
            elif not re.search(cls.R_AOV_TOKEN, prefix):
                invalid = True
                cls.log.error("Wrong image prefix [ {} ] - "
                              "doesn't have: '<renderpass>' or "
                              "token".format(prefix))

        default_prefix = default_prefix.replace(
            "{aov_separator}", instance.data.get("aovSeparator", "_"))
        if prefix.lower() != default_prefix.lower():
            cls.log.warning("warning: prefix differs from "
                            "recommended {}".format(
                                default_prefix))

        if padding != cls.DEFAULT_PADDING:
            invalid = True
            cls.log.error("Expecting padding of {} ( {} )".format(
                cls.DEFAULT_PADDING, "0" * cls.DEFAULT_PADDING))

        # load validation definitions from settings
        validation_settings = (
            instance.context.data["project_settings"]["maya"]["publish"]["ValidateRenderSettings"].get(  # noqa: E501
                "{}_render_attributes".format(renderer)) or []
        )
        settings_lights_flag = instance.context.data["project_settings"].get(
            "maya", {}).get(
            "RenderSettings", {}).get(
            "enable_all_lights", False)

        instance_lights_flag = instance.data.get("renderSetupIncludeLights")
        if settings_lights_flag != instance_lights_flag:
            cls.log.warning('Instance flag for "Render Setup Include Lights" is set to {0} and Settings flag is set to {1}'.format(instance_lights_flag, settings_lights_flag)) # noqa

        # go through definitions and test if such node.attribute exists.
        # if so, compare its value from the one required.
        for attr, value in OrderedDict(validation_settings).items():
            cls.log.debug("{}: {}".format(attr, value))
            if "." not in attr:
                cls.log.warning("Skipping invalid attribute defined in "
                                "validation settings: '{}'".format(attr))
                continue

            node_type, attribute_name = attr.split(".", 1)

            # first get node of that type
            nodes = cmds.ls(type=node_type)

            if not nodes:
                cls.log.warning(
                    "No nodes of type '{}' found.".format(node_type))
                continue

            for node in nodes:
                try:
                    render_value = cmds.getAttr(
                        "{}.{}".format(node, attribute_name))
                except RuntimeError:
                    invalid = True
                    cls.log.error(
                        "Cannot get value of {}.{}".format(
                            node, attribute_name))
                else:
                    if str(value) != str(render_value):
                        invalid = True
                        cls.log.error(
                            ("Invalid value {} set on {}.{}. "
                             "Expecting {}").format(
                                render_value, node, attribute_name, value)
                        )

        return invalid

    @classmethod
    def repair(cls, instance):
        renderer = instance.data['renderer']
        layer_node = instance.data['setMembers']
        redshift_AOV_prefix = cls.redshift_AOV_prefix.replace(
            "{aov_separator}", instance.data.get("aovSeparator", "_")
        )
        default_prefix = cls.ImagePrefixTokens[renderer].replace(
            "{aov_separator}", instance.data.get("aovSeparator", "_")
        )

        with lib.renderlayer(layer_node):
            default = lib.RENDER_ATTRS['default']
            render_attrs = lib.RENDER_ATTRS.get(renderer, default)

            # Repair animation must be enabled
            cmds.setAttr("defaultRenderGlobals.animation", True)

            # Repair prefix
            if renderer != "renderman":
                node = render_attrs["node"]
                prefix_attr = render_attrs["prefix"]

                fname_prefix = default_prefix
                cmds.setAttr("{}.{}".format(node, prefix_attr),
                             fname_prefix, type="string")

                # Repair padding
                padding_attr = render_attrs["padding"]
                cmds.setAttr("{}.{}".format(node, padding_attr),
                             cls.DEFAULT_PADDING)
            else:
                # renderman handles stuff differently
                cmds.setAttr("rmanGlobals.imageFileFormat",
                             default_prefix,
                             type="string")
                cmds.setAttr("rmanGlobals.imageOutputDir",
                             cls.renderman_dir_prefix,
                             type="string")

            if renderer == "vray":
                vray_settings = cmds.ls(type="VRaySettingsNode")
                if not vray_settings:
                    node = cmds.createNode("VRaySettingsNode")
                else:
                    node = vray_settings[0]

                cmds.optionMenuGrp("vrayRenderElementSeparator",
                                   v=instance.data.get("aovSeparator", "_"))
                cmds.setAttr(
                    "{}.fileNameRenderElementSeparator".format(node),
                    instance.data.get("aovSeparator", "_"),
                    type="string"
                )

            if renderer == "redshift":
                # get redshift AOVs
                rs_aovs = cmds.ls(type="RedshiftAOV", referencedNodes=False)
                for aov in rs_aovs:
                    # fix AOV prefixes
                    cmds.setAttr(
                        "{}.filePrefix".format(aov),
                        redshift_AOV_prefix, type="string")
                    # fix AOV file format
                    default_ext = cmds.getAttr(
                        "redshiftOptions.imageFormat", asString=True)
                    cmds.setAttr(
                        "{}.fileFormat".format(aov), default_ext)<|MERGE_RESOLUTION|>--- conflicted
+++ resolved
@@ -65,17 +65,10 @@
     }
 
     ImagePrefixTokens = {
-<<<<<<< HEAD
         'mentalray': 'maya/<Scene>/<RenderLayer>/<RenderLayer>{aov_separator}<RenderPass>',  # noqa: E501
         'arnold': '<Scene>/<RenderLayer>/<RenderLayer>{aov_separator}<RenderPass>',  # noqa: E501
         'redshift': '<Scene>/<RenderLayer>/<RenderLayer>',
         'vray': 'maya/<Scene>/<Layer>/<Layer>',
-=======
-        'mentalray': '<Scene>/<RenderLayer>/<RenderLayer>{aov_separator}<RenderPass>',  # noqa: E501
-        'arnold': '<Scene>/<RenderLayer>/<RenderLayer>{aov_separator}<RenderPass>',  # noqa: E501
-        'redshift': '<Scene>/<RenderLayer>/<RenderLayer>',
-        'vray': '<Scene>/<Layer>/<Layer>',
->>>>>>> afdba990
         'renderman': '<layer>{aov_separator}<aov>.<f4>.<ext>',
         'mayahardware2': '<Scene>/<RenderLayer>/<RenderLayer>',
     }
@@ -98,13 +91,9 @@
     R_SCENE_TOKEN = re.compile(r'%s|<scene>', re.IGNORECASE)
 
     DEFAULT_PADDING = 4
-<<<<<<< HEAD
     VRAY_PREFIX = "maya/<Scene>/<Layer>/<Layer>"
     DEFAULT_PREFIX = "<Scene>/<RenderLayer>/<RenderLayer>.<RenderPass>"
-=======
-    VRAY_PREFIX = "<Scene>/<Layer>/<Layer>"
-    DEFAULT_PREFIX = "<Scene>/<RenderLayer>/<RenderLayer>_<RenderPass>"
->>>>>>> afdba990
+
 
     def process(self, instance):
 
@@ -136,10 +125,8 @@
         prefix = prefix.replace(
             "{aov_separator}", instance.data.get("aovSeparator", "_"))
 
-<<<<<<< HEAD
         required_prefix = "<scene>"
-=======
->>>>>>> afdba990
+
         default_prefix = cls.ImagePrefixTokens[renderer]
 
         if not anim_override:
