--- conflicted
+++ resolved
@@ -32,19 +32,9 @@
 
     def process(self, instance):
         """Process all the cameras in the instance"""
-<<<<<<< HEAD
-        # If the renderer is 3delight
-        # the validation will be skipped
-        if not instance.data.get("renderer") == "_3delight":
-            invalid = self.get_invalid(instance)
-            if invalid:
-                raise RuntimeError("Renderable default cameras "
-                                   "found: {0}".format(invalid))
-=======
         invalid = self.get_invalid(instance)
         if invalid:
             raise PublishValidationError(
                 title="Rendering default cameras",
                 message="Renderable default cameras "
-                        "found: {0}".format(invalid))
->>>>>>> 090f1e04
+                        "found: {0}".format(invalid))