--- conflicted
+++ resolved
@@ -37,20 +37,16 @@
         assert isinstance(step, float), "Step must be a float value"
         camera = cameras[0]
 
-<<<<<<< HEAD
         # create focal value dict throught time for blender
         camera_data_dict = {"focal_data": {}}
 
         for frame in range (start, (end+1)):
             camera_data_dict["focal_data"][frame] = cmds.getAttr('{0}.focalLength'.format(camera), time=frame)
 
-=======
->>>>>>> bef2ffa1
         # Define extract output file path
         dir_path = self.staging_dir(instance)
         filename = "{0}.abc".format(instance.name)
         path = os.path.join(dir_path, filename)
-<<<<<<< HEAD
         json_path = os.path.join(dir_path, jsonname)
 
         # Performe json extraction
@@ -60,8 +56,6 @@
         # Writing to json
         with open(json_path, "w") as outfile:
             outfile.write(json_object)
-=======
->>>>>>> bef2ffa1
 
         # Perform alembic extraction
         member_shapes = cmds.ls(
