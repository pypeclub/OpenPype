from openpype.hosts.maya.api import (
    plugin,
    lib
)
from openpype.lib import BoolDef


class CreateVrayProxy(plugin.MayaCreator):
    """Alembic pointcache for animated data"""

    identifier = "io.openpype.creators.maya.vrayproxy"
    label = "VRay Proxy"
    family = "vrayproxy"
    icon = "gears"

<<<<<<< HEAD
    def get_instance_attr_defs(self):
=======
    vrmesh = True
    alembic = True

    def __init__(self, *args, **kwargs):
        super(CreateVrayProxy, self).__init__(*args, **kwargs)
>>>>>>> 39b88f39

        defs = [
            BoolDef("animation",
                    label="Export Animation",
                    default=False)
        ]

<<<<<<< HEAD
        # Add time range attributes but remove some attributes
        # which this instance actually doesn't use
        defs.extend(lib.collect_animation_defs())
        remove = {"handleStart", "handleEnd", "step"}
        defs = [attr_def for attr_def in defs if attr_def.key not in remove]

        defs.extend([
            BoolDef("vertexColors",
                    label="Write vertex colors",
                    tooltip="Write vertex colors with the geometry",
                    default=False),
        ])

        return defs
=======
        # Write vertex colors
        self.data["vertexColors"] = False

        self.data["vrmesh"] = self.vrmesh
        self.data["alembic"] = self.alembic
>>>>>>> 39b88f39
<|MERGE_RESOLUTION|>--- conflicted
+++ resolved
@@ -13,15 +13,10 @@
     family = "vrayproxy"
     icon = "gears"
 
-<<<<<<< HEAD
-    def get_instance_attr_defs(self):
-=======
     vrmesh = True
     alembic = True
 
-    def __init__(self, *args, **kwargs):
-        super(CreateVrayProxy, self).__init__(*args, **kwargs)
->>>>>>> 39b88f39
+    def get_instance_attr_defs(self):
 
         defs = [
             BoolDef("animation",
@@ -29,7 +24,6 @@
                     default=False)
         ]
 
-<<<<<<< HEAD
         # Add time range attributes but remove some attributes
         # which this instance actually doesn't use
         defs.extend(lib.collect_animation_defs())
@@ -41,13 +35,16 @@
                     label="Write vertex colors",
                     tooltip="Write vertex colors with the geometry",
                     default=False),
+            BoolDef("vrmesh",
+                    label="Export VRayMesh",
+                    tooltip="Publish a .vrmesh (VRayMesh) file for "
+                            "this VRayProxy",
+                    default=self.vrmesh),
+            BoolDef("alembic",
+                    label="Export Alembic",
+                    tooltip="Publish a .abc (Alembic) file for "
+                            "this VRayProxy",
+                    default=self.alembic),
         ])
 
-        return defs
-=======
-        # Write vertex colors
-        self.data["vertexColors"] = False
-
-        self.data["vrmesh"] = self.vrmesh
-        self.data["alembic"] = self.alembic
->>>>>>> 39b88f39
+        return defs