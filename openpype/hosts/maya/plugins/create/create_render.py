--- conflicted
+++ resolved
@@ -1,22 +1,6 @@
 # -*- coding: utf-8 -*-
 """Create ``Render`` instance in Maya."""
 
-<<<<<<< HEAD
-import appdirs
-import requests
-
-from maya import cmds
-from maya.app.renderSetup.model import renderSetup, renderLayer
-
-from openpype.settings import (
-    get_system_settings,
-    get_project_settings,
-)
-from openpype.lib import requests_get
-from openpype.modules import ModulesManager
-from openpype.pipeline import legacy_io
-=======
->>>>>>> 090f1e04
 from openpype.hosts.maya.api import (
     lib_rendersettings,
     plugin
@@ -59,108 +43,9 @@
             raise CreatorError("A Render instance already exists - only "
                                "one can be configured.")
 
-<<<<<<< HEAD
-            namespace = cmds.namespace(add=namespace_name)
-
-            # add Deadline server selection list
-            if self.deadline_servers:
-                cmds.scriptJob(
-                    attributeChange=[
-                        "{}.deadlineServers".format(self.instance),
-                        self._deadline_webservice_changed
-                    ])
-
-            cmds.setAttr("{}.machineList".format(self.instance), lock=True)
-            rs = renderSetup.instance()
-            layers = rs.getRenderLayers()
-            if self._get_renderer() == "_3delight":
-                self.log.info("Creating for _3delight")
-                # clear all the dlrendersetting renderlayer except "Main"
-                for layer in layers:
-                    if layer.name() != "Main":
-                        renderLayer.delete(layer)
-                # With 3delight, we have dlRenderSettings, which need to be
-                # assigned layers so they can be processed the same way. We
-                # first create renderLayers with the same name as the
-                # 3delight dlRenderSettings, so they can be us later
-                # extracted.
-                dl_render_settings = cmds.ls(type="dlRenderSettings")
-                for dl_render_setting in dl_render_settings:
-                    render_layer_name = "{}_RL".format(dl_render_setting)
-                    self.log.info(
-                        "  Created {}/{}".format(dl_render_setting,
-                                                 render_layer_name))
-                    prev_render_layer = cmds.ls(type="renderLayer")
-                    for layer in layers:
-                        if prev_render_layer and render_layer_name in layer.name():             # noqa
-                            self.log.debug("there is already a render layer"
-                                           " for dl render setting...")
-                            continue
-                    render_layer = rs.createRenderLayer(render_layer_name)
-                    collection = render_layer.createCollection(
-                        "defaultCollection")
-                    collection.getSelector().setPattern('*')
-            else:
-                if use_selection:
-                    self.log.info("Processing existing layers")
-                    sets = []
-                    for layer in layers:
-                        if "dlRenderSettings" in layer.name():
-                            self.log.info("dl_render_setting "
-                                          "will be skipped..")
-                            continue
-                        self.log.info("  - creating set for {}:{}".format(
-                            namespace, layer.name()))
-                        render_set = cmds.sets(
-                            n="{}:{}".format(namespace, layer.name()))
-                        sets.append(render_set)
-                    cmds.sets(sets, forceElement=self.instance)
-
-                # if no render layers are present, create default one with
-                # asterisk selector
-                if not layers:
-                    render_layer = rs.createRenderLayer('Main')
-                    collection = render_layer.createCollection(
-                        "defaultCollection")
-                    collection.getSelector().setPattern('*')
-
-        return self.instance
-
-    def _deadline_webservice_changed(self):
-        """Refresh Deadline server dependent options."""
-        # get selected server
-        webservice = self.deadline_servers[
-            self.server_aliases[
-                cmds.getAttr("{}.deadlineServers".format(self.instance))
-            ]
-        ]
-        pools = self.deadline_module.get_deadline_pools(webservice, self.log)
-        cmds.deleteAttr("{}.primaryPool".format(self.instance))
-        cmds.deleteAttr("{}.secondaryPool".format(self.instance))
-
-        pool_setting = (self._project_settings["deadline"]
-                                              ["publish"]
-                                              ["CollectDeadlinePools"])
-
-        primary_pool = pool_setting["primary_pool"]
-        sorted_pools = self._set_default_pool(list(pools), primary_pool)
-        cmds.addAttr(
-            self.instance,
-            longName="primaryPool",
-            attributeType="enum",
-            enumName=":".join(sorted_pools)
-        )
-        cmds.setAttr(
-            "{}.primaryPool".format(self.instance),
-            0,
-            keyable=False,
-            channelBox=True
-        )
-=======
         # Apply default project render settings on create
         if self.render_settings.get("apply_render_settings"):
             lib_rendersettings.RenderSettings().set_default_renderer_settings()
->>>>>>> 090f1e04
 
         super(CreateRenderlayer, self).create(subset_name,
                                               instance_data,
@@ -168,222 +53,6 @@
 
     def get_instance_attr_defs(self):
         """Create instance settings."""
-<<<<<<< HEAD
-        # get pools (slave machines of the render farm)
-        pool_names = []
-        default_priority = 50
-
-        self.data["suspendPublishJob"] = False
-        self.data["review"] = True
-        self.data["extendFrames"] = False
-        self.data["overrideExistingFrame"] = True
-        # self.data["useLegacyRenderLayers"] = True
-        self.data["priority"] = default_priority
-        self.data["tile_priority"] = default_priority
-        self.data["framesPerTask"] = 1
-        self.data["whitelist"] = False
-        self.data["machineList"] = ""
-        self.data["useMayaBatch"] = False
-        self.data["tileRendering"] = False
-        self.data["tilesX"] = 2
-        self.data["tilesY"] = 2
-        self.data["convertToScanline"] = False
-        self.data["useReferencedAovs"] = False
-        self.data["renderSetupIncludeLights"] = (
-            self._project_settings.get(
-                "maya", {}).get(
-                "RenderSettings", {}).get(
-                "enable_all_lights", False)
-        )
-        # Disable for now as this feature is not working yet
-        # self.data["assScene"] = False
-
-        system_settings = get_system_settings()["modules"]
-
-        deadline_enabled = system_settings["deadline"]["enabled"]
-        muster_enabled = system_settings["muster"]["enabled"]
-        muster_url = system_settings["muster"]["MUSTER_REST_URL"]
-
-        if deadline_enabled and muster_enabled:
-            self.log.error(
-                "Both Deadline and Muster are enabled. " "Cannot support both."
-            )
-            raise RuntimeError("Both Deadline and Muster are enabled")
-
-        if deadline_enabled:
-            self.server_aliases = list(self.deadline_servers.keys())
-            self.data["deadlineServers"] = self.server_aliases
-
-            try:
-                deadline_url = self.deadline_servers["default"]
-            except KeyError:
-                # if 'default' server is not between selected,
-                # use first one for initial list of pools.
-                deadline_url = next(iter(self.deadline_servers.values()))
-            # Uses function to get pool machines from the assigned deadline
-            # url in settings
-            pool_names = self.deadline_module.get_deadline_pools(deadline_url,
-                                                                 self.log)
-            maya_submit_dl = self._project_settings.get(
-                "deadline", {}).get(
-                "publish", {}).get(
-                "MayaSubmitDeadline", {})
-            priority = maya_submit_dl.get("priority", default_priority)
-            self.data["priority"] = priority
-
-            tile_priority = maya_submit_dl.get("tile_priority",
-                                               default_priority)
-            self.data["tile_priority"] = tile_priority
-
-            strict_error_checking = maya_submit_dl.get("strict_error_checking",
-                                                       True)
-            self.data["strict_error_checking"] = strict_error_checking
-
-            # Pool attributes should be last since they will be recreated when
-            # the deadline server changes.
-            pool_setting = (self._project_settings["deadline"]
-                                                  ["publish"]
-                                                  ["CollectDeadlinePools"])
-            primary_pool = pool_setting["primary_pool"]
-            self.data["primaryPool"] = self._set_default_pool(pool_names,
-                                                              primary_pool)
-            # We add a string "-" to allow the user to not
-            # set any secondary pools
-            pool_names = ["-"] + pool_names
-            secondary_pool = pool_setting["secondary_pool"]
-            self.data["secondaryPool"] = self._set_default_pool(pool_names,
-                                                                secondary_pool)
-
-        if muster_enabled:
-            self.log.info(">>> Loading Muster credentials ...")
-            self._load_credentials()
-            self.log.info(">>> Getting pools ...")
-            pools = []
-            try:
-                pools = self._get_muster_pools()
-            except requests.exceptions.HTTPError as e:
-                if e.startswith("401"):
-                    self.log.warning("access token expired")
-                    self._show_login()
-                    raise RuntimeError("Access token expired")
-            except requests.exceptions.ConnectionError:
-                self.log.error("Cannot connect to Muster API endpoint.")
-                raise RuntimeError("Cannot connect to {}".format(muster_url))
-            for pool in pools:
-                self.log.info("  - pool: {}".format(pool["name"]))
-                pool_names.append(pool["name"])
-
-        self.options = {"useSelection": False}  # Force no content
-
-    def _set_default_pool(self, pool_names, pool_value):
-        """Reorder pool names, default should come first"""
-        if pool_value and pool_value in pool_names:
-            pool_names.remove(pool_value)
-            pool_names = [pool_value] + pool_names
-        return pool_names
-
-    def _load_credentials(self):
-        """Load Muster credentials.
-
-        Load Muster credentials from file and set ``MUSTER_USER``,
-        ``MUSTER_PASSWORD``, ``MUSTER_REST_URL`` is loaded from settings.
-
-        Raises:
-            RuntimeError: If loaded credentials are invalid.
-            AttributeError: If ``MUSTER_REST_URL`` is not set.
-
-        """
-        app_dir = os.path.normpath(appdirs.user_data_dir("pype-app", "pype"))
-        file_name = "muster_cred.json"
-        fpath = os.path.join(app_dir, file_name)
-        file = open(fpath, "r")
-        muster_json = json.load(file)
-        self._token = muster_json.get("token", None)
-        if not self._token:
-            self._show_login()
-            raise RuntimeError("Invalid access token for Muster")
-        file.close()
-        self.MUSTER_REST_URL = os.environ.get("MUSTER_REST_URL")
-        if not self.MUSTER_REST_URL:
-            raise AttributeError("Muster REST API url not set")
-
-    def _get_muster_pools(self):
-        """Get render pools from Muster.
-
-        Raises:
-            Exception: If pool list cannot be obtained from Muster.
-
-        """
-        params = {"authToken": self._token}
-        api_entry = "/api/pools/list"
-        response = requests_get(self.MUSTER_REST_URL + api_entry,
-                                params=params)
-        if response.status_code != 200:
-            if response.status_code == 401:
-                self.log.warning("Authentication token expired.")
-                self._show_login()
-            else:
-                self.log.error(
-                    ("Cannot get pools from "
-                     "Muster: {}").format(response.status_code)
-                )
-                raise Exception("Cannot get pools from Muster")
-        try:
-            pools = response.json()["ResponseData"]["pools"]
-        except ValueError as e:
-            self.log.error("Invalid response from Muster server {}".format(e))
-            raise Exception("Invalid response from Muster server")
-
-        return pools
-
-    def _show_login(self):
-        # authentication token expired so we need to login to Muster
-        # again to get it. We use Pype API call to show login window.
-        api_url = "{}/muster/show_login".format(
-            os.environ["OPENPYPE_WEBSERVER_URL"])
-        self.log.debug(api_url)
-        login_response = requests_get(api_url, timeout=1)
-        if login_response.status_code != 200:
-            self.log.error("Cannot show login form to Muster")
-            raise Exception("Cannot show login form to Muster")
-
-    def _requests_post(self, *args, **kwargs):
-        """Wrap request post method.
-
-        Disabling SSL certificate validation if ``DONT_VERIFY_SSL`` environment
-        variable is found. This is useful when Deadline or Muster server are
-        running with self-signed certificates and their certificate is not
-        added to trusted certificates on client machines.
-
-        Warning:
-            Disabling SSL certificate validation is defeating one line
-            of defense SSL is providing and it is not recommended.
-
-        """
-        if "verify" not in kwargs:
-            kwargs["verify"] = not os.getenv("OPENPYPE_DONT_VERIFY_SSL", True)
-        return requests.post(*args, **kwargs)
-
-    def _requests_get(self, *args, **kwargs):
-        """Wrap request get method.
-
-        Disabling SSL certificate validation if ``DONT_VERIFY_SSL`` environment
-        variable is found. This is useful when Deadline or Muster server are
-        running with self-signed certificates and their certificate is not
-        added to trusted certificates on client machines.
-
-        Warning:
-            Disabling SSL certificate validation is defeating one line
-            of defense SSL is providing and it is not recommended.
-
-        """
-        if "verify" not in kwargs:
-            kwargs["verify"] = not os.getenv("OPENPYPE_DONT_VERIFY_SSL", True)
-        return requests.get(*args, **kwargs)
-
-    def _get_renderer(self):
-        return cmds.getAttr('defaultRenderGlobals.currentRenderer').lower()
-=======
 
         return [
             BoolDef("review",
@@ -436,5 +105,4 @@
                     label="Render Setup Include Lights",
                     default=self.render_settings.get("enable_all_lights",
                                                      False))
-        ]
->>>>>>> 090f1e04
+        ]