--- conflicted
+++ resolved
@@ -138,32 +138,7 @@
             if renderer.startswith('renderman'):
                 renderer = 'renderman'
 
-<<<<<<< HEAD
-            self._create_render_settings(renderer)
-=======
             self._set_default_renderer_settings(renderer)
->>>>>>> aa771cab
-
-    def _create_render_settings(self, renderer):
-        """Change Render Settings to match what OpenPype expects.
-
-        This will change Render Settings to values required by OpenPype -
-        like image prefixes (paths), frame ranges, output options, etc.
-
-        Some of those values are configurable through Settings.
-
-        Args:
-            renderer (str): name of renderer.
-
-        """
-        cmds.setAttr(self._image_prefix_nodes[renderer],
-                     self._image_prefixes[renderer],
-                     type="string")
-
-        if renderer == "renderman":
-            cmds.setAttr("rmanGlobals.imageOutputDir",
-                         "<ws>/maya/<scene>/<layer>", type="string")
-
 
     def _create_instance_options(self):
         # get pools
@@ -424,4 +399,8 @@
             cmds.setAttr("defaultRenderGlobals.outFormatControl", 0)
             cmds.setAttr("defaultRenderGlobals.animation", 1)
             cmds.setAttr("defaultRenderGlobals.putFrameBeforeExt", 1)
-            cmds.setAttr("defaultRenderGlobals.extensionPadding", 4)+            cmds.setAttr("defaultRenderGlobals.extensionPadding", 4)
+
+        if renderer == "renderman":
+            cmds.setAttr("rmanGlobals.imageOutputDir",
+                         "<ws>/maya/<scene>/<layer>", type="string")