# -*- coding: utf-8 -*-
"""Create ``Render`` instance in Maya."""
import json
import os

import appdirs
import requests

from maya import cmds
from maya.app.renderSetup.model import renderSetup

<<<<<<< HEAD
=======
from openpype.settings import (
    get_system_settings,
    get_project_settings,
)
from openpype.lib import requests_get
from openpype.modules import ModulesManager
from openpype.pipeline import legacy_io
>>>>>>> ee22eff3
from openpype.hosts.maya.api import (
    lib,
    lib_rendersettings,
    plugin
)
<<<<<<< HEAD
from openpype.lib import requests_get
from openpype.api import (
    get_system_settings,
    get_project_settings)
from openpype.modules import ModulesManager
from openpype.pipeline import (
    legacy_io,
)
=======
>>>>>>> ee22eff3


class CreateRender(plugin.Creator):
    """Create *render* instance.

    Render instances are not actually published, they hold options for
    collecting of render data. It render instance is present, it will trigger
    collection of render layers, AOVs, cameras for either direct submission
    to render farm or export as various standalone formats (like V-Rays
    ``vrscenes`` or Arnolds ``ass`` files) and then submitting them to render
    farm.

    Instance has following attributes::

        primaryPool (list of str): Primary list of slave machine pool to use.
        secondaryPool (list of str): Optional secondary list of slave pools.
        suspendPublishJob (bool): Suspend the job after it is submitted.
        extendFrames (bool): Use already existing frames from previous version
            to extend current render.
        overrideExistingFrame (bool): Overwrite already existing frames.
        priority (int): Submitted job priority
        framesPerTask (int): How many frames per task to render. This is
            basically job division on render farm.
        whitelist (list of str): White list of slave machines
        machineList (list of str): Specific list of slave machines to use
        useMayaBatch (bool): Use Maya batch mode to render as opposite to
            Maya interactive mode. This consumes different licenses.
        vrscene (bool): Submit as ``vrscene`` file for standalone V-Ray
            renderer.
        ass (bool): Submit as ``ass`` file for standalone Arnold renderer.
        tileRendering (bool): Instance is set to tile rendering mode. We
            won't submit actual render, but we'll make publish job to wait
            for Tile Assembly job done and then publish.
        strict_error_checking (bool): Enable/disable error checking on DL

    See Also:
        https://pype.club/docs/artist_hosts_maya#creating-basic-render-setup

    """

    label = "Render"
    family = "rendering"
    icon = "eye"
    _token = None
    _user = None
    _password = None

    _project_settings = None

    def __init__(self, *args, **kwargs):
        """Constructor."""
        super(CreateRender, self).__init__(*args, **kwargs)

        # Defaults
        self._project_settings = get_project_settings(
            legacy_io.Session["AVALON_PROJECT"])
        if self._project_settings["maya"]["RenderSettings"]["apply_render_settings"]: # noqa
            lib_rendersettings.RenderSettings().set_default_renderer_settings()

        # Deadline-only
        manager = ModulesManager()
        deadline_settings = get_system_settings()["modules"]["deadline"]
        if not deadline_settings["enabled"]:
            self.deadline_servers = {}
            return
        self.deadline_module = manager.modules_by_name["deadline"]
        try:
            default_servers = deadline_settings["deadline_urls"]
            project_servers = (
                self._project_settings["deadline"]["deadline_servers"]
            )
            self.deadline_servers = {
                k: default_servers[k]
                for k in project_servers
                if k in default_servers
            }

            if not self.deadline_servers:
                self.deadline_servers = default_servers

        except AttributeError:
            # Handle situation were we had only one url for deadline.
            # get default deadline webservice url from deadline module
            self.deadline_servers = self.deadline_module.deadline_urls

    def process(self):
        """Entry point."""
        exists = cmds.ls(self.name)
        if exists:
            cmds.warning("%s already exists." % exists[0])
            return

        use_selection = self.options.get("useSelection")
        with lib.undo_chunk():
            self._create_render_settings()
            self.instance = super(CreateRender, self).process()
            # create namespace with instance
            index = 1
            namespace_name = "_{}".format(str(self.instance))
            try:
                cmds.namespace(rm=namespace_name)
            except RuntimeError:
                # namespace is not empty, so we leave it untouched
                pass

            while cmds.namespace(exists=namespace_name):
                namespace_name = "_{}{}".format(str(self.instance), index)
                index += 1

            namespace = cmds.namespace(add=namespace_name)

            # add Deadline server selection list
            if self.deadline_servers:
                cmds.scriptJob(
                    attributeChange=[
                        "{}.deadlineServers".format(self.instance),
                        self._deadline_webservice_changed
                    ])

            cmds.setAttr("{}.machineList".format(self.instance), lock=True)
            rs = renderSetup.instance()
            layers = rs.getRenderLayers()
            if use_selection:
                self.log.info("Processing existing layers")
                sets = []
                for layer in layers:
                    self.log.info("  - creating set for {}:{}".format(
                        namespace, layer.name()))
                    render_set = cmds.sets(
                        n="{}:{}".format(namespace, layer.name()))
                    sets.append(render_set)
                cmds.sets(sets, forceElement=self.instance)

            # if no render layers are present, create default one with
            # asterisk selector
            if not layers:
                render_layer = rs.createRenderLayer('Main')
                collection = render_layer.createCollection("defaultCollection")
                collection.getSelector().setPattern('*')

        return self.instance

    def _deadline_webservice_changed(self):
        """Refresh Deadline server dependent options."""
        # get selected server
        webservice = self.deadline_servers[
            self.server_aliases[
                cmds.getAttr("{}.deadlineServers".format(self.instance))
            ]
        ]
        pools = self.deadline_module.get_deadline_pools(webservice, self.log)
        cmds.deleteAttr("{}.primaryPool".format(self.instance))
        cmds.deleteAttr("{}.secondaryPool".format(self.instance))

        pool_setting = (self._project_settings["deadline"]
                                              ["publish"]
                                              ["CollectDeadlinePools"])

        primary_pool = pool_setting["primary_pool"]
        sorted_pools = self._set_default_pool(list(pools), primary_pool)
        cmds.addAttr(self.instance, longName="primaryPool",
                     attributeType="enum",
                     enumName=":".join(sorted_pools))

        pools = ["-"] + pools
        secondary_pool = pool_setting["secondary_pool"]
        sorted_pools = self._set_default_pool(list(pools), secondary_pool)
        cmds.addAttr("{}.secondaryPool".format(self.instance),
                     attributeType="enum",
                     enumName=":".join(sorted_pools))

    def _create_render_settings(self):
        """Create instance settings."""
        # get pools (slave machines of the render farm)
        pool_names = []
        default_priority = 50

        self.data["suspendPublishJob"] = False
        self.data["review"] = True
        self.data["extendFrames"] = False
        self.data["overrideExistingFrame"] = True
        # self.data["useLegacyRenderLayers"] = True
        self.data["priority"] = default_priority
        self.data["tile_priority"] = default_priority
        self.data["framesPerTask"] = 1
        self.data["whitelist"] = False
        self.data["machineList"] = ""
        self.data["useMayaBatch"] = False
        self.data["tileRendering"] = False
        self.data["tilesX"] = 2
        self.data["tilesY"] = 2
        self.data["convertToScanline"] = False
        self.data["useReferencedAovs"] = False
        self.data["renderSetupIncludeLights"] = (
            self._project_settings.get(
                "maya", {}).get(
                "RenderSettings", {}).get(
                "enable_all_lights", False)
            )
        # Disable for now as this feature is not working yet
        # self.data["assScene"] = False

        system_settings = get_system_settings()["modules"]

        deadline_enabled = system_settings["deadline"]["enabled"]
        muster_enabled = system_settings["muster"]["enabled"]
        muster_url = system_settings["muster"]["MUSTER_REST_URL"]

        if deadline_enabled and muster_enabled:
            self.log.error(
                "Both Deadline and Muster are enabled. " "Cannot support both."
            )
            raise RuntimeError("Both Deadline and Muster are enabled")

        if deadline_enabled:
            self.server_aliases = list(self.deadline_servers.keys())
            self.data["deadlineServers"] = self.server_aliases

            try:
                deadline_url = self.deadline_servers["default"]
            except KeyError:
                # if 'default' server is not between selected,
                # use first one for initial list of pools.
                deadline_url = next(iter(self.deadline_servers.values()))
            # Uses function to get pool machines from the assigned deadline
            # url in settings
            pool_names = self.deadline_module.get_deadline_pools(deadline_url,
                                                                 self.log)
            maya_submit_dl = self._project_settings.get(
                "deadline", {}).get(
                "publish", {}).get(
                "MayaSubmitDeadline", {})
            priority = maya_submit_dl.get("priority", default_priority)
            self.data["priority"] = priority

            tile_priority = maya_submit_dl.get("tile_priority",
                                               default_priority)
            self.data["tile_priority"] = tile_priority

            pool_setting = (self._project_settings["deadline"]
                                                  ["publish"]
                                                  ["CollectDeadlinePools"])
            primary_pool = pool_setting["primary_pool"]
            self.data["primaryPool"] = self._set_default_pool(pool_names,
                                                              primary_pool)
            # We add a string "-" to allow the user to not
            # set any secondary pools
            pool_names = ["-"] + pool_names
            secondary_pool = pool_setting["secondary_pool"]
            self.data["secondaryPool"] = self._set_default_pool(pool_names,
                                                                secondary_pool)
            strict_error_checking = maya_submit_dl.get("strict_error_checking",
                                                       True)
            self.data["strict_error_checking"] = strict_error_checking

        if muster_enabled:
            self.log.info(">>> Loading Muster credentials ...")
            self._load_credentials()
            self.log.info(">>> Getting pools ...")
            pools = []
            try:
                pools = self._get_muster_pools()
            except requests.exceptions.HTTPError as e:
                if e.startswith("401"):
                    self.log.warning("access token expired")
                    self._show_login()
                    raise RuntimeError("Access token expired")
            except requests.exceptions.ConnectionError:
                self.log.error("Cannot connect to Muster API endpoint.")
                raise RuntimeError("Cannot connect to {}".format(muster_url))
            for pool in pools:
                self.log.info("  - pool: {}".format(pool["name"]))
                pool_names.append(pool["name"])

        self.options = {"useSelection": False}  # Force no content

    def _set_default_pool(self, pool_names, pool_value):
        """Reorder pool names, default should come first"""
        if pool_value and pool_value in pool_names:
            pool_names.remove(pool_value)
            pool_names = [pool_value] + pool_names
        return pool_names

    def _load_credentials(self):
        """Load Muster credentials.

        Load Muster credentials from file and set ``MUSTER_USER``,
        ``MUSTER_PASSWORD``, ``MUSTER_REST_URL`` is loaded from settings.

        Raises:
            RuntimeError: If loaded credentials are invalid.
            AttributeError: If ``MUSTER_REST_URL`` is not set.

        """
        app_dir = os.path.normpath(appdirs.user_data_dir("pype-app", "pype"))
        file_name = "muster_cred.json"
        fpath = os.path.join(app_dir, file_name)
        file = open(fpath, "r")
        muster_json = json.load(file)
        self._token = muster_json.get("token", None)
        if not self._token:
            self._show_login()
            raise RuntimeError("Invalid access token for Muster")
        file.close()
        self.MUSTER_REST_URL = os.environ.get("MUSTER_REST_URL")
        if not self.MUSTER_REST_URL:
            raise AttributeError("Muster REST API url not set")

    def _get_muster_pools(self):
        """Get render pools from Muster.

        Raises:
            Exception: If pool list cannot be obtained from Muster.

        """
        params = {"authToken": self._token}
        api_entry = "/api/pools/list"
        response = requests_get(self.MUSTER_REST_URL + api_entry,
                                      params=params)
        if response.status_code != 200:
            if response.status_code == 401:
                self.log.warning("Authentication token expired.")
                self._show_login()
            else:
                self.log.error(
                    ("Cannot get pools from "
                     "Muster: {}").format(response.status_code)
                )
                raise Exception("Cannot get pools from Muster")
        try:
            pools = response.json()["ResponseData"]["pools"]
        except ValueError as e:
            self.log.error("Invalid response from Muster server {}".format(e))
            raise Exception("Invalid response from Muster server")

        return pools

    def _show_login(self):
        # authentication token expired so we need to login to Muster
        # again to get it. We use Pype API call to show login window.
        api_url = "{}/muster/show_login".format(
            os.environ["OPENPYPE_WEBSERVER_URL"])
        self.log.debug(api_url)
        login_response = requests_get(api_url, timeout=1)
        if login_response.status_code != 200:
            self.log.error("Cannot show login form to Muster")
            raise Exception("Cannot show login form to Muster")

    def _requests_post(self, *args, **kwargs):
        """Wrap request post method.

        Disabling SSL certificate validation if ``DONT_VERIFY_SSL`` environment
        variable is found. This is useful when Deadline or Muster server are
        running with self-signed certificates and their certificate is not
        added to trusted certificates on client machines.

        Warning:
            Disabling SSL certificate validation is defeating one line
            of defense SSL is providing and it is not recommended.

        """
        if "verify" not in kwargs:
            kwargs["verify"] = not os.getenv("OPENPYPE_DONT_VERIFY_SSL", True)
        return requests.post(*args, **kwargs)

    def _requests_get(self, *args, **kwargs):
        """Wrap request get method.

        Disabling SSL certificate validation if ``DONT_VERIFY_SSL`` environment
        variable is found. This is useful when Deadline or Muster server are
        running with self-signed certificates and their certificate is not
        added to trusted certificates on client machines.

        Warning:
            Disabling SSL certificate validation is defeating one line
            of defense SSL is providing and it is not recommended.

        """
        if "verify" not in kwargs:
            kwargs["verify"] = not os.getenv("OPENPYPE_DONT_VERIFY_SSL", True)
        return requests.get(*args, **kwargs)<|MERGE_RESOLUTION|>--- conflicted
+++ resolved
@@ -9,8 +9,6 @@
 from maya import cmds
 from maya.app.renderSetup.model import renderSetup
 
-<<<<<<< HEAD
-=======
 from openpype.settings import (
     get_system_settings,
     get_project_settings,
@@ -18,23 +16,11 @@
 from openpype.lib import requests_get
 from openpype.modules import ModulesManager
 from openpype.pipeline import legacy_io
->>>>>>> ee22eff3
 from openpype.hosts.maya.api import (
     lib,
     lib_rendersettings,
     plugin
 )
-<<<<<<< HEAD
-from openpype.lib import requests_get
-from openpype.api import (
-    get_system_settings,
-    get_project_settings)
-from openpype.modules import ModulesManager
-from openpype.pipeline import (
-    legacy_io,
-)
-=======
->>>>>>> ee22eff3
 
 
 class CreateRender(plugin.Creator):
