--- conflicted
+++ resolved
@@ -10,167 +10,6 @@
 from openpype.hosts.maya.api.pipeline import containerise
 
 
-<<<<<<< HEAD
-class AssProxyLoader(openpype.hosts.maya.api.plugin.ReferenceLoader):
-    """Load Arnold Proxy as reference"""
-
-    families = ["ass"]
-    representations = ["ass"]
-
-    label = "Reference .ASS standin with Proxy"
-    order = -10
-    icon = "code-fork"
-    color = "orange"
-
-    def process_reference(self, context, name, namespace, options):
-
-        import maya.cmds as cmds
-        import pymel.core as pm
-
-        version = context['version']
-        version_data = version.get("data", {})
-
-        self.log.info("version_data: {}\n".format(version_data))
-
-        frameStart = version_data.get("frameStart", None)
-
-        try:
-            family = context["representation"]["context"]["family"]
-        except ValueError:
-            family = "ass"
-
-        with maintained_selection():
-
-            groupName = "{}:{}".format(namespace, name)
-            path = self.fname
-            proxyPath_base = os.path.splitext(path)[0]
-
-            if frameStart is not None:
-                proxyPath_base = os.path.splitext(proxyPath_base)[0]
-
-                publish_folder = os.path.split(path)[0]
-                files_in_folder = os.listdir(publish_folder)
-                collections, remainder = clique.assemble(files_in_folder)
-
-                if collections:
-                    hashes = collections[0].padding * '#'
-                    coll = collections[0].format('{head}[index]{tail}')
-                    filename = coll.replace('[index]', hashes)
-
-                    path = os.path.join(publish_folder, filename)
-
-            proxyPath = proxyPath_base + ".ma"
-
-            file_url = self.prepare_root_value(proxyPath,
-                                               context["project"]["code"])
-
-            nodes = cmds.file(file_url,
-                              namespace=namespace,
-                              reference=True,
-                              returnNewNodes=True,
-                              groupReference=True,
-                              groupName=groupName)
-
-            cmds.makeIdentity(groupName, apply=False, rotate=True,
-                              translate=True, scale=True)
-
-            # Set attributes
-            proxyShape = pm.ls(nodes, type="mesh")[0]
-
-            proxyShape.aiTranslator.set('procedural')
-            proxyShape.dso.set(path)
-            proxyShape.aiOverrideShaders.set(0)
-
-            settings = get_project_settings(os.environ['AVALON_PROJECT'])
-            colors = settings['maya']['load']['colors']
-
-            c = colors.get(family)
-            if c is not None:
-                cmds.setAttr(groupName + ".useOutlinerColor", 1)
-                cmds.setAttr(groupName + ".outlinerColor",
-                    (float(c[0])/255),
-                    (float(c[1])/255),
-                    (float(c[2])/255)
-                )
-
-        self[:] = nodes
-
-        return nodes
-
-    def switch(self, container, representation):
-        self.update(container, representation)
-
-    def update(self, container, representation):
-        from maya import cmds
-        import pymel.core as pm
-
-        node = container["objectName"]
-
-        representation["context"].pop("frame", None)
-        path = get_representation_path(representation)
-        print(path)
-        # path = self.fname
-        print(self.fname)
-        proxyPath = os.path.splitext(path)[0] + ".ma"
-        print(proxyPath)
-
-        # Get reference node from container members
-        members = cmds.sets(node, query=True, nodesOnly=True)
-        reference_node = get_reference_node(members)
-
-        assert os.path.exists(proxyPath), "%s does not exist." % proxyPath
-
-        try:
-            file_url = self.prepare_root_value(proxyPath,
-                                               representation["context"]
-                                                             ["project"]
-                                                             ["code"])
-            content = cmds.file(file_url,
-                                loadReference=reference_node,
-                                type="mayaAscii",
-                                returnNewNodes=True)
-
-            # Set attributes
-            proxyShape = pm.ls(content, type="mesh")[0]
-
-            proxyShape.aiTranslator.set('procedural')
-            proxyShape.dso.set(path)
-            proxyShape.aiOverrideShaders.set(0)
-
-        except RuntimeError as exc:
-            # When changing a reference to a file that has load errors the
-            # command will raise an error even if the file is still loaded
-            # correctly (e.g. when raising errors on Arnold attributes)
-            # When the file is loaded and has content, we consider it's fine.
-            if not cmds.referenceQuery(reference_node, isLoaded=True):
-                raise
-
-            content = cmds.referenceQuery(reference_node,
-                                          nodes=True,
-                                          dagPath=True)
-            if not content:
-                raise
-
-            self.log.warning("Ignoring file read error:\n%s", exc)
-
-        # Add new nodes of the reference to the container
-        cmds.sets(content, forceElement=node)
-
-        # Remove any placeHolderList attribute entries from the set that
-        # are remaining from nodes being removed from the referenced file.
-        members = cmds.sets(node, query=True)
-        invalid = [x for x in members if ".placeHolderList" in x]
-        if invalid:
-            cmds.sets(invalid, remove=node)
-
-        # Update metadata
-        cmds.setAttr("{}.representation".format(node),
-                     str(representation["_id"]),
-                     type="string")
-
-
-=======
->>>>>>> 74f1a489
 class AssStandinLoader(load.LoaderPlugin):
     """Load .ASS file as standin"""
 
