--- conflicted
+++ resolved
@@ -17,16 +17,12 @@
     """Read USD data in a Multiverse Compound"""
 
     families = ["model", "mvUsd", "mvUsdComposition", "mvUsdOverride",
+                "usd", "usdComposition", "usdOverride",
                 "pointcache", "animation"]
     representations = ["usd", "usda", "usdc", "usdz", "abc"]
 
-<<<<<<< HEAD
     label = "Load USD to Multiverse"
-    order = -10
-=======
-    label = "Read USD by Multiverse"
     order = -1
->>>>>>> 74f1a489
     icon = "code-fork"
     color = "orange"
 
