# -*- coding: utf-8 -*-
"""Look loader."""
import openpype.hosts.maya.api.plugin
from avalon import api, io
import json
import openpype.hosts.maya.api.lib
from collections import defaultdict
from openpype.widgets.message_window import ScrollMessageBox
from Qt import QtWidgets

from openpype.hosts.maya.api.plugin import get_reference_node


class LookLoader(openpype.hosts.maya.api.plugin.ReferenceLoader):
    """Specific loader for lookdev"""

    families = ["look"]
    representations = ["ma"]

    label = "Reference look"
    order = -10
    icon = "code-fork"
    color = "orange"

    def process_reference(self, context, name, namespace, options):
        """
        Load and try to assign Lookdev to nodes based on relationship data.

        Args:
            name:
            namespace:
            context:
            options:

        Returns:

        """
        import maya.cmds as cmds
        from avalon import maya

        with maya.maintained_selection():
            nodes = cmds.file(self.fname,
                              namespace=namespace,
                              reference=True,
                              returnNewNodes=True)

        self[:] = nodes

    def switch(self, container, representation):
        self.update(container, representation)

    def update(self, container, representation):
        """
            Called by Scene Inventory when look should be updated to current
            version.
            If any reference edits cannot be applied, eg. shader renamed and
            material not present, reference is unloaded and cleaned.
            All failed edits are highlighted to the user via message box.

        Args:
            container: object that has look to be updated
            representation: (dict): relationship data to get proper
                                       representation from DB and persisted
                                       data in .json
        Returns:
            None
        """
        import os
        from maya import cmds
        node = container["objectName"]
        path = api.get_representation_path(representation)

        # Get reference node from container members
<<<<<<< HEAD
        members = cmds.sets(node, query=True, nodesOnly=True)
        reference_node = get_reference_node(members, log=self.log)
=======
        members = openpype.hosts.maya.api.lib.get_container_members(container)
        reference_node = openpype.hosts.maya.api.lib.get_reference_node(
            members
        )
>>>>>>> 0f007906

        shader_nodes = cmds.ls(members, type='shadingEngine')
        orig_nodes = set(self._get_nodes_with_shader(shader_nodes))

        file_type = {
            "ma": "mayaAscii",
            "mb": "mayaBinary",
            "abc": "Alembic"
        }.get(representation["name"])

        assert file_type, "Unsupported representation: %s" % representation

        assert os.path.exists(path), "%s does not exist." % path

        self._load_reference(file_type, node, path, reference_node)

        # Remove any placeHolderList attribute entries from the set that
        # are remaining from nodes being removed from the referenced file.
        members = cmds.sets(node, query=True)
        invalid = [x for x in members if ".placeHolderList" in x]
        if invalid:
            cmds.sets(invalid, remove=node)

        # get new applied shaders and nodes from new version
        shader_nodes = cmds.ls(members, type='shadingEngine')
        nodes = set(self._get_nodes_with_shader(shader_nodes))

        json_representation = io.find_one({
            "type": "representation",
            "parent": representation['parent'],
            "name": "json"
        })

        # Load relationships
        shader_relation = api.get_representation_path(json_representation)
        with open(shader_relation, "r") as f:
            json_data = json.load(f)

        for rel, data in json_data["relationships"].items():
            # process only non-shading nodes
            current_node = "{}:{}".format(container["namespace"], rel)
            if current_node in shader_nodes:
                continue
            print("processing {}".format(rel))
            current_members = set(cmds.ls(
                cmds.sets(current_node, query=True) or [], long=True))
            new_members = {"{}".format(
                m["name"]) for m in data["members"] or []}
            dif = new_members.difference(current_members)

            # add to set
            cmds.sets(
                dif, forceElement="{}:{}".format(container["namespace"], rel))

        # update of reference could result in failed edits - material is not
        # present because of renaming etc.
        failed_edits = cmds.referenceQuery(reference_node,
                                           editStrings=True,
                                           failedEdits=True,
                                           successfulEdits=False)

        # highlight failed edits to user
        if failed_edits:
            # clean references - removes failed reference edits
            cmds.file(cr=reference_node)  # cleanReference

            # reapply shading groups from json representation on orig nodes
            openpype.hosts.maya.api.lib.apply_shaders(json_data,
                                                      shader_nodes,
                                                      orig_nodes)

            msg = ["During reference update some edits failed.",
                   "All successful edits were kept intact.\n",
                   "Failed and removed edits:"]
            msg.extend(failed_edits)

            msg = ScrollMessageBox(QtWidgets.QMessageBox.Warning,
                                   "Some reference edit failed",
                                   msg)
            msg.exec_()

        attributes = json_data.get("attributes", [])

        # region compute lookup
        nodes_by_id = defaultdict(list)
        for n in nodes:
            nodes_by_id[openpype.hosts.maya.api.lib.get_id(n)].append(n)
        openpype.hosts.maya.api.lib.apply_attributes(attributes, nodes_by_id)

        # Update metadata
        cmds.setAttr("{}.representation".format(node),
                     str(representation["_id"]),
                     type="string")

    def _get_nodes_with_shader(self, shader_nodes):
        """
            Returns list of nodes belonging to specific shaders
        Args:
            shader_nodes: <list> of Shader groups
        Returns
            <list> node names
        """
        import maya.cmds as cmds

        nodes_list = []
        for shader in shader_nodes:
            connections = cmds.listConnections(cmds.listHistory(shader, f=1),
                                               type='mesh')
            if connections:
                for connection in connections:
                    nodes_list.extend(cmds.listRelatives(connection,
                                                         shapes=True))
        return nodes_list

    def _load_reference(self, file_type, node, path, reference_node):
        """
            Load reference from 'path' on 'reference_node'. Used when change
            of look (version/update) is triggered.
        Args:
            file_type: extension of referenced file
            node:
            path: (string) location of referenced file
            reference_node: (string) - name of node that should be applied
                                          on
        Returns:
            None
        """
        import maya.cmds as cmds
        try:
            content = cmds.file(path,
                                loadReference=reference_node,
                                type=file_type,
                                returnNewNodes=True)
        except RuntimeError as exc:
            # When changing a reference to a file that has load errors the
            # command will raise an error even if the file is still loaded
            # correctly (e.g. when raising errors on Arnold attributes)
            # When the file is loaded and has content, we consider it's fine.
            if not cmds.referenceQuery(reference_node, isLoaded=True):
                raise

            content = cmds.referenceQuery(reference_node,
                                          nodes=True,
                                          dagPath=True)
            if not content:
                raise

            self.log.warning("Ignoring file read error:\n%s", exc)
        # Fix PLN-40 for older containers created with Avalon that had the
        # `.verticesOnlySet` set to True.
        if cmds.getAttr("{}.verticesOnlySet".format(node)):
            self.log.info("Setting %s.verticesOnlySet to False", node)
            cmds.setAttr("{}.verticesOnlySet".format(node), False)<|MERGE_RESOLUTION|>--- conflicted
+++ resolved
@@ -8,8 +8,6 @@
 from openpype.widgets.message_window import ScrollMessageBox
 from Qt import QtWidgets
 
-from openpype.hosts.maya.api.plugin import get_reference_node
-
 
 class LookLoader(openpype.hosts.maya.api.plugin.ReferenceLoader):
     """Specific loader for lookdev"""
@@ -71,15 +69,10 @@
         path = api.get_representation_path(representation)
 
         # Get reference node from container members
-<<<<<<< HEAD
-        members = cmds.sets(node, query=True, nodesOnly=True)
-        reference_node = get_reference_node(members, log=self.log)
-=======
         members = openpype.hosts.maya.api.lib.get_container_members(container)
         reference_node = openpype.hosts.maya.api.lib.get_reference_node(
             members
         )
->>>>>>> 0f007906
 
         shader_nodes = cmds.ls(members, type='shadingEngine')
         orig_nodes = set(self._get_nodes_with_shader(shader_nodes))
