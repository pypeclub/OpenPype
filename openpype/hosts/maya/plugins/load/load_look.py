# -*- coding: utf-8 -*-
"""Look loader."""
<<<<<<< HEAD
from avalon import api, io
import json
import openpype.hosts.maya.api.plugin
import openpype.hosts.maya.api.lib
=======
import json
>>>>>>> 855a3f2e
from collections import defaultdict

from Qt import QtWidgets

<<<<<<< HEAD
=======
from avalon import api, io
import openpype.hosts.maya.api.plugin
from openpype.hosts.maya.api import lib
from openpype.widgets.message_window import ScrollMessageBox

from openpype.hosts.maya.api.plugin import get_reference_node

>>>>>>> 855a3f2e

class LookLoader(openpype.hosts.maya.api.plugin.ReferenceLoader):
    """Specific loader for lookdev"""

    families = ["look"]
    representations = ["ma"]

    label = "Reference look"
    order = -10
    icon = "code-fork"
    color = "orange"

    def process_reference(self, context, name, namespace, options):
        import maya.cmds as cmds

        with lib.maintained_selection():
            nodes = cmds.file(self.fname,
                              namespace=namespace,
                              reference=True,
                              returnNewNodes=True)

        self[:] = nodes

    def switch(self, container, representation):
        self.update(container, representation)

    def update(self, container, representation):
        """
            Called by Scene Inventory when look should be updated to current
            version.
            If any reference edits cannot be applied, eg. shader renamed and
            material not present, reference is unloaded and cleaned.
            All failed edits are highlighted to the user via message box.

        Args:
            container: object that has look to be updated
            representation: (dict): relationship data to get proper
                                       representation from DB and persisted
                                       data in .json
        Returns:
            None
        """
        from maya import cmds

        # Get reference node from container members
        members = openpype.hosts.maya.api.lib.get_container_members(container)
        reference_node = openpype.hosts.maya.api.plugin.get_reference_node(
            members, log=self.log
        )
        shader_nodes = cmds.ls(members, type='shadingEngine')
        orig_nodes = set(self._get_nodes_with_shader(shader_nodes))

        # Trigger the regular reference update on the ReferenceLoader
        super(LookLoader, self).update(container, representation)

        # get new applied shaders and nodes from new version
        shader_nodes = cmds.ls(members, type='shadingEngine')
        nodes = set(self._get_nodes_with_shader(shader_nodes))

        json_representation = io.find_one({
            "type": "representation",
            "parent": representation['parent'],
            "name": "json"
        })

        # Load relationships
        shader_relation = api.get_representation_path(json_representation)
        with open(shader_relation, "r") as f:
            json_data = json.load(f)

        # update of reference could result in failed edits - material is not
        # present because of renaming etc. If so highlight failed edits to user
        failed_edits = cmds.referenceQuery(reference_node,
                                           editStrings=True,
                                           failedEdits=True,
                                           successfulEdits=False)
        if failed_edits:
            # clean references - removes failed reference edits
            cmds.file(cr=reference_node)  # cleanReference

            # reapply shading groups from json representation on orig nodes
            lib.apply_shaders(json_data, shader_nodes, orig_nodes)

            msg = ["During reference update some edits failed.",
                   "All successful edits were kept intact.\n",
                   "Failed and removed edits:"]
            msg.extend(failed_edits)

            msg = ScrollMessageBox(QtWidgets.QMessageBox.Warning,
                                   "Some reference edit failed",
                                   msg)
            msg.exec_()

        attributes = json_data.get("attributes", [])

        # region compute lookup
        nodes_by_id = defaultdict(list)
        for n in nodes:
            nodes_by_id[lib.get_id(n)].append(n)
        lib.apply_attributes(attributes, nodes_by_id)

    def _get_nodes_with_shader(self, shader_nodes):
        """
            Returns list of nodes belonging to specific shaders
        Args:
            shader_nodes: <list> of Shader groups
        Returns
            <list> node names
        """
        import maya.cmds as cmds

        nodes_list = []
        for shader in shader_nodes:
            connections = cmds.listConnections(cmds.listHistory(shader, f=1),
                                               type='mesh')
            if connections:
                for connection in connections:
                    nodes_list.extend(cmds.listRelatives(connection,
                                                         shapes=True))
        return nodes_list<|MERGE_RESOLUTION|>--- conflicted
+++ resolved
@@ -1,27 +1,15 @@
 # -*- coding: utf-8 -*-
 """Look loader."""
-<<<<<<< HEAD
-from avalon import api, io
 import json
-import openpype.hosts.maya.api.plugin
-import openpype.hosts.maya.api.lib
-=======
-import json
->>>>>>> 855a3f2e
 from collections import defaultdict
 
 from Qt import QtWidgets
 
-<<<<<<< HEAD
-=======
 from avalon import api, io
 import openpype.hosts.maya.api.plugin
 from openpype.hosts.maya.api import lib
 from openpype.widgets.message_window import ScrollMessageBox
 
-from openpype.hosts.maya.api.plugin import get_reference_node
-
->>>>>>> 855a3f2e
 
 class LookLoader(openpype.hosts.maya.api.plugin.ReferenceLoader):
     """Specific loader for lookdev"""
