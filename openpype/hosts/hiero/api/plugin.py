--- conflicted
+++ resolved
@@ -779,16 +779,8 @@
 
         return self.track_item
 
-<<<<<<< HEAD
     def get_asset_parents(self):
         """ Grab an asset parents from the Avalon Database """
-=======
-    ### Starts Alkemy-X Override ###
-    def add_path_token_value(self):
-        """Add path token values to ui_inputs. Path token resolves to Avalon entity parents.
-        Which is the equivalent to how OP builds hierarchy from SG Leecher
-        """
->>>>>>> e6b8a472
 
         project_name = get_current_project_name()
         asset_name = self.ti_name
@@ -803,7 +795,6 @@
             )
             raise Exception("Asset/Shot does not exist in Database")
 
-<<<<<<< HEAD
         return parents
 
     def update_path_token_hierarchy(self):
@@ -842,13 +833,6 @@
             new_subpath = "{folder}"
 
         self.hierarchy = self.hierarchy.replace("{path}", new_subpath)
-=======
-        self.ui_inputs["hierarchyData"]["value"]["path"] = {
-            "value": hierarchy,
-            "Tag":True,
-        }
-    ### Ends Alkemy-X Override ###
->>>>>>> e6b8a472
 
     def _populate_track_item_default_data(self):
         """ Populate default formatting data from track item. """
