--- conflicted
+++ resolved
@@ -69,39 +69,21 @@
         path_str = str(path.resolve())
 
         frame = None
-<<<<<<< HEAD
 
-        if '.psd' in path:
+        if path.suffix == '.psd':
             import_options['ImportAsType'] = 'ImportAsType.COMP'
             comp = stub.import_file_with_dialog(
                 path,
                 stub.LOADED_ICON + comp_name,
                 import_options
             )
-=======
-        if path.suffix == '.psd':
-            # It's a single PSD file that we want to load as a comp/sequence
-
-            # Add parent folder to clipboard
-            self._add_to_clipboard(str(path_parent))
-
-            import_options['ImportAsType'] = 'ImportAsType.COMP'
-            comp = stub.import_file_with_dialog(path_str, stub.LOADED_ICON + comp_name)
->>>>>>> ca3cb66e
         else:
             frame = repr_cont.get("frame")
             if frame:
                 import_options['sequence'] = True
 
-<<<<<<< HEAD
-            comp = stub.import_file(
-                path, stub.LOADED_ICON + comp_name,
-                import_options
-            )
-=======
             comp = stub.import_file(path_str, stub.LOADED_ICON + comp_name,
                                     import_options)
->>>>>>> ca3cb66e
 
         if not comp:
             if frame:
