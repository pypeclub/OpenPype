import os
from pathlib import Path
import platform
from openpype.lib import PreLaunchHook, ApplicationLaunchFailed
from openpype.hosts.resolve.utils import setup


class ResolvePrelaunch(PreLaunchHook):
    """
    This hook will set up the Resolve scripting environment as described in
    Resolve's documentation found with the installed application at
    {resolve}/Support/Developer/Scripting/README.txt

    Prepares the following environment variables:
    - `RESOLVE_SCRIPT_API`
    - `RESOLVE_SCRIPT_LIB`

    It adds $RESOLVE_SCRIPT_API/Modules to PYTHONPATH.

    Additionally it sets up the Python home for Python 3 based on the
    RESOLVE_PYTHON3_HOME in the environment (usually defined in OpenPype's
    Application environment for Resolve by the admin). For this it sets
    PYTHONHOME and PATH variables.

    It also defines:
    - `RESOLVE_UTILITY_SCRIPTS_DIR`: Destination directory for OpenPype
        Fusion scripts to be copied to for Resolve to pick them up.
    - `OPENPYPE_LOG_NO_COLORS` to True to ensure OP doesn't try to
        use logging with terminal colors as it fails in Resolve.

    """

    app_groups = ["resolve"]

    def execute(self):
        current_platform = platform.system().lower()

        programdata = self.launch_context.env.get("PROGRAMDATA", "")
        resolve_script_api_locations = {
            "windows": (
                f"{programdata}/Blackmagic Design/"
                "DaVinci Resolve/Support/Developer/Scripting"
            ),
            "darwin": (
                "/Library/Application Support/Blackmagic Design"
                "/DaVinci Resolve/Developer/Scripting"
            ),
            "linux": "/opt/resolve/Developer/Scripting",
        }
        resolve_script_api = Path(
            resolve_script_api_locations[current_platform]
        )
        self.log.info(
            f"setting RESOLVE_SCRIPT_API variable to {resolve_script_api}"
        )
        self.launch_context.env[
            "RESOLVE_SCRIPT_API"
        ] = resolve_script_api.as_posix()

        resolve_script_lib_dirs = {
            "windows": (
                "C:/Program Files/Blackmagic Design"
                "/DaVinci Resolve/fusionscript.dll"
            ),
            "darwin": (
                "/Applications/DaVinci Resolve/DaVinci Resolve.app"
                "/Contents/Libraries/Fusion/fusionscript.so"
            ),
            "linux": "/opt/resolve/libs/Fusion/fusionscript.so",
        }
        resolve_script_lib = Path(resolve_script_lib_dirs[current_platform])
        self.launch_context.env[
            "RESOLVE_SCRIPT_LIB"
        ] = resolve_script_lib.as_posix()
        self.log.info(
            f"setting RESOLVE_SCRIPT_LIB variable to {resolve_script_lib}"
        )

        # TODO: add OTIO installation from `openpype/requirements.py`
        # making sure python <3.9.* is installed at provided path
        python3_home = Path(
            self.launch_context.env.get("RESOLVE_PYTHON3_HOME", "")
        )

<<<<<<< HEAD
        if not os.path.isdir(python3_home):
            raise ApplicationLaunchFailed(
                "Python 3 is not installed at the provided path.\n"
                "Make sure the Resolve application environment in OpenPype "
                "studio settings has 'RESOLVE_PYTHON3_HOME' set correctly "
                "and make sure Python 3 is installed in the given path."
                f"\n\nRESOLVE_PYTHON3_HOME:\n{python3_home}"
            )
        self.launch_context.env["PYTHONHOME"] = python3_home
        self.log.info(f"Path to Resolve Python folder: `{python3_home}`...")

        # add to the python path to path
        env_path = self.launch_context.env["PATH"]
        self.launch_context.env["PATH"] = os.pathsep.join([
            python3_home,
            os.path.join(python3_home, "Scripts")
        ] + env_path.split(os.pathsep))

        self.log.debug(f"PATH: {self.launch_context.env['PATH']}")
=======
        assert python3_home.is_dir(), (
            "Python 3 is not installed at the provided folder path. Either "
            "make sure the `environments\resolve.json` is having correctly "
            "set `RESOLVE_PYTHON3_HOME` or make sure Python 3 is installed "
            f"in given path. \nRESOLVE_PYTHON3_HOME: `{python3_home}`"
        )
        python3_home_str = python3_home.as_posix()
        self.launch_context.env["PYTHONHOME"] = python3_home_str
        self.log.info(f"Path to Resolve Python folder: `{python3_home_str}`")
>>>>>>> bea6cd20

        # add to the PYTHONPATH
        env_pythonpath = self.launch_context.env["PYTHONPATH"]
        modules_path = Path(resolve_script_api, "Modules").as_posix()
        self.launch_context.env[
            "PYTHONPATH"
        ] = f"{modules_path}{os.pathsep}{env_pythonpath}"

        self.log.debug(f"PYTHONPATH: {self.launch_context.env['PYTHONPATH']}")

        # add the pythonhome folder to PATH because on Windows
        # this is needed for Py3 to be correctly detected within Resolve
        env_path = self.launch_context.env["PATH"]
        self.log.info(f"Adding `{python3_home_str}` to the PATH variable")
        self.launch_context.env[
            "PATH"
        ] = f"{python3_home_str}{os.pathsep}{env_path}"

        self.log.debug(f"PATH: {self.launch_context.env['PATH']}")

        resolve_utility_scripts_dirs = {
            "windows": (
                f"{programdata}/Blackmagic Design"
                "/DaVinci Resolve/Fusion/Scripts/Comp"
            ),
            "darwin": (
                "/Library/Application Support/Blackmagic Design"
                "/DaVinci Resolve/Fusion/Scripts/Comp"
            ),
            "linux": "/opt/resolve/Fusion/Scripts/Comp",
        }
        resolve_utility_scripts_dir = Path(
            resolve_utility_scripts_dirs[current_platform]
        )
        # setting utility scripts dir for scripts syncing
        self.launch_context.env[
            "RESOLVE_UTILITY_SCRIPTS_DIR"
        ] = resolve_utility_scripts_dir.as_posix()

        # remove terminal coloring tags
        self.launch_context.env["OPENPYPE_LOG_NO_COLORS"] = "True"

        # Resolve Setup integration
        setup(self.launch_context.env)<|MERGE_RESOLUTION|>--- conflicted
+++ resolved
@@ -81,9 +81,8 @@
         python3_home = Path(
             self.launch_context.env.get("RESOLVE_PYTHON3_HOME", "")
         )
-
-<<<<<<< HEAD
-        if not os.path.isdir(python3_home):
+        
+        if not python3_home.is_dir():
             raise ApplicationLaunchFailed(
                 "Python 3 is not installed at the provided path.\n"
                 "Make sure the Resolve application environment in OpenPype "
@@ -91,28 +90,18 @@
                 "and make sure Python 3 is installed in the given path."
                 f"\n\nRESOLVE_PYTHON3_HOME:\n{python3_home}"
             )
-        self.launch_context.env["PYTHONHOME"] = python3_home
-        self.log.info(f"Path to Resolve Python folder: `{python3_home}`...")
+        python3_home_str = python3_home.as_posix()
+        self.launch_context.env["PYTHONHOME"] = python3_home_str
+        self.log.info(f"Path to Resolve Python folder: `{python3_home_str}`...")
 
         # add to the python path to path
         env_path = self.launch_context.env["PATH"]
         self.launch_context.env["PATH"] = os.pathsep.join([
-            python3_home,
+            python3_home_str,
             os.path.join(python3_home, "Scripts")
         ] + env_path.split(os.pathsep))
 
         self.log.debug(f"PATH: {self.launch_context.env['PATH']}")
-=======
-        assert python3_home.is_dir(), (
-            "Python 3 is not installed at the provided folder path. Either "
-            "make sure the `environments\resolve.json` is having correctly "
-            "set `RESOLVE_PYTHON3_HOME` or make sure Python 3 is installed "
-            f"in given path. \nRESOLVE_PYTHON3_HOME: `{python3_home}`"
-        )
-        python3_home_str = python3_home.as_posix()
-        self.launch_context.env["PYTHONHOME"] = python3_home_str
-        self.log.info(f"Path to Resolve Python folder: `{python3_home_str}`")
->>>>>>> bea6cd20
 
         # add to the PYTHONPATH
         env_pythonpath = self.launch_context.env["PYTHONPATH"]
