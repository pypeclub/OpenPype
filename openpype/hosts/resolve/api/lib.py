import sys
import json
import re
import os
import contextlib
from opentimelineio import opentime

from openpype.lib import Logger
from openpype.pipeline.editorial import (
    is_overlapping_otio_ranges,
    frames_to_timecode
)

from ..otio import davinci_export as otio_export

log = Logger.get_logger(__name__)

self = sys.modules[__name__]
self.project_manager = None
self.media_storage = None

# OpenPype sequential rename variables
self.rename_index = 0
self.rename_add = 0

self.publish_clip_color = "Pink"
self.pype_marker_workflow = True

# OpenPype compound clip workflow variable
self.pype_tag_name = "VFX Notes"

# OpenPype marker workflow variables
self.pype_marker_name = "OpenPypeData"
self.pype_marker_duration = 1
self.pype_marker_color = "Mint"
self.temp_marker_frame = None

# OpenPype default timeline
self.pype_timeline_name = "OpenPypeTimeline"


@contextlib.contextmanager
def maintain_current_timeline(to_timeline: object,
                              from_timeline: object = None):
    """Maintain current timeline selection during context

    Attributes:
        from_timeline (resolve.Timeline)[optional]:
    Example:
        >>> print(from_timeline.GetName())
        timeline1
        >>> print(to_timeline.GetName())
        timeline2

        >>> with maintain_current_timeline(to_timeline):
        ...     print(get_current_timeline().GetName())
        timeline2

        >>> print(get_current_timeline().GetName())
        timeline1
    """
    project = get_current_project()
    working_timeline = from_timeline or project.GetCurrentTimeline()

    # switch to the input timeline
    project.SetCurrentTimeline(to_timeline)

    try:
        # do a work
        yield
    finally:
        # put the original working timeline to context
        project.SetCurrentTimeline(working_timeline)


def get_project_manager():
    from . import bmdvr
    if not self.project_manager:
        self.project_manager = bmdvr.GetProjectManager()
    return self.project_manager


def get_media_storage():
    from . import bmdvr
    if not self.media_storage:
        self.media_storage = bmdvr.GetMediaStorage()
    return self.media_storage


def get_current_project():
    """Get current project object.
    """
    return get_project_manager().GetCurrentProject()


def get_current_timeline(new=False):
    """Get current timeline object.

    Args:
        new (bool)[optional]: [DEPRECATED] if True it will create
            new timeline if none exists

    Returns:
        TODO: will need to reflect future `None`
        object: resolve.Timeline
    """
    project = get_current_project()
    timeline = project.GetCurrentTimeline()

    # return current timeline if any
    if timeline:
        return timeline

    # TODO: [deprecated] and will be removed in future
    if new:
        return get_new_timeline()


def get_any_timeline():
    """Get any timeline object.

    Returns:
        object | None: resolve.Timeline
    """
    project = get_current_project()
    timeline_count = project.GetTimelineCount()
    if timeline_count > 0:
        return project.GetTimelineByIndex(1)


def get_new_timeline(timeline_name: str = None):
    """Get new timeline object.

    Arguments:
        timeline_name (str): New timeline name.

    Returns:
        object: resolve.Timeline
    """
    project = get_current_project()
    media_pool = project.GetMediaPool()
    new_timeline = media_pool.CreateEmptyTimeline(
        timeline_name or self.pype_timeline_name)
    project.SetCurrentTimeline(new_timeline)
    return new_timeline


def create_bin(name: str, root: object = None) -> object:
    """
    Create media pool's folder.

    Return folder object and if the name does not exist it will create a new.
    If the input name is with forward or backward slashes then it will create
    all parents and return the last child bin object

    Args:
        name (str): name of folder / bin, or hierarchycal name "parent/name"
        root (resolve.Folder)[optional]: root folder / bin object

    Returns:
        object: resolve.Folder
    """
    # get all variables
    media_pool = get_current_project().GetMediaPool()
    root_bin = root or media_pool.GetRootFolder()

    # create hierarchy of bins in case there is slash in name
    if "/" in name.replace("\\", "/"):
        child_bin = None
        for bname in name.split("/"):
            child_bin = create_bin(bname, child_bin or root_bin)
        if child_bin:
            return child_bin
    else:
        created_bin = None
        for subfolder in root_bin.GetSubFolderList():
            if subfolder.GetName() in name:
                created_bin = subfolder

        if not created_bin:
            new_folder = media_pool.AddSubFolder(root_bin, name)
            media_pool.SetCurrentFolder(new_folder)
        else:
            media_pool.SetCurrentFolder(created_bin)

        return media_pool.GetCurrentFolder()


def remove_media_pool_item(media_pool_item: object) -> bool:
    media_pool = get_current_project().GetMediaPool()
    return media_pool.DeleteClips([media_pool_item])


def create_media_pool_item(
        files: list,
        root: object = None,
) -> object:
    """
    Create media pool item.

    Args:
        files (list[str]): list of absolute paths to files
        root (resolve.Folder)[optional]: root folder / bin object

    Returns:
        object: resolve.MediaPoolItem
    """
    # get all variables
    media_pool = get_current_project().GetMediaPool()
    root_bin = root or media_pool.GetRootFolder()

    # make sure files list is not empty and first available file exists
    filepath = next((f for f in files if os.path.isfile(f)), None)
    if not filepath:
        raise FileNotFoundError("No file found in input files list")

    # try to search in bin if the clip does not exist
    existing_mpi = get_media_pool_item(filepath, root_bin)

    if existing_mpi:
        return existing_mpi

    # add all data in folder to media pool
    media_pool_items = media_pool.ImportMedia(files)

    return media_pool_items.pop() if media_pool_items else False


def get_media_pool_item(filepath, root: object = None) -> object:
    """
    Return clip if found in folder with use of input file path.

    Args:
        filepath (str): absolute path to a file
        root (resolve.Folder)[optional]: root folder / bin object

    Returns:
        object: resolve.MediaPoolItem
    """
    media_pool = get_current_project().GetMediaPool()
    root = root or media_pool.GetRootFolder()
    fname = os.path.basename(filepath)

    for _mpi in root.GetClipList():
        _mpi_name = _mpi.GetClipProperty("File Name")
        _mpi_name = get_reformated_path(_mpi_name, first=True)
        if fname in _mpi_name:
            return _mpi
    return None


def create_timeline_item(
        media_pool_item: object,
        timeline: object = None,
        timeline_in: int = None,
        source_start: int = None,
        source_end: int = None,
) -> object:
    """
    Add media pool item to current or defined timeline.

    Args:
        media_pool_item (resolve.MediaPoolItem): resolve's object
        timeline (Optional[resolve.Timeline]): resolve's object
        timeline_in (Optional[int]): timeline input frame (sequence frame)
        source_start (Optional[int]): media source input frame (sequence frame)
        source_end (Optional[int]): media source output frame (sequence frame)

    Returns:
        object: resolve.TimelineItem
    """
    # get all variables
    project = get_current_project()
    media_pool = project.GetMediaPool()
    _clip_property = media_pool_item.GetClipProperty
    clip_name = _clip_property("File Name")
    timeline = timeline or get_current_timeline()

    # timing variables
    if (
        timeline_in is not None
        or source_start is not None
        or source_end is not None
    ):
        fps = float(timeline.GetSetting("timelineFrameRate"))
        duration = source_end - source_start
        timecode_in = frames_to_timecode(timeline_in, fps)
        timecode_out = frames_to_timecode(timeline_in + duration, fps)
    else:
        timecode_in = None
        timecode_out = None

    # if timeline was used then switch it to current timeline
    with maintain_current_timeline(timeline):
        # Add input mediaPoolItem to clip data
        clip_data = {
            "mediaPoolItem": media_pool_item,
        }

        if source_start is not None:
            clip_data["startFrame"] = source_start
        if source_end is not None:
            clip_data["endFrame"] = source_end
<<<<<<< HEAD
        if timecode_in is not None:
=======
        if timecode_in:
>>>>>>> 845a071d
            clip_data["recordFrame"] = timeline_in

        # add to timeline
        media_pool.AppendToTimeline([clip_data])

        output_timeline_item = get_timeline_item(
            media_pool_item, timeline)

    assert output_timeline_item, AssertionError((
        "Clip name '{}' was't created on the timeline: '{}' \n\n"
        "Please check if correct track position is activated, \n"
        "or if a clip is not already at the timeline in \n"
        "position: '{}' out: '{}'. \n\n"
        "Clip data: {}"
    ).format(
        clip_name, timeline.GetName(), timecode_in, timecode_out, clip_data
    ))
    return output_timeline_item


def get_timeline_item(media_pool_item: object,
                      timeline: object = None) -> object:
    """
    Returns clips related to input mediaPoolItem.

    Args:
        media_pool_item (resolve.MediaPoolItem): resolve's object
        timeline (resolve.Timeline)[optional]: resolve's object

    Returns:
        object: resolve.TimelineItem
    """
    _clip_property = media_pool_item.GetClipProperty
    clip_name = _clip_property("File Name")
    output_timeline_item = None
    timeline = timeline or get_current_timeline()

    with maintain_current_timeline(timeline):
        # search the timeline for the added clip

        for _ti_data in get_current_timeline_items():
            _ti_clip = _ti_data["clip"]["item"]
            _ti_clip_property = _ti_clip.GetMediaPoolItem().GetClipProperty
            if clip_name in _ti_clip_property("File Name"):
                output_timeline_item = _ti_clip

    return output_timeline_item


def get_video_track_names() -> list:
    tracks = list()
    track_type = "video"
    timeline = get_current_timeline()

    # get all tracks count filtered by track type
    selected_track_count = timeline.GetTrackCount(track_type)

    # loop all tracks and get items
    track_index: int
    for track_index in range(1, (int(selected_track_count) + 1)):
        track_name = timeline.GetTrackName("video", track_index)
        tracks.append(track_name)

    return tracks


def get_current_timeline_items(
        filter: bool = False,
        track_type: str = None,
        track_name: str = None,
        selecting_color: str = None) -> list:
    """ Gets all available current timeline track items
    """
    track_type = track_type or "video"
    selecting_color = selecting_color or "Chocolate"
    project = get_current_project()

    # get timeline anyhow
    timeline = (
        get_current_timeline() or
        get_any_timeline() or
        get_new_timeline()
    )
    selected_clips = []

    # get all tracks count filtered by track type
    selected_track_count = timeline.GetTrackCount(track_type)

    # loop all tracks and get items
    _clips = {}
    for track_index in range(1, (int(selected_track_count) + 1)):
        _track_name = timeline.GetTrackName(track_type, track_index)

        # filter out all unmathed track names
        if track_name and _track_name not in track_name:
            continue

        timeline_items = timeline.GetItemListInTrack(
            track_type, track_index)
        _clips[track_index] = timeline_items

        _data = {
            "project": project,
            "timeline": timeline,
            "track": {
                "name": _track_name,
                "index": track_index,
                "type": track_type}
        }
        # get track item object and its color
        for clip_index, ti in enumerate(_clips[track_index]):
            data = _data.copy()
            data["clip"] = {
                "item": ti,
                "index": clip_index
            }
            ti_color = ti.GetClipColor()
            if filter and selecting_color in ti_color or not filter:
                selected_clips.append(data)
    return selected_clips


def get_pype_timeline_item_by_name(name: str) -> object:
    """Get timeline item by name.

    Args:
        name (str): name of timeline item

    Returns:
        object: resolve.TimelineItem
    """
    for _ti_data in get_current_timeline_items():
        _ti_clip = _ti_data["clip"]["item"]
        tag_data = get_timeline_item_pype_tag(_ti_clip)
        tag_name = tag_data.get("namespace")
        if not tag_name:
            continue
        if tag_name in name:
            return _ti_clip
    return None


def get_timeline_item_pype_tag(timeline_item):
    """
    Get openpype track item tag created by creator or loader plugin.

    Attributes:
        trackItem (resolve.TimelineItem): resolve object

    Returns:
        dict: openpype tag data
    """
    return_tag = None

    if self.pype_marker_workflow:
        return_tag = get_pype_marker(timeline_item)
    else:
        media_pool_item = timeline_item.GetMediaPoolItem()

        # get all tags from track item
        _tags = media_pool_item.GetMetadata()
        if not _tags:
            return None
        for key, data in _tags.items():
            # return only correct tag defined by global name
            if key in self.pype_tag_name:
                return_tag = json.loads(data)

    return return_tag


def set_timeline_item_pype_tag(timeline_item, data=None):
    """
    Set openpype track item tag to input timeline_item.

    Attributes:
        trackItem (resolve.TimelineItem): resolve api object

    Returns:
        dict: json loaded data
    """
    data = data or dict()

    # get available openpype tag if any
    tag_data = get_timeline_item_pype_tag(timeline_item)

    if self.pype_marker_workflow:
        # delete tag as it is not updatable
        if tag_data:
            delete_pype_marker(timeline_item)

        tag_data.update(data)
        set_pype_marker(timeline_item, tag_data)
    else:
        if tag_data:
            media_pool_item = timeline_item.GetMediaPoolItem()
            # it not tag then create one
            tag_data.update(data)
            media_pool_item.SetMetadata(
                self.pype_tag_name, json.dumps(tag_data))
        else:
            tag_data = data
            # if openpype tag available then update with input data
            # add it to the input track item
            timeline_item.SetMetadata(self.pype_tag_name, json.dumps(tag_data))

    return tag_data


def imprint(timeline_item, data=None):
    """
    Adding `Avalon data` into a hiero track item tag.

    Also including publish attribute into tag.

    Arguments:
        timeline_item (hiero.core.TrackItem): hiero track item object
        data (dict): Any data which needs to be imprinted

    Examples:
        data = {
            'asset': 'sq020sh0280',
            'family': 'render',
            'subset': 'subsetMain'
        }
    """
    data = data or {}

    set_timeline_item_pype_tag(timeline_item, data)

    # add publish attribute
    set_publish_attribute(timeline_item, True)


def set_publish_attribute(timeline_item, value):
    """ Set Publish attribute in input Tag object

    Attribute:
        tag (hiero.core.Tag): a tag object
        value (bool): True or False
    """
    tag_data = get_timeline_item_pype_tag(timeline_item)
    tag_data["publish"] = value
    # set data to the publish attribute
    set_timeline_item_pype_tag(timeline_item, tag_data)


def get_publish_attribute(timeline_item):
    """ Get Publish attribute from input Tag object

    Attribute:
        tag (hiero.core.Tag): a tag object
        value (bool): True or False
    """
    tag_data = get_timeline_item_pype_tag(timeline_item)
    return tag_data["publish"]


def set_pype_marker(timeline_item, tag_data):
    source_start = timeline_item.GetLeftOffset()
    item_duration = timeline_item.GetDuration()
    frame = int(source_start + (item_duration / 2))

    # marker attributes
    frameId = (frame / 10) * 10
    color = self.pype_marker_color
    name = self.pype_marker_name
    note = json.dumps(tag_data)
    duration = (self.pype_marker_duration / 10) * 10

    timeline_item.AddMarker(
        frameId,
        color,
        name,
        note,
        duration
    )


def get_pype_marker(timeline_item):
    timeline_item_markers = timeline_item.GetMarkers()
    for marker_frame, marker in timeline_item_markers.items():
        color = marker["color"]
        name = marker["name"]
        if name == self.pype_marker_name and color == self.pype_marker_color:
            note = marker["note"]
            self.temp_marker_frame = marker_frame
            return json.loads(note)

    return dict()


def delete_pype_marker(timeline_item):
    timeline_item.DeleteMarkerAtFrame(self.temp_marker_frame)
    self.temp_marker_frame = None


def create_compound_clip(clip_data, name, folder):
    """
    Convert timeline object into nested timeline object

    Args:
        clip_data (dict): timeline item object packed into dict
                          with project, timeline (sequence)
        folder (resolve.MediaPool.Folder): media pool folder object,
        name (str): name for compound clip

    Returns:
        resolve.MediaPoolItem: media pool item with compound clip timeline(cct)
    """
    # get basic objects form data
    project = clip_data["project"]
    timeline = clip_data["timeline"]
    clip = clip_data["clip"]

    # get details of objects
    clip_item = clip["item"]

    mp = project.GetMediaPool()

    # get clip attributes
    clip_attributes = get_clip_attributes(clip_item)

    mp_item = clip_item.GetMediaPoolItem()
    _mp_props = mp_item.GetClipProperty

    mp_first_frame = int(_mp_props("Start"))
    mp_last_frame = int(_mp_props("End"))

    # initialize basic source timing for otio
    ci_l_offset = clip_item.GetLeftOffset()
    ci_duration = clip_item.GetDuration()
    rate = float(_mp_props("FPS"))

    # source rational times
    mp_in_rc = opentime.RationalTime((ci_l_offset), rate)
    mp_out_rc = opentime.RationalTime((ci_l_offset + ci_duration - 1), rate)

    # get frame in and out for clip swapping
    in_frame = opentime.to_frames(mp_in_rc)
    out_frame = opentime.to_frames(mp_out_rc)

    # keep original sequence
    tl_origin = timeline

    # Set current folder to input media_pool_folder:
    mp.SetCurrentFolder(folder)

    # check if clip doesn't exist already:
    clips = folder.GetClipList()
    cct = next((c for c in clips
                if c.GetName() in name), None)

    if cct:
        print(f"Compound clip exists: {cct}")
    else:
        # Create empty timeline in current folder and give name:
        cct = mp.CreateEmptyTimeline(name)

        # check if clip doesn't exist already:
        clips = folder.GetClipList()
        cct = next((c for c in clips
                    if c.GetName() in name), None)
        print(f"Compound clip created: {cct}")

        with maintain_current_timeline(cct, tl_origin):
            # Add input clip to the current timeline:
            mp.AppendToTimeline([{
                "mediaPoolItem": mp_item,
                "startFrame": mp_first_frame,
                "endFrame": mp_last_frame
            }])

    # Add collected metadata and attributes to the comound clip:
    if mp_item.GetMetadata(self.pype_tag_name):
        clip_attributes[self.pype_tag_name] = mp_item.GetMetadata(
            self.pype_tag_name)[self.pype_tag_name]

    # stringify
    clip_attributes = json.dumps(clip_attributes)

    # add attributes to metadata
    for k, v in mp_item.GetMetadata().items():
        cct.SetMetadata(k, v)

    # add metadata to cct
    cct.SetMetadata(self.pype_tag_name, clip_attributes)

    # reset start timecode of the compound clip
    cct.SetClipProperty("Start TC", _mp_props("Start TC"))

    # swap clips on timeline
    swap_clips(clip_item, cct, in_frame, out_frame)

    cct.SetClipColor("Pink")
    return cct


def swap_clips(from_clip, to_clip, to_in_frame, to_out_frame):
    """
    Swapping clips on timeline in timelineItem

    It will add take and activate it to the frame range which is inputted

    Args:
        from_clip (resolve.TimelineItem)
        to_clip (resolve.mediaPoolItem)
        to_clip_name (str): name of to_clip
        to_in_frame (float): cut in frame, usually `GetLeftOffset()`
        to_out_frame (float): cut out frame, usually left offset plus duration

    Returns:
        bool: True if successfully replaced

    """
    _clip_prop = to_clip.GetClipProperty
    to_clip_name = _clip_prop("File Name")
    # add clip item as take to timeline
    take = from_clip.AddTake(
        to_clip,
        float(to_in_frame),
        float(to_out_frame)
    )

    if not take:
        return False

    for take_index in range(1, (int(from_clip.GetTakesCount()) + 1)):
        take_item = from_clip.GetTakeByIndex(take_index)
        take_mp_item = take_item["mediaPoolItem"]
        if to_clip_name in take_mp_item.GetName():
            from_clip.SelectTakeByIndex(take_index)
            from_clip.FinalizeTake()
            return True
    return False


def _validate_tc(x):
    # Validate and reformat timecode string

    if len(x) != 11:
        print('Invalid timecode. Try again.')

    c = ':'
    colonized = x[:2] + c + x[3:5] + c + x[6:8] + c + x[9:]

    if colonized.replace(':', '').isdigit():
        print(f"_ colonized: {colonized}")
        return colonized
    else:
        print('Invalid timecode. Try again.')


def get_pype_clip_metadata(clip):
    """
    Get openpype metadata created by creator plugin

    Attributes:
        clip (resolve.TimelineItem): resolve's object

    Returns:
        dict: hierarchy, orig clip attributes
    """
    mp_item = clip.GetMediaPoolItem()
    metadata = mp_item.GetMetadata()

    return metadata.get(self.pype_tag_name)


def get_clip_attributes(clip):
    """
    Collect basic attributes from resolve timeline item

    Args:
        clip (resolve.TimelineItem): timeline item object

    Returns:
        dict: all collected attributres as key: values
    """
    mp_item = clip.GetMediaPoolItem()

    return {
        "clipIn": clip.GetStart(),
        "clipOut": clip.GetEnd(),
        "clipLeftOffset": clip.GetLeftOffset(),
        "clipRightOffset": clip.GetRightOffset(),
        "clipMarkers": clip.GetMarkers(),
        "clipFlags": clip.GetFlagList(),
        "sourceId": mp_item.GetMediaId(),
        "sourceProperties": mp_item.GetClipProperty()
    }


def set_project_manager_to_folder_name(folder_name):
    """
    Sets context of Project manager to given folder by name.

    Searching for folder by given name from root folder to nested.
    If no existing folder by name it will create one in root folder.

    Args:
        folder_name (str): name of searched folder

    Returns:
        bool: True if success

    Raises:
        Exception: Cannot create folder in root

    """
    # initialize project manager
    get_project_manager()

    set_folder = False

    # go back to root folder
    if self.project_manager.GotoRootFolder():
        log.info(f"Testing existing folder: {folder_name}")
        folders = _convert_resolve_list_type(
            self.project_manager.GetFoldersInCurrentFolder())
        log.info(f"Testing existing folders: {folders}")
        # get me first available folder object
        # with the same name as in `folder_name` else return False
        if next((f for f in folders if f in folder_name), False):
            log.info(f"Found existing folder: {folder_name}")
            set_folder = self.project_manager.OpenFolder(folder_name)

    if set_folder:
        return True

    # if folder by name is not existent then create one
    # go back to root folder
    log.info(f"Folder `{folder_name}` not found and will be created")
    if self.project_manager.GotoRootFolder():
        try:
            # create folder by given name
            self.project_manager.CreateFolder(folder_name)
            self.project_manager.OpenFolder(folder_name)
            return True
        except NameError as e:
            log.error((f"Folder with name `{folder_name}` cannot be created!"
                       f"Error: {e}"))
            return False


def _convert_resolve_list_type(resolve_list):
    """ Resolve is using indexed dictionary as list type.
    `{1.0: 'vaule'}`
    This will convert it to normal list class
    """
    assert isinstance(resolve_list, dict), (
        "Input argument should be dict() type")

    return [resolve_list[i] for i in sorted(resolve_list.keys())]


def create_otio_time_range_from_timeline_item_data(timeline_item_data):
    timeline_item = timeline_item_data["clip"]["item"]
    timeline = timeline_item_data["timeline"]
    timeline_start = timeline.GetStartFrame()
    timeline_fps = timeline.GetSetting("timelineFrameRate")

    frame_start = int(timeline_item.GetStart() - timeline_start)
    frame_duration = int(timeline_item.GetDuration())

    return otio_export.create_otio_time_range(
        frame_start, frame_duration, timeline_fps)


def get_otio_clip_instance_data(otio_timeline, timeline_item_data):
    """
    Return otio objects for timeline, track and clip

    Args:
        timeline_item_data (dict): timeline_item_data from list returned by
                                resolve.get_current_timeline_items()
        otio_timeline (otio.schema.Timeline): otio object

    Returns:
        dict: otio clip object

    """

    timeline_item = timeline_item_data["clip"]["item"]
    track_name = timeline_item_data["track"]["name"]
    timeline_range = create_otio_time_range_from_timeline_item_data(
        timeline_item_data)

    for otio_clip in otio_timeline.each_clip():
        track_name = otio_clip.parent().name
        parent_range = otio_clip.range_in_parent()
        if track_name not in track_name:
            continue
        if otio_clip.name not in timeline_item.GetName():
            continue
        if is_overlapping_otio_ranges(
                parent_range, timeline_range, strict=True):

            # add pypedata marker to otio_clip metadata
            for marker in otio_clip.markers:
                if self.pype_marker_name in marker.name:
                    otio_clip.metadata.update(marker.metadata)
            return {"otioClip": otio_clip}

    return None


def get_reformated_path(path, padded=False, first=False):
    """
    Return fixed python expression path

    Args:
        path (str): path url or simple file name

    Returns:
        type: string with reformated path

    Example:
        get_reformated_path("plate.[0001-1008].exr") > plate.%04d.exr

    """
    first_frame_pattern = re.compile(r"\[(\d+)\-\d+\]")

    if "[" in path:
        padding_pattern = r"(\d+)(?=-)"
        padding = len(re.findall(padding_pattern, path).pop())
        num_pattern = r"(\[\d+\-\d+\])"
        if padded:
            path = re.sub(num_pattern, f"%0{padding}d", path)
        elif first:
            first_frame = re.findall(first_frame_pattern, path, flags=0)
            if len(first_frame) >= 1:
                first_frame = first_frame[0]
            path = re.sub(num_pattern, first_frame, path)
        else:
            path = re.sub(num_pattern, "%d", path)
    return path<|MERGE_RESOLUTION|>--- conflicted
+++ resolved
@@ -301,11 +301,7 @@
             clip_data["startFrame"] = source_start
         if source_end is not None:
             clip_data["endFrame"] = source_end
-<<<<<<< HEAD
-        if timecode_in is not None:
-=======
-        if timecode_in:
->>>>>>> 845a071d
+        if timeline_in is not None:
             clip_data["recordFrame"] = timeline_in
 
         # add to timeline
