from pprint import pformat

import pyblish

from openpype.pipeline.editorial import is_overlapping_otio_ranges

from openpype.hosts.resolve.api.lib import (
    get_current_timeline_items,
    get_timeline_item_pype_tag,
    publish_clip_color,
    get_publish_attribute,
    get_otio_clip_instance_data,
    create_otio_time_range_from_timeline_item_data
)
from openpype import AYON_SERVER_ENABLED


class PrecollectInstances(pyblish.api.ContextPlugin):
    """Collect all Track items selection."""

    order = pyblish.api.CollectorOrder - 0.49
    label = "Precollect Instances"
    hosts = ["resolve"]

    audio_track_items = []

    def process(self, context):
        otio_timeline = context.data["otioTimeline"]
        selected_timeline_items = get_current_timeline_items(
            filter=True, selecting_color=publish_clip_color)

        self.log.info(
            "Processing enabled track items: {}".format(
                len(selected_timeline_items)))

        for timeline_item_data in selected_timeline_items:

            data = {}
            timeline_item = timeline_item_data["clip"]["item"]

            # get pype tag data
            tag_data = get_timeline_item_pype_tag(timeline_item)
            self.log.debug(f"__ tag_data: {pformat(tag_data)}")

            if not tag_data:
                continue

            if tag_data.get("id") != "pyblish.avalon.instance":
                continue

            media_pool_item = timeline_item.GetMediaPoolItem()
            source_duration = int(media_pool_item.GetClipProperty("Frames"))

            # solve handles length
            handle_start = min(
                tag_data["handleStart"], int(timeline_item.GetLeftOffset()))
            handle_end = min(
                tag_data["handleEnd"], int(
                    source_duration - timeline_item.GetRightOffset()))

            self.log.debug("Handles: <{}, {}>".format(handle_start, handle_end))

            # add audio to families
            with_audio = False
            if tag_data.pop("audio"):
                with_audio = True

            # add tag data to instance data
            data.update({
                k: v for k, v in tag_data.items()
                if k not in ("id", "applieswhole", "label")
            })

            if AYON_SERVER_ENABLED:
                asset = tag_data["folder_path"]
            else:
                asset = tag_data["asset_name"]

<<<<<<< HEAD
=======
            subset = tag_data["subset"]

>>>>>>> 845a071d
            data.update({
                "name": "{}_{}".format(asset, subset),
                "label": "{} {}".format(asset, subset),
                "asset": asset,
                "item": timeline_item,
<<<<<<< HEAD
                "families": ["clip"],
=======
>>>>>>> 845a071d
                "publish": get_publish_attribute(timeline_item),
                "fps": context.data["fps"],
                "handleStart": handle_start,
                "handleEnd": handle_end,
                "newAssetPublishing": True,
                "families": ["clip"],
            })

            # otio clip data
            otio_data = get_otio_clip_instance_data(
                otio_timeline, timeline_item_data) or {}
            data.update(otio_data)

            # add resolution
            self.get_resolution_to_data(data, context)

            # create instance
            instance = context.create_instance(**data)

            # create shot instance for shot attributes create/update
            self.create_shot_instance(context, timeline_item, **data)

            if not with_audio:
                continue

            # create audio subset instance
            self.create_audio_instance(
                context, otio_timeline, timeline_item_data, **data)

            # add audioReview attribute to plate instance data
            # if reviewTrack is on
            if tag_data.get("reviewTrack") is not None:
                instance.data["reviewAudio"] = True

            self.log.info("Creating instance: {}".format(instance))
            self.log.debug(
                "_ instance.data: {}".format(pformat(instance.data)))

    def get_resolution_to_data(self, data, context):
        assert data.get("otioClip"), "Missing `otioClip` data"

        # solve source resolution option
        if data.get("sourceResolution", None):
            otio_clip_metadata = data[
                "otioClip"].media_reference.metadata
            data.update({
                "resolutionWidth": otio_clip_metadata["width"],
                "resolutionHeight": otio_clip_metadata["height"],
                "pixelAspect": otio_clip_metadata["pixelAspect"]
            })
        else:
            otio_tl_metadata = context.data["otioTimeline"].metadata
            data.update({
                "resolutionWidth": otio_tl_metadata["width"],
                "resolutionHeight": otio_tl_metadata["height"],
                "pixelAspect": otio_tl_metadata["pixelAspect"]
            })

    def create_shot_instance(self, context, timeline_item, **data):
        hero_track = data.get("heroTrack")
        hierarchy_data = data.get("hierarchyData")

        if not hero_track:
            return

        if not hierarchy_data:
            return

        asset = data["asset"]
        subset = "shotMain"

        # insert family into families
        family = "shot"

        data.update({
            "name": "{}_{}".format(asset, subset),
            "label": "{} {}".format(asset, subset),
            "subset": subset,
            "asset": asset,
            "family": family,
            "families": [],
            "publish": get_publish_attribute(timeline_item)
        })

        context.create_instance(**data)

    def create_audio_instance(
        self, context, otio_timeline, timeline_item_data, **data
    ):
        master_layer = data.get("heroTrack")

        if not master_layer:
            return

        asset = data.get("asset")

        # test if any audio clips
        if not self.test_any_audio(timeline_item_data, otio_timeline):
            return

        asset = data["asset"]
        subset = "audioMain"

        data.update({
            "name": "{}_{}".format(asset, subset),
            "label": "{} {}".format(asset, subset),
            "subset": subset,
            "family": "audio",
            "families": ["clip"]
        })
        # remove review track attr if any
        data.pop("reviewTrack")

        # create instance
        instance = context.create_instance(**data)
        self.log.info("Creating instance: {}".format(instance))
        self.log.debug(
            "_ instance.data: {}".format(pformat(instance.data)))

    def test_any_audio(self, timeline_item_data, otio_timeline):
        """Test if any audio clip is overlapping with given clip."""

        # collect all audio tracks to class variable
        if not self.audio_track_items:
            for otio_clip in otio_timeline.each_clip():
                if otio_clip.parent().kind != "Audio":
                    continue
                self.audio_track_items.append(otio_clip)

        # get track item timeline range
        timeline_range = create_otio_time_range_from_timeline_item_data(
            timeline_item_data)

        # loop through audio track items and search for overlapping clip
        for otio_audio in self.audio_track_items:
            parent_range = otio_audio.range_in_parent()

            # if any overaling clip found then return True
            if is_overlapping_otio_ranges(
                    parent_range, timeline_range, strict=False):
                return True<|MERGE_RESOLUTION|>--- conflicted
+++ resolved
@@ -76,20 +76,13 @@
             else:
                 asset = tag_data["asset_name"]
 
-<<<<<<< HEAD
-=======
             subset = tag_data["subset"]
 
->>>>>>> 845a071d
             data.update({
                 "name": "{}_{}".format(asset, subset),
                 "label": "{} {}".format(asset, subset),
                 "asset": asset,
                 "item": timeline_item,
-<<<<<<< HEAD
-                "families": ["clip"],
-=======
->>>>>>> 845a071d
                 "publish": get_publish_attribute(timeline_item),
                 "fps": context.data["fps"],
                 "handleStart": handle_start,
