from typing import Dict, List, Optional
from pathlib import Path

import bpy

from openpype.pipeline import (
    get_representation_path,
    AVALON_CONTAINER_ID,
    registered_host
)
from openpype.pipeline.create import CreateContext
from openpype.hosts.blender.api import plugin
from openpype.hosts.blender.api.lib import imprint
from openpype.hosts.blender.api.pipeline import (
    AVALON_CONTAINERS,
    AVALON_PROPERTY,
)


class BlendLoader(plugin.AssetLoader):
    """Load assets from a .blend file."""

    families = ["model", "rig", "layout", "camera"]
    representations = ["blend"]

    label = "Append Blend"
    icon = "code-fork"
    color = "orange"

    @staticmethod
    def _get_asset_container(objects):
        empties = [obj for obj in objects if obj.type == 'EMPTY']

        for empty in empties:
            if empty.get(AVALON_PROPERTY) and empty.parent is None:
                return empty

        return None

    @staticmethod
    def get_all_container_parents(asset_group):
        parent_containers = []
        parent = asset_group.parent
        while parent:
            if parent.get(AVALON_PROPERTY):
                parent_containers.append(parent)
            parent = parent.parent

        return parent_containers

    def _post_process_layout(self, container, asset, representation):
        rigs = [
            obj for obj in container.children_recursive
            if (
                obj.type == 'EMPTY' and
                obj.get(AVALON_PROPERTY) and
                obj.get(AVALON_PROPERTY).get('family') == 'rig'
            )
        ]
        if not rigs:
            return

        # Create animation instances for each rig
        creator_identifier = "io.openpype.creators.blender.animation"
        host = registered_host()
        create_context = CreateContext(host)

        for rig in rigs:
<<<<<<< HEAD
            creator_plugin = get_legacy_creator_by_name("CreateAnimation")
            # TODO: Refactor legacy create usage to new style creators
            legacy_create(
                creator_plugin,
                name=rig.name.split(':')[-1] + "_animation",
                asset=asset,
                options={
                    "useSelection": False,
=======
            create_context.create(
                creator_identifier=creator_identifier,
                variant=rig.name.split(':')[-1],
                pre_create_data={
                    "use_selection": False,
>>>>>>> 23291ac5
                    "asset_group": rig
                }
            )

    def _process_data(self, libpath, group_name):
        # Append all the data from the .blend file
        with bpy.data.libraries.load(
            libpath, link=False, relative=False
        ) as (data_from, data_to):
            for attr in dir(data_to):
                setattr(data_to, attr, getattr(data_from, attr))

        members = []

        # Rename the object to add the asset name
        for attr in dir(data_to):
            for data in getattr(data_to, attr):
                data.name = f"{group_name}:{data.name}"
                members.append(data)

        container = self._get_asset_container(data_to.objects)
        assert container, "No asset group found"

        container.name = group_name
        container.empty_display_type = 'SINGLE_ARROW'

        # Link the collection to the scene
        bpy.context.scene.collection.objects.link(container)

        # Link all the container children to the collection
        for obj in container.children_recursive:
            print(obj)
            bpy.context.scene.collection.objects.link(obj)

        # Remove the library from the blend file
        library = bpy.data.libraries.get(bpy.path.basename(libpath))
        bpy.data.libraries.remove(library)

        return container, members

    def process_asset(
        self, context: dict, name: str, namespace: Optional[str] = None,
        options: Optional[Dict] = None
    ) -> Optional[List]:
        """
        Arguments:
            name: Use pre-defined name
            namespace: Use pre-defined namespace
            context: Full parenthood of representation to load
            options: Additional settings dictionary
        """
        libpath = self.filepath_from_context(context)
        asset = context["asset"]["name"]
        subset = context["subset"]["name"]

        try:
            family = context["representation"]["context"]["family"]
        except ValueError:
            family = "model"

        representation = str(context["representation"]["_id"])

        asset_name = plugin.asset_name(asset, subset)
        unique_number = plugin.get_unique_number(asset, subset)
        group_name = plugin.asset_name(asset, subset, unique_number)
        namespace = namespace or f"{asset}_{unique_number}"

        avalon_container = bpy.data.collections.get(AVALON_CONTAINERS)
        if not avalon_container:
            avalon_container = bpy.data.collections.new(name=AVALON_CONTAINERS)
            bpy.context.scene.collection.children.link(avalon_container)

        container, members = self._process_data(libpath, group_name)

        if family == "layout":
            self._post_process_layout(container, asset, representation)

        avalon_container.objects.link(container)

        data = {
            "schema": "openpype:container-2.0",
            "id": AVALON_CONTAINER_ID,
            "name": name,
            "namespace": namespace or '',
            "loader": str(self.__class__.__name__),
            "representation": str(context["representation"]["_id"]),
            "libpath": libpath,
            "asset_name": asset_name,
            "parent": str(context["representation"]["parent"]),
            "family": context["representation"]["context"]["family"],
            "objectName": group_name,
            "members": members,
        }

        container[AVALON_PROPERTY] = data

        objects = [
            obj for obj in bpy.data.objects
            if obj.name.startswith(f"{group_name}:")
        ]

        self[:] = objects
        return objects

    def exec_update(self, container: Dict, representation: Dict):
        """
        Update the loaded asset.
        """
        group_name = container["objectName"]
        asset_group = bpy.data.objects.get(group_name)
        libpath = Path(get_representation_path(representation)).as_posix()

        assert asset_group, (
            f"The asset is not loaded: {container['objectName']}"
        )

        transform = asset_group.matrix_basis.copy()
        old_data = dict(asset_group.get(AVALON_PROPERTY))
        parent = asset_group.parent

        self.exec_remove(container)

        asset_group, members = self._process_data(libpath, group_name)

        avalon_container = bpy.data.collections.get(AVALON_CONTAINERS)
        avalon_container.objects.link(asset_group)

        asset_group.matrix_basis = transform
        asset_group.parent = parent

        # Restore the old data, but reset memebers, as they don't exist anymore
        # This avoids a crash, because the memory addresses of those members
        # are not valid anymore
        old_data["members"] = []
        asset_group[AVALON_PROPERTY] = old_data

        new_data = {
            "libpath": libpath,
            "representation": str(representation["_id"]),
            "parent": str(representation["parent"]),
            "members": members,
        }

        imprint(asset_group, new_data)

        # We need to update all the parent container members
        parent_containers = self.get_all_container_parents(asset_group)

        for parent_container in parent_containers:
            parent_members = parent_container[AVALON_PROPERTY]["members"]
            parent_container[AVALON_PROPERTY]["members"] = (
                parent_members + members)

    def exec_remove(self, container: Dict) -> bool:
        """
        Remove an existing container from a Blender scene.
        """
        group_name = container["objectName"]
        asset_group = bpy.data.objects.get(group_name)

        attrs = [
            attr for attr in dir(bpy.data)
            if isinstance(
                getattr(bpy.data, attr),
                bpy.types.bpy_prop_collection
            )
        ]

        members = asset_group.get(AVALON_PROPERTY).get("members", [])

        # We need to update all the parent container members
        parent_containers = self.get_all_container_parents(asset_group)

        for parent in parent_containers:
            parent.get(AVALON_PROPERTY)["members"] = list(filter(
                lambda i: i not in members,
                parent.get(AVALON_PROPERTY).get("members", [])))

        for attr in attrs:
            for data in getattr(bpy.data, attr):
                if data in members:
                    # Skip the asset group
                    if data == asset_group:
                        continue
                    getattr(bpy.data, attr).remove(data)

        bpy.data.objects.remove(asset_group)<|MERGE_RESOLUTION|>--- conflicted
+++ resolved
@@ -66,22 +66,11 @@
         create_context = CreateContext(host)
 
         for rig in rigs:
-<<<<<<< HEAD
-            creator_plugin = get_legacy_creator_by_name("CreateAnimation")
-            # TODO: Refactor legacy create usage to new style creators
-            legacy_create(
-                creator_plugin,
-                name=rig.name.split(':')[-1] + "_animation",
-                asset=asset,
-                options={
-                    "useSelection": False,
-=======
             create_context.create(
                 creator_identifier=creator_identifier,
                 variant=rig.name.split(':')[-1],
                 pre_create_data={
                     "use_selection": False,
->>>>>>> 23291ac5
                     "asset_group": rig
                 }
             )
