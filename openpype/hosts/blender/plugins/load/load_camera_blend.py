"""Load a camera asset in Blender."""

from typing import Dict
from contextlib import contextmanager

import bpy

from openpype.hosts.blender.api import plugin


class BlendCameraLoader(plugin.AssetLoader):
    """Load a camera from a .blend file.

    Warning:
        Loading the same asset more then once is not properly supported at the
        moment.
    """

    families = ["camera"]
    representations = ["blend"]

    label = "Link Camera (Blend)"
    icon = "code-fork"
    color = "orange"
    color_tag = "COLOR_05"

<<<<<<< HEAD
    def _process(self, libpath, asset_group, *args, **kwargs):
=======
    def _process(self, libpath, asset_group):
>>>>>>> 88c91da2
        return self._load_blend(libpath, asset_group)

    def process_asset(
        self, context: dict, *args, **kwargs
    ) -> bpy.types.Collection:
        """Asset loading Process"""
        asset_group = super().process_asset(context, *args, **kwargs)
        asset_group.color_tag = self.color_tag
        return asset_group

    def exec_update(self, container: Dict, representation: Dict):
        """Update the loaded asset"""
        self._update_process(container, representation)

    def exec_remove(self, container) -> bool:
        """Remove the existing container from Blender scene"""
        return self._remove_container(container)

    @contextmanager
    def maintained_actions(self, container):
        """Maintain action during context."""
        # We always want the action from linked camera blend file.
        # So this overload do maintain nothing to force current action to be
        # overrided from linked file.
        # TODO (kaamaurice): Add a Pyblish Validator + Action to allow user to
        # update the camera action from an opened animation blend file.
        try:
            yield
        finally:
            pass<|MERGE_RESOLUTION|>--- conflicted
+++ resolved
@@ -24,11 +24,7 @@
     color = "orange"
     color_tag = "COLOR_05"
 
-<<<<<<< HEAD
-    def _process(self, libpath, asset_group, *args, **kwargs):
-=======
     def _process(self, libpath, asset_group):
->>>>>>> 88c91da2
         return self._load_blend(libpath, asset_group)
 
     def process_asset(
