--- conflicted
+++ resolved
@@ -106,8 +106,6 @@
         nodes = list(asset_group.children)
 
         for obj in nodes:
-<<<<<<< HEAD
-=======
             if obj.type == 'CAMERA':
                 camera = obj.data
                 jsonpath_camera_data = (Path(str(libpath)).with_suffix('.json'))
@@ -121,7 +119,6 @@
                         camera.lens = camera_data["focal_data"][frame]
                         camera.keyframe_insert(data_path="lens", frame=int(frame))
 
->>>>>>> 517e70ea
             objects.append(obj)
             nodes.extend(list(obj.children))
 
