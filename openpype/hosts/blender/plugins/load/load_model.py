"""Load a model asset in Blender."""

from pathlib import Path
from pprint import pformat
from typing import Dict, List, Optional

import bpy

from avalon import api
from openpype.hosts.blender.api import plugin
from openpype.hosts.blender.api.pipeline import (
    AVALON_CONTAINERS,
    AVALON_PROPERTY,
    AVALON_CONTAINER_ID,
)
from openpype.hosts.blender.api import pipeline


class modfier_service:
    """
    Store the type, name, type, index, properties and object modified  of a modifier
    The class has a method to create a modifier with this description
    """

    def _get_index(self, modifier: bpy.types.Modifier):
        """Method to get the index of the input modifier"""
        index = 0
        for current_modifier in modifier.id_data.modifiers:
            if current_modifier.bl_rna == modifier.bl_rna:
                self._index = index
            index = index + 1

    def set_index(self, index):
        """change the position of the modifier if the modifier exits in the scene"""
        object = bpy.data.objects[self._object_name]
        if object:
            bpy.context.view_layer.objects.active = object
            try:
                bpy.ops.object.modifier_move_to_index(
                    modifier=self._properties["name"], index=index
                )
                self._index = index
            except Exception as ex:
                print(ex)

    @property
    def properties(self):
        return self._properties

    @property
    def index(self):
        return self._index

    @property
    def object(self):
        object = bpy.data.objects[self._object_name]
        if object:
            return object

    def create_blender_modifier(self):
        """create the modifier with the index, properties and object properties"""
        object = bpy.data.objects[self._object_name]
        if object:
            if object.modifiers.get(self._properties["name"]) is None:
                modifier = object.modifiers.new(
                    self._properties["name"],
                    self._properties["type"],
                )
                for property_key in self._properties.keys():
                    if not (modifier.is_property_readonly(property_key)):
                        property_value = self._properties[property_key]
                        setattr(modifier, property_key, property_value)

    def __init__(self, modifier: bpy.types.Modifier):
        """Get the index, properties and object modified of the modifier"""
        self._object_name = str()
        self._properties = dict()
        self._index = int()
        for property in dir(modifier):
            # filter the property
            if property not in [
                "__doc__",
                "__module__",
                "__slots__",
                "bl_rna",
                "is_active",
                "is_override_data",
                "rna_type",
                "show_expanded",
                "show_in_editmode",
                "show_on_cage",
                "show_render",
                "show_viewport",
                "use_apply_on_spline",
                "use_bone_envelopes",
                "use_deform_preserve_volume",
                "use_multi_modifier",
                "use_vertex_groups",
            ]:
                self._properties[property] = getattr(modifier, property)
        self._object_name = modifier.id_data.name
        self._get_index(modifier)


class BlendModelLoader(plugin.AssetLoader):
    """Load models from a .blend file.

    Because they come from a .blend file we can simply link the collection that
    contains the model. There is no further need to 'containerise' it.
    """

    families = ["model"]
    representations = ["blend"]
    label = "Link Model"
    icon = "code-fork"
    color = "orange"
    namespace = ""

<<<<<<< HEAD
    def _get_drivers_target(self, container):
        """Get the driver targets list in the container"""

        object_driver_targets = list()
        object_names_list = plugin.get_all_object_names_in_collection(
            container
        )
        for object_name in object_names_list:
            object = bpy.data.objects.get(object_name)
            if object:
                if object.animation_data:
                    drivers = object.animation_data.drivers
                    for driver in drivers:
                        variables = driver.driver.variables
                        for variable in variables:
                            targets = variable.targets
                            for target in targets:
                                object_driver_targets.append(target.id)
        return object_driver_targets

    def _set_drivers_target(self, container, object_driver_target_list):
        """Set the driver targets list in the container"""

        object_names_list = plugin.get_all_object_names_in_collection(
            container
        )
        index = 0
        for object_name in object_names_list:
            object = bpy.data.objects.get(object_name)
=======
    def _copy_driver(self, from_fcurve, target_fcurve):
        new_driver = target_fcurve.driver
        driver_to_copy = from_fcurve.driver
        new_driver.type = driver_to_copy.type
        new_driver.expression = driver_to_copy.expression
        new_driver.use_self = driver_to_copy.use_self
        for variable_to_copy in driver_to_copy.variables:
            new_variable = new_driver.variables.new()
            new_variable.name = variable_to_copy.name
            new_variable.type = variable_to_copy.type
            for i, target in variable_to_copy.targets.items():
                new_variable.targets[i].id = target.id_data
            for i, target in variable_to_copy.targets.items():
                for property in dir(target):
                    try:
                        setattr(
                            new_variable.targets[i],
                            property,
                            getattr(target, property),
                        )
                    except Exception as inst:
                        print(inst)

    def _store_drivers_in_an_empty(self, container):
        """Get all the drivers in the container's objects and copy them on an empty"""
        # Create the empty
        empty = bpy.data.objects.new("empty", None)
        # Get all the container's objects
        objects_list = plugin.get_all_objects_in_collection(container)
        # Create animation data on the empty
        empty.animation_data_create()
        # Add a fake user to the empty to keep him if we remove orphan data
        empty.use_fake_user = True
        # Loop on the object
        for object in objects_list:
>>>>>>> 08216446
            if object:
                if object.animation_data:
                    # Get the drivers on the object
                    drivers = object.animation_data.drivers
                    for driver in drivers:
<<<<<<< HEAD
                        variables = driver.driver.variables
                        for variable in variables:
                            variable_name = variable.name
                            targets = variable.targets
                            for target in targets:
                                target.id = object_driver_target_list[index]
                                index = index + 1
=======
                        # Create a driver on the empty with the
                        # data_path = name of the object + data_path of the object driver
                        new_driver = empty.animation_data.drivers.new(
                            object.name + ":" + driver.data_path
                        )
                        self._copy_driver(driver, new_driver)
        return empty

    def _set_drivers_from_empty(self, empty):
        """Get all the drivers in an empty and copy them on the container's objects"""
        # Get the drivers store in the empty
        drivers = empty.animation_data.drivers
        for driver in drivers:
            # Get the data path on the driver
            data_path_with_object_name = driver.data_path
            # Get the object name and the data path store in the data_path
            # Data_path = object name + empty driver data_path
            object_name = data_path_with_object_name.split(":")[0]
            data_path = data_path_with_object_name.split(":")[1]

            object = bpy.data.objects[object_name]
            if object.animation_data is None:
                object.animation_data_create()
            if object.animation_data.drivers.find(data_path) is None:
                new_driver = object.animation_data.drivers.new(data_path)
                self._copy_driver(driver, new_driver)

        bpy.data.objects.remove(empty)
>>>>>>> 08216446

    def _get_modifier_parameters(self, container):
        """Get all modifier parameters of the container's objects in a dict"""

<<<<<<< HEAD
        object_names_list = plugin.get_all_object_names_in_collection(
            container
        )
        object_modifier_dict = dict()
=======
        objects_list = plugin.get_all_objects_in_collection(container)
        object_names_list = [object.name for object in objects_list]
        modifier_list = list()
>>>>>>> 08216446
        # Find the modifier properties of an object
        for object_name in object_names_list:
            object = bpy.data.objects.get(object_name)
            if object:
                for modifier in object.modifiers:
                    modifier_name = modifier.name
                    if modifier:
<<<<<<< HEAD
                        property_dict = dict()
                        for property in dir(modifier):
                            # filter the property
                            if property not in [
                                "__doc__",
                                "__module__",
                                "__slots__",
                                "bl_rna",
                                "is_active",
                                "is_override_data",
                                "rna_type",
                                "show_expanded",
                                "show_in_editmode",
                                "show_on_cage",
                                "show_render",
                                "show_viewport",
                                "type",
                                "use_apply_on_spline",
                                "use_bone_envelopes",
                                "use_deform_preserve_volume",
                                "use_multi_modifier",
                                "use_vertex_groups",
                            ]:
                                property_dict[property] = getattr(
                                    modifier, property
                                )
                        # the modifier properties of an object in a dict
                        modifiers_dict[modifier_name] = property_dict
                object_modifier_dict[object.name] = modifiers_dict
        return object_modifier_dict

    def _set_modifier_parameters(self, container, object_modifier_dict):
        """Set all modifier parameters of the container's objects"""

        object_names_list = plugin.get_all_object_names_in_collection(
            container
        )

        for object_name in object_names_list:
            bpy.context.view_layer.update()
            object = bpy.data.objects.get(object_name)
            if object:
                if object_modifier_dict.get(object.name):
                    for modifier in object.modifiers:
                        modifier_name = modifier.name
                        if modifier:
                            if object_modifier_dict[object.name].get(
                                modifier_name
                            ):
                                for property in dir(modifier):
                                    if object_modifier_dict[object.name][
                                        modifier_name
                                    ].get(property):
                                        if not (
                                            modifier.is_property_readonly(
                                                property
                                            )
                                        ):
                                            setattr(
                                                modifier,
                                                property,
                                                object_modifier_dict[
                                                    object.name
                                                ][modifier_name][property],
                                            )
=======
                        modifier_description = modfier_service(modifier)
                        # Set the modifier properties of an object in a dict
                        modifier_list.append(modifier_avalon)
        return modifier_list

    def _set_modifier(self, container, modifier_list):
        """Set all modifier parameters of the container's objects"""

        objects_list = plugin.get_all_objects_in_collection(container)
        for modifier_description in modifier_list:
            modifier_description.create_blender_modifier()
>>>>>>> 08216446

    def _remove(self, container):
        """Remove the container and used data"""
        objects = list(container.objects)
        for object in objects:
            # Check if the object type is mesh
            if object.type == "MESH":
                for material_slot in list(object.material_slots):
                    if material_slot.material:
                        # Check if the material is local
                        if (
                            material_slot.material.library is None
                            and material_slot.material.override_library is None
                        ):
                            # Remove the material
                            bpy.data.materials.remove(material_slot.material)
                # Check if the mesh is local
                if (
                    object.data.library is None
                    and object.data.override_library is None
                ):
                    # Remove the mesh
                    bpy.data.meshes.remove(object.data)
            # Check if the object type is Empty
            elif object.type == "EMPTY":
                # Add object childre to the loop
                objects.extend(object.objects)
                # Check if the object is local
                if object.library is None and object.override_library is None:
                    # Remove the object
                    bpy.data.objects.remove(object)
        # Remove the container
        bpy.data.collections.remove(container)

    def _process(self, libpath, asset_name):
        """Load the blend library file"""
        with bpy.data.libraries.load(libpath, link=True, relative=False) as (
            data_from,
            data_to,
        ):
            data_to.collections = data_from.collections

        # Get the scene collection
        scene_collection = bpy.context.scene.collection

        # Find the loaded collection and set in variable container_collection
        container_collection = None

        # Get all the containers in the data
        containers = plugin.get_containers_list()

        # Get the container with the good asset name and the good family
        for container in containers:
            if container.override_library is None:
                if container[AVALON_PROPERTY].get("family"):
                    if container[AVALON_PROPERTY]["family"] == "model":
                        if container[AVALON_PROPERTY].get("asset_name"):
                            if (
                                container[AVALON_PROPERTY]["asset_name"]
                                == asset_name
                            ):
                                container_collection = container

        # Link the container collection to the scene collection
        scene_collection.children.link(container_collection)

        # Get all the object of the container. The farest parents in first for override them first
        collections = []
        nodes = list(container_collection.children)
        collections.append(container_collection)

        for collection in nodes:
            collections.append(collection)
            nodes.extend(list(collection.children))

        # Get all the object of the container. The farest parents in first for override them first
        objects = []

        for collection in collections:
            nodes = list(collection.objects)
            for obj in nodes:
                if obj.parent is None:
                    objects.append(obj)
            # Get all objects that aren't an armature
            for obj in nodes:
                if obj.type != "ARMATURE":
                    objects.append(obj)
                nodes.extend(list(obj.children))
            objects.reverse()

        # Clean
        bpy.data.orphans_purge(do_local_ids=False)
        plugin.deselect_all()

        # Override the container and the objects
        container_overrided = container_collection.override_create(
            remap_local_usages=True
        )
        collections.remove(container_collection)
        for collection in collections:
            collection.override_create(remap_local_usages=True)
        for obj in objects:
            obj.override_create(remap_local_usages=True)

        return container_overrided

    def process_asset(
        self,
        context: dict,
        name: str,
        namespace: Optional[str] = None,
        options: Optional[Dict] = None,
    ) -> Optional[List]:
        """
        Arguments:
            name: Use pre-defined name
            namespace: Use pre-defined namespace
            context: Full parenthood of representation to load
            options: Additional settings dictionary
        """

        # Setup variable to construct names
        libpath = self.fname
        asset = context["asset"]["name"]
        subset = context["subset"]["name"]
        asset_name = plugin.asset_name(asset, subset)

        # Process the load of the container
        avalon_container = self._process(libpath, asset_name)

        objects = avalon_container.objects
        self[:] = objects
        return objects

    def exec_update(self, container: Dict, representation: Dict):
        """Update the loaded asset.

        This will remove all objects of the current collection, load the new
        ones and add them to the collection.
        If the objects of the collection are used in another collection they
        will not be removed, only unlinked. Normally this should not be the
        case though.
        """

        # Setup variable to construct names
        object_name = container["objectName"]
        asset_name = container["asset_name"]
        # Get the avalon_container with the object name
        avalon_container = bpy.data.collections.get(object_name)
        # Find the library path
        libpath = Path(api.get_representation_path(representation))

        assert container, f"The asset is not loaded: {container['objectName']}"
        assert (
            libpath
        ), "No existing library file found for {container['objectName']}"
        assert libpath.is_file(), f"The file doesn't exist: {libpath}"

        # Get the metadata in the container
        metadata = avalon_container.get(AVALON_PROPERTY)
        # Get the library path store in the metadata
        container_libpath = metadata["libpath"]

        normalized_container_libpath = str(
            Path(bpy.path.abspath(container_libpath)).resolve()
        )
        normalized_libpath = str(
            Path(bpy.path.abspath(str(libpath))).resolve()
        )
        self.log.debug(
            "normalized_group_libpath:\n  %s\nnormalized_libpath:\n  %s",
            normalized_container_libpath,
            normalized_libpath,
        )
        # If library exits do nothing
        if normalized_container_libpath == normalized_libpath:
            self.log.info("Library already loaded, not updating...")
            return

        # Check how many assets use the same library
        count = 0
        for collection in bpy.data.collections:
            if collection.get(AVALON_PROPERTY):
                if (collection.override_library and collection.library) or (
                    collection.override_library and collection.library
                ):
                    container_item = collection
                    if (
                        container_item[AVALON_PROPERTY].get("libpath")
                        == container_libpath
                    ):
                        count += 1

        # Get the parent collections of the container to relink after update
        parent_collections = plugin.get_parent_collections(avalon_container)

        # Get a dictionary of the modifier parameters to reset them after the update
        modifiers_dict = self._get_modifier_parameters(avalon_container)

        # Get a list of the driver targets to reset them after the update
        # object_driver_target_list = self._get_drivers_target(avalon_container)
        empty = self._store_drivers_in_an_empty(avalon_container)

        # If the container is override remove his reference
        if avalon_container.override_library:
            self._remove(avalon_container.override_library.reference)
        # Remove the container
        self._remove(avalon_container)

        plugin.remove_orphan_datablocks()

        # If it is the last object to use that library, remove it
        if count == 1:
            library = bpy.data.libraries.get(
                bpy.path.basename(container_libpath)
            )
            if library:
                bpy.data.libraries.remove(library)

        # Update of the container
        container_override = self._process(str(libpath), asset_name)

        # relink the updated container to his parent collection
        if parent_collections:
            bpy.context.scene.collection.children.unlink(container_override)
            for parent_collection in parent_collections:
                parent_collection.children.link(container_override)

        # Reset the modifier parameters and the driver targets
<<<<<<< HEAD
        self._set_modifier_parameters(container_override, modifiers_dict)
        self._set_drivers_target(container_override, object_driver_target_list)
=======
        self._set_modifier(container_override, modifiers_dict)
        self._set_drivers_from_empty(empty)
        # self._set_drivers_target(container_override, object_driver_target_list)
>>>>>>> 08216446

        bpy.context.view_layer.update()
        plugin.remove_orphan_datablocks()

    def exec_remove(self, container: Dict) -> bool:
        """Remove an existing container from a Blender scene.

        Arguments:
            container (openpype:container-1.0): Container to remove,
                from `host.ls()`.

        Returns:
            bool: Whether the container was deleted.
        """
        # Setup variable to construct names
        object_name = container["objectName"]
        # Get the avalon_container with the object name
        avalon_container = bpy.data.collections.get(object_name)
        # Get the metadata in the container
        metadata = avalon_container.get(AVALON_PROPERTY)
        # Find the library path
        container_libpath = metadata["libpath"]

        # Check how many assets use the same library
        count = 0
        for collection in bpy.data.collections:
            if collection.get(AVALON_PROPERTY):
                if (
                    collection.override_library and collection.library is None
                ) or (
                    collection.override_library is None
                    and collection.library is None
                ):
                    container_item = collection
                    if (
                        container_item[AVALON_PROPERTY].get("libpath")
                        == container_libpath
                    ):
                        count += 1

        # If the container is override remove his reference
        if avalon_container.override_library:
            self._remove(avalon_container.override_library.reference)
        # Remove the container
        self._remove(avalon_container)

        plugin.remove_orphan_datablocks()
        # If it is the last object to use that library, remove it
        print(container_libpath)
        print(bpy.path.basename(container_libpath))
        print(count)
        if count == 1:
            library = bpy.data.libraries.get(
                bpy.path.basename(container_libpath)
            )
            if library:
                bpy.data.libraries.remove(library)

        return True

    def update_avalon_property(self, representation: Dict):

        container_collection = None
        # Get all the cotainer in the scene
        containers = plugin.get_containers_list()
        for container in containers:
            # Check if the container is local
            if (
                container.override_library is None
                and container.library is None
            ):
                # Check if the container isn't publish
                if container["avalon"].get("id") == "pyblish.avalon.instance":
                    container_collection = container

        self.log.info("container name %s ", container_collection.name)

        # Set the avalon property with the representation data
        asset = str(representation["context"]["asset"])
        subset = str(representation["context"]["subset"])
        asset_name = plugin.asset_name(asset, subset)

        container_collection[AVALON_PROPERTY] = {
            "schema": "openpype:container-2.0",
            "id": AVALON_CONTAINER_ID,
            "name": asset,
            "namespace": container_collection.name,
            "loader": str(self.__class__.__name__),
            "representation": str(representation["_id"]),
            "libpath": str(representation["data"]["path"]),
            "asset_name": asset_name,
            "parent": str(representation["parent"]),
            "family": str(representation["context"]["family"]),
            "objectName": container_collection.name,
        }<|MERGE_RESOLUTION|>--- conflicted
+++ resolved
@@ -1,7 +1,6 @@
 """Load a model asset in Blender."""
 
 from pathlib import Path
-from pprint import pformat
 from typing import Dict, List, Optional
 
 import bpy
@@ -9,11 +8,9 @@
 from avalon import api
 from openpype.hosts.blender.api import plugin
 from openpype.hosts.blender.api.pipeline import (
-    AVALON_CONTAINERS,
     AVALON_PROPERTY,
     AVALON_CONTAINER_ID,
 )
-from openpype.hosts.blender.api import pipeline
 
 
 class modfier_service:
@@ -114,39 +111,7 @@
     label = "Link Model"
     icon = "code-fork"
     color = "orange"
-    namespace = ""
-
-<<<<<<< HEAD
-    def _get_drivers_target(self, container):
-        """Get the driver targets list in the container"""
-
-        object_driver_targets = list()
-        object_names_list = plugin.get_all_object_names_in_collection(
-            container
-        )
-        for object_name in object_names_list:
-            object = bpy.data.objects.get(object_name)
-            if object:
-                if object.animation_data:
-                    drivers = object.animation_data.drivers
-                    for driver in drivers:
-                        variables = driver.driver.variables
-                        for variable in variables:
-                            targets = variable.targets
-                            for target in targets:
-                                object_driver_targets.append(target.id)
-        return object_driver_targets
-
-    def _set_drivers_target(self, container, object_driver_target_list):
-        """Set the driver targets list in the container"""
-
-        object_names_list = plugin.get_all_object_names_in_collection(
-            container
-        )
-        index = 0
-        for object_name in object_names_list:
-            object = bpy.data.objects.get(object_name)
-=======
+
     def _copy_driver(self, from_fcurve, target_fcurve):
         new_driver = target_fcurve.driver
         driver_to_copy = from_fcurve.driver
@@ -182,21 +147,11 @@
         empty.use_fake_user = True
         # Loop on the object
         for object in objects_list:
->>>>>>> 08216446
             if object:
                 if object.animation_data:
                     # Get the drivers on the object
                     drivers = object.animation_data.drivers
                     for driver in drivers:
-<<<<<<< HEAD
-                        variables = driver.driver.variables
-                        for variable in variables:
-                            variable_name = variable.name
-                            targets = variable.targets
-                            for target in targets:
-                                target.id = object_driver_target_list[index]
-                                index = index + 1
-=======
                         # Create a driver on the empty with the
                         # data_path = name of the object + data_path of the object driver
                         new_driver = empty.animation_data.drivers.new(
@@ -225,21 +180,13 @@
                 self._copy_driver(driver, new_driver)
 
         bpy.data.objects.remove(empty)
->>>>>>> 08216446
 
     def _get_modifier_parameters(self, container):
         """Get all modifier parameters of the container's objects in a dict"""
 
-<<<<<<< HEAD
-        object_names_list = plugin.get_all_object_names_in_collection(
-            container
-        )
-        object_modifier_dict = dict()
-=======
         objects_list = plugin.get_all_objects_in_collection(container)
         object_names_list = [object.name for object in objects_list]
         modifier_list = list()
->>>>>>> 08216446
         # Find the modifier properties of an object
         for object_name in object_names_list:
             object = bpy.data.objects.get(object_name)
@@ -247,73 +194,6 @@
                 for modifier in object.modifiers:
                     modifier_name = modifier.name
                     if modifier:
-<<<<<<< HEAD
-                        property_dict = dict()
-                        for property in dir(modifier):
-                            # filter the property
-                            if property not in [
-                                "__doc__",
-                                "__module__",
-                                "__slots__",
-                                "bl_rna",
-                                "is_active",
-                                "is_override_data",
-                                "rna_type",
-                                "show_expanded",
-                                "show_in_editmode",
-                                "show_on_cage",
-                                "show_render",
-                                "show_viewport",
-                                "type",
-                                "use_apply_on_spline",
-                                "use_bone_envelopes",
-                                "use_deform_preserve_volume",
-                                "use_multi_modifier",
-                                "use_vertex_groups",
-                            ]:
-                                property_dict[property] = getattr(
-                                    modifier, property
-                                )
-                        # the modifier properties of an object in a dict
-                        modifiers_dict[modifier_name] = property_dict
-                object_modifier_dict[object.name] = modifiers_dict
-        return object_modifier_dict
-
-    def _set_modifier_parameters(self, container, object_modifier_dict):
-        """Set all modifier parameters of the container's objects"""
-
-        object_names_list = plugin.get_all_object_names_in_collection(
-            container
-        )
-
-        for object_name in object_names_list:
-            bpy.context.view_layer.update()
-            object = bpy.data.objects.get(object_name)
-            if object:
-                if object_modifier_dict.get(object.name):
-                    for modifier in object.modifiers:
-                        modifier_name = modifier.name
-                        if modifier:
-                            if object_modifier_dict[object.name].get(
-                                modifier_name
-                            ):
-                                for property in dir(modifier):
-                                    if object_modifier_dict[object.name][
-                                        modifier_name
-                                    ].get(property):
-                                        if not (
-                                            modifier.is_property_readonly(
-                                                property
-                                            )
-                                        ):
-                                            setattr(
-                                                modifier,
-                                                property,
-                                                object_modifier_dict[
-                                                    object.name
-                                                ][modifier_name][property],
-                                            )
-=======
                         modifier_description = modfier_service(modifier)
                         # Set the modifier properties of an object in a dict
                         modifier_list.append(modifier_avalon)
@@ -325,7 +205,6 @@
         objects_list = plugin.get_all_objects_in_collection(container)
         for modifier_description in modifier_list:
             modifier_description.create_blender_modifier()
->>>>>>> 08216446
 
     def _remove(self, container):
         """Remove the container and used data"""
@@ -351,7 +230,7 @@
                     bpy.data.meshes.remove(object.data)
             # Check if the object type is Empty
             elif object.type == "EMPTY":
-                # Add object childre to the loop
+                # Add object children to the loop
                 objects.extend(object.objects)
                 # Check if the object is local
                 if object.library is None and object.override_library is None:
@@ -406,14 +285,14 @@
 
         for collection in collections:
             nodes = list(collection.objects)
-            for obj in nodes:
-                if obj.parent is None:
-                    objects.append(obj)
+            for object in nodes:
+                if object.parent is None:
+                    objects.append(object)
             # Get all objects that aren't an armature
-            for obj in nodes:
-                if obj.type != "ARMATURE":
-                    objects.append(obj)
-                nodes.extend(list(obj.children))
+            for object in nodes:
+                if object.type != "ARMATURE":
+                    objects.append(object)
+                nodes.extend(list(object.children))
             objects.reverse()
 
         # Clean
@@ -427,8 +306,8 @@
         collections.remove(container_collection)
         for collection in collections:
             collection.override_create(remap_local_usages=True)
-        for obj in objects:
-            obj.override_create(remap_local_usages=True)
+        for object in objects:
+            object.override_create(remap_local_usages=True)
 
         return container_overrided
 
@@ -455,7 +334,6 @@
 
         # Process the load of the container
         avalon_container = self._process(libpath, asset_name)
-
         objects = avalon_container.objects
         self[:] = objects
         return objects
@@ -496,9 +374,7 @@
             Path(bpy.path.abspath(str(libpath))).resolve()
         )
         self.log.debug(
-            "normalized_group_libpath:\n  %s\nnormalized_libpath:\n  %s",
-            normalized_container_libpath,
-            normalized_libpath,
+            f"normalized_group_libpath:\n  '{normalized_container_libpath}'\nnormalized_libpath:\n  '{normalized_libpath}'"
         )
         # If library exits do nothing
         if normalized_container_libpath == normalized_libpath:
@@ -555,14 +431,9 @@
                 parent_collection.children.link(container_override)
 
         # Reset the modifier parameters and the driver targets
-<<<<<<< HEAD
-        self._set_modifier_parameters(container_override, modifiers_dict)
-        self._set_drivers_target(container_override, object_driver_target_list)
-=======
         self._set_modifier(container_override, modifiers_dict)
         self._set_drivers_from_empty(empty)
         # self._set_drivers_target(container_override, object_driver_target_list)
->>>>>>> 08216446
 
         bpy.context.view_layer.update()
         plugin.remove_orphan_datablocks()
@@ -608,7 +479,7 @@
             self._remove(avalon_container.override_library.reference)
         # Remove the container
         self._remove(avalon_container)
-
+        plugin.remove_orphan_datablocks()
         plugin.remove_orphan_datablocks()
         # If it is the last object to use that library, remove it
         print(container_libpath)
@@ -624,10 +495,10 @@
         return True
 
     def update_avalon_property(self, representation: Dict):
-
+        """Set the avalon property with the representation data"""
+        # Get all the container in the scene
+        containers = plugin.get_containers_list()
         container_collection = None
-        # Get all the cotainer in the scene
-        containers = plugin.get_containers_list()
         for container in containers:
             # Check if the container is local
             if (
@@ -638,7 +509,7 @@
                 if container["avalon"].get("id") == "pyblish.avalon.instance":
                     container_collection = container
 
-        self.log.info("container name %s ", container_collection.name)
+        self.log.info(f"container name '{container_collection.name}' ")
 
         # Set the avalon property with the representation data
         asset = str(representation["context"]["asset"])
