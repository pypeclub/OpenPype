--- conflicted
+++ resolved
@@ -24,19 +24,11 @@
     color = "orange"
     color_tag = "COLOR_04"
 
-<<<<<<< HEAD
-    def _process(self, libpath, asset_group, *args, **kwargs):
-
-        # If asset_group is a Collection, we proceed with usual load blend.
-        if isinstance(asset_group, bpy.types.Collection):
-            asset_group = self._load_blend(libpath, asset_group, **kwargs)
-=======
     def _process(self, libpath, asset_group, override_lib=True):
 
         # If asset_group is a Collection, we proceed with usual load blend.
         if isinstance(asset_group, bpy.types.Collection):
             asset_group = self._load_blend(libpath, asset_group, override_lib)
->>>>>>> 88c91da2
 
         # If asset_group is an Empty, set instance collection with container.
         elif isinstance(asset_group, bpy.types.Object):
@@ -77,7 +69,6 @@
                 plugin.link_to_collection(asset_group, parent)
 
         elif (
-<<<<<<< HEAD
             isinstance(asset_group, bpy.types.Collection)
             and isinstance(parent, bpy.types.Collection)
         ):
@@ -86,14 +77,6 @@
                 if asset_group in collection.children.values():
                     collection.children.unlink(asset_group)
             # reparenting with the option value
-=======
-            isinstance(asset_group, bpy.types.Collection) and
-            isinstance(parent, bpy.types.Collection)
-        ):
-            current_parent = plugin.get_parent_collection(asset_group)
-            if current_parent:
-                current_parent.children.unlink(asset_group)
->>>>>>> 88c91da2
             plugin.link_to_collection(asset_group, parent)
 
     def process_asset(
