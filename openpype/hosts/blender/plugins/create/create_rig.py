"""Create a rig asset."""

import bpy

from openpype.hosts.blender.api import plugin, lib


class CreateRig(plugin.BaseCreator):
    """Artist-friendly rig with controls to direct motion."""

    identifier = "io.openpype.creators.blender.rig"
<<<<<<< HEAD
    name = "rigMain"
=======
>>>>>>> 23291ac5
    label = "Rig"
    family = "rig"
    icon = "wheelchair"

    create_as_asset_group = True

    def create(
        self, subset_name: str, instance_data: dict, pre_create_data: dict
    ):
        asset_group = super().create(subset_name,
                                     instance_data,
                                     pre_create_data)

        # Add selected objects to instance
        if pre_create_data.get("use_selection"):
            bpy.context.view_layer.objects.active = asset_group
            for obj in lib.get_selection():
                obj.parent = asset_group

        return asset_group<|MERGE_RESOLUTION|>--- conflicted
+++ resolved
@@ -9,10 +9,6 @@
     """Artist-friendly rig with controls to direct motion."""
 
     identifier = "io.openpype.creators.blender.rig"
-<<<<<<< HEAD
-    name = "rigMain"
-=======
->>>>>>> 23291ac5
     label = "Rig"
     family = "rig"
     icon = "wheelchair"
