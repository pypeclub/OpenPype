--- conflicted
+++ resolved
@@ -7,10 +7,6 @@
     """Polygonal static geometry."""
 
     identifier = "io.openpype.creators.blender.pointcache"
-<<<<<<< HEAD
-    name = "pointcacheMain"
-=======
->>>>>>> 23291ac5
     label = "Point Cache"
     family = "pointcache"
     icon = "gears"
