--- conflicted
+++ resolved
@@ -18,7 +18,8 @@
     family = "blendScene"
     icon = "cubes"
 
-<<<<<<< HEAD
+    maintain_selection = False
+
     def create(
         self, subset_name: str, instance_data: dict, pre_create_data: dict
     ):
@@ -26,13 +27,6 @@
         mti = ops.MainThreadItem(
             self._process, subset_name, instance_data, pre_create_data
         )
-=======
-    maintain_selection = False
-
-    def process(self):
-        """ Run the creator on Blender main thread"""
-        mti = ops.MainThreadItem(self._process)
->>>>>>> 3cea797d
         ops.execute_in_main_thread(mti)
 
     def _process(
@@ -45,30 +39,18 @@
             bpy.context.scene.collection.children.link(instances)
 
         # Create instance object
-<<<<<<< HEAD
         asset = instance_data.get("asset")
         name = plugin.asset_name(asset, subset_name)
-        asset_group = bpy.data.objects.new(name=name, object_data=None)
-        asset_group.empty_display_type = 'SINGLE_ARROW'
-        instances.objects.link(asset_group)
 
+        # Create the new asset group as collection
+        asset_group = bpy.data.collections.new(name=name)
+        instances.children.link(asset_group)
         asset_group[AVALON_PROPERTY] = instance_node = {
             "name": asset_group.name
         }
 
         self.set_instance_data(subset_name, instance_data, instance_node)
         lib.imprint(asset_group, instance_data)
-=======
-        asset = self.data["asset"]
-        subset = self.data["subset"]
-        name = plugin.asset_name(asset, subset)
-
-        # Create the new asset group as collection
-        asset_group = bpy.data.collections.new(name=name)
-        instances.children.link(asset_group)
-        self.data['task'] = get_current_task_name()
-        lib.imprint(asset_group, self.data)
->>>>>>> 3cea797d
 
         if (self.options or {}).get("useSelection"):
             selection = lib.get_selection(include_collections=True)
