--- conflicted
+++ resolved
@@ -5,11 +5,7 @@
 from openpype.hosts.blender.api import plugin, lib
 
 
-<<<<<<< HEAD
-class CreateBlendScene(plugin.Creator):
-=======
 class CreateBlendScene(plugin.BaseCreator):
->>>>>>> 23291ac5
     """Generic group of assets."""
 
     identifier = "io.openpype.creators.blender.blendscene"
