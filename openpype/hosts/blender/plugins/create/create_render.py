"""Create render."""
import bpy

from openpype.hosts.blender.api import plugin
from openpype.hosts.blender.api.render_lib import prepare_rendering


class CreateRenderlayer(plugin.BaseCreator):
    """Single baked camera."""

    identifier = "io.openpype.creators.blender.render"
<<<<<<< HEAD
    name = "renderingMain"
=======
>>>>>>> 23291ac5
    label = "Render"
    family = "render"
    icon = "eye"

    def create(
        self, subset_name: str, instance_data: dict, pre_create_data: dict
    ):
        try:
            # Run parent create method
            collection = super().create(
                subset_name, instance_data, pre_create_data
            )

            prepare_rendering(collection)
        except Exception:
            # Remove the instance if there was an error
            bpy.data.collections.remove(collection)
            raise

        # TODO: this is undesiderable, but it's the only way to be sure that
        # the file is saved before the render starts.
        # Blender, by design, doesn't set the file as dirty if modifications
        # happen by script. So, when creating the instance and setting the
        # render settings, the file is not marked as dirty. This means that
        # there is the risk of sending to deadline a file without the right
        # settings. Even the validator to check that the file is saved will
        # detect the file as saved, even if it isn't. The only solution for
        # now it is to force the file to be saved.
        bpy.ops.wm.save_as_mainfile(filepath=bpy.data.filepath)

        return collection<|MERGE_RESOLUTION|>--- conflicted
+++ resolved
@@ -9,10 +9,6 @@
     """Single baked camera."""
 
     identifier = "io.openpype.creators.blender.render"
-<<<<<<< HEAD
-    name = "renderingMain"
-=======
->>>>>>> 23291ac5
     label = "Render"
     family = "render"
     icon = "eye"
