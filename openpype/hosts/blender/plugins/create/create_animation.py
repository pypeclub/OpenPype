"""Create an animation asset."""

from openpype.hosts.blender.api import plugin, lib


class CreateAnimation(plugin.BaseCreator):
    """Animation output for character rigs."""

    identifier = "io.openpype.creators.blender.animation"
<<<<<<< HEAD
    name = "animationMain"
=======
>>>>>>> 23291ac5
    label = "Animation"
    family = "animation"
    icon = "male"

    def create(
        self, subset_name: str, instance_data: dict, pre_create_data: dict
    ):
        # Run parent create method
        collection = super().create(
            subset_name, instance_data, pre_create_data
        )

        if pre_create_data.get("use_selection"):
            selected = lib.get_selection()
            for obj in selected:
                collection.objects.link(obj)
        elif pre_create_data.get("asset_group"):
            # Use for Load Blend automated creation of animation instances
            # upon loading rig files
            obj = pre_create_data.get("asset_group")
            collection.objects.link(obj)

        return collection<|MERGE_RESOLUTION|>--- conflicted
+++ resolved
@@ -7,10 +7,6 @@
     """Animation output for character rigs."""
 
     identifier = "io.openpype.creators.blender.animation"
-<<<<<<< HEAD
-    name = "animationMain"
-=======
->>>>>>> 23291ac5
     label = "Animation"
     family = "animation"
     icon = "male"
