--- conflicted
+++ resolved
@@ -220,10 +220,5 @@
         instance.data["representations"].append(fbx_representation)
         instance.data["representations"].append(json_representation)
 
-<<<<<<< HEAD
-        self.log.info(
-            f"Extracted instance '{instance_name}' to: {fbx_representation}")
-=======
         self.log.debug("Extracted instance '{}' to: {}".format(
-                       instance.name, fbx_representation))
->>>>>>> a53e949b
+                       instance.name, fbx_representation))