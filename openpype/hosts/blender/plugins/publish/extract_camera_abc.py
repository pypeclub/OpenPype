--- conflicted
+++ resolved
@@ -40,7 +40,6 @@
         for obj in selected:
             obj.select_set(True)
 
-<<<<<<< HEAD
         # Create focal value dict throught time for blender
         if camera:
             camera_data_dict = {"focal_data": {}}
@@ -62,8 +61,6 @@
             with open(json_path, "w") as outfile:
                 outfile.write(json_object)
 
-=======
->>>>>>> bef2ffa1
         context = plugin.create_blender_context(
             active=active, selected=selected)
 
