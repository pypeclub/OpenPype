import os

import bpy

from openpype.pipeline import publish
from openpype.hosts.blender.api import plugin
from openpype.hosts.blender.api.pipeline import AVALON_PROPERTY


class ExtractCameraABC(publish.Extractor):
    """Extract camera as ABC."""

    label = "Extract Camera (ABC)"
    hosts = ["blender"]
    families = ["camera"]
    optional = True

    def process(self, instance):
        # Define extract output file path
        stagingdir = self.staging_dir(instance)
        filename = f"{instance.name}.abc"
        filepath = os.path.join(stagingdir, filename)

        # Perform extraction
        self.log.info("Performing extraction..")

        plugin.deselect_all()

        asset_group = None
        for obj in instance:
            if obj.get(AVALON_PROPERTY):
                asset_group = obj
                break
        assert asset_group, "No asset group found"

        # Need to cast to list because children is a tuple
        selected = list(asset_group.children)
        active = selected[0]

        for obj in selected:
            obj.select_set(True)

<<<<<<< HEAD
=======
        # Create focal value dict throught time for blender
        if camera:
            camera_data_dict = {"focal_data": {}}
            # save current frame to reset it after the dict creation
            currentframe = bpy.context.scene.frame_current

            for frame in range (bpy.context.scene.frame_start, (bpy.context.scene.frame_end+1)):
                bpy.context.scene.frame_set(frame)
                camera_data_dict["focal_data"][frame] = camera.lens

            # reset old current frame
            bpy.context.scene.frame_set(currentframe)

            # Performe json extraction
            # Serializing json
            json_object = json.dumps(camera_data_dict, indent=4)

            # Writing to json
            with open(json_path, "w") as outfile:
                outfile.write(json_object)

>>>>>>> 517e70ea
        context = plugin.create_blender_context(
            active=active, selected=selected)

        with bpy.context.temp_override(**context):
            # We export the abc
            bpy.ops.wm.alembic_export(
                filepath=filepath,
                selected=True,
                flatten=True
            )

        plugin.deselect_all()

        if "representations" not in instance.data:
            instance.data["representations"] = []

        representation = {
            'name': 'abc',
            'ext': 'abc',
            'files': filename,
            "stagingDir": stagingdir,
        }
        instance.data["representations"].append(representation)

        self.log.info("Extracted instance '%s' to: %s",
                      instance.name, representation)<|MERGE_RESOLUTION|>--- conflicted
+++ resolved
@@ -40,8 +40,6 @@
         for obj in selected:
             obj.select_set(True)
 
-<<<<<<< HEAD
-=======
         # Create focal value dict throught time for blender
         if camera:
             camera_data_dict = {"focal_data": {}}
@@ -63,7 +61,6 @@
             with open(json_path, "w") as outfile:
                 outfile.write(json_object)
 
->>>>>>> 517e70ea
         context = plugin.create_blender_context(
             active=active, selected=selected)
 
