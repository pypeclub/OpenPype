import json
from typing import Generator

import bpy

import pyblish.api
<<<<<<< HEAD
from openpype.pipeline import AVALON_INSTANCE_ID
=======
>>>>>>> 88c91da2
from openpype.hosts.blender.api.pipeline import AVALON_PROPERTY


class CollectInstances(pyblish.api.ContextPlugin):
    """Collect the data of a model."""

    hosts = ["blender"]
    label = "Collect Instances"
    order = pyblish.api.CollectorOrder

    @staticmethod
    def get_collections() -> Generator:
<<<<<<< HEAD
        """Return all collections marked as OpenPype instance."""
        for collection in bpy.context.scene.collection.children:
            avalon_prop = collection.get(AVALON_PROPERTY) or dict()
            if avalon_prop.get("id") == AVALON_INSTANCE_ID:
                yield collection
=======
        """Return all collections marked as OpenPype "instance".

        The property `bpy.context.scene.openpype_instances` keeps
        track of the collections created as OP instances for the current scene.
        """
        instance_collections = {
            bpy.data.collections.get(instance.collection_name)
            for instance in bpy.context.scene.openpype_instances
        }
        for collection in instance_collections:
            yield collection
>>>>>>> 88c91da2

    def process(self, context):
        """Collect the models from the current Blender scene."""
        collections = self.get_collections()

        for collection in collections:
            avalon_prop = collection[AVALON_PROPERTY]
            asset = avalon_prop["asset"]
            family = avalon_prop["family"]
            subset = avalon_prop["subset"]
            task = avalon_prop["task"]
            name = collection.name
            instance = context.create_instance(
                name=name,
                family=family,
                families=[family],
                subset=subset,
                asset=asset,
                task=task,
            )
            # collect all objects recursively
            members = set()
            objects = list(collection.all_objects)
            for obj in objects:
                objects.extend(list(obj.children))
                members.add(obj)
            # append the collections to members and update intances list
            members.update(set(collection.children_recursive))
            members.add(collection)
            instance[:] = list(members)
            self.log.debug(json.dumps(instance.data, indent=4))
            for obj in instance:
                self.log.debug(obj)<|MERGE_RESOLUTION|>--- conflicted
+++ resolved
@@ -4,10 +4,6 @@
 import bpy
 
 import pyblish.api
-<<<<<<< HEAD
-from openpype.pipeline import AVALON_INSTANCE_ID
-=======
->>>>>>> 88c91da2
 from openpype.hosts.blender.api.pipeline import AVALON_PROPERTY
 
 
@@ -20,25 +16,11 @@
 
     @staticmethod
     def get_collections() -> Generator:
-<<<<<<< HEAD
         """Return all collections marked as OpenPype instance."""
         for collection in bpy.context.scene.collection.children:
             avalon_prop = collection.get(AVALON_PROPERTY) or dict()
-            if avalon_prop.get("id") == AVALON_INSTANCE_ID:
+            if avalon_prop.get("id") == "pyblish.avalon.instance":
                 yield collection
-=======
-        """Return all collections marked as OpenPype "instance".
-
-        The property `bpy.context.scene.openpype_instances` keeps
-        track of the collections created as OP instances for the current scene.
-        """
-        instance_collections = {
-            bpy.data.collections.get(instance.collection_name)
-            for instance in bpy.context.scene.openpype_instances
-        }
-        for collection in instance_collections:
-            yield collection
->>>>>>> 88c91da2
 
     def process(self, context):
         """Collect the models from the current Blender scene."""
