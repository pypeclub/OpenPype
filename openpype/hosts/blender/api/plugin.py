"""Shared functionality for pipeline plugins for Blender."""

import itertools
from pathlib import Path
from typing import Dict, List, Optional

import bpy

from openpype.pipeline import (
    Creator,
    CreatedInstance,
    LoaderPlugin,
    get_current_task_name,
)
from openpype.lib import BoolDef

from .pipeline import (
    AVALON_CONTAINERS,
    AVALON_INSTANCES,
    AVALON_PROPERTY,
)
from .ops import (
    MainThreadItem,
    execute_in_main_thread
)
from .lib import imprint

VALID_EXTENSIONS = [".blend", ".json", ".abc", ".fbx"]


def asset_name(
    asset: str, subset: str, namespace: Optional[str] = None
) -> str:
    """Return a consistent name for an asset."""
    name = f"{asset}"
    if namespace:
        name = f"{name}_{namespace}"
    name = f"{name}_{subset}"
    return name


def get_unique_number(
    asset: str, subset: str
) -> str:
    """Return a unique number based on the asset name."""
    avalon_container = bpy.data.collections.get(AVALON_CONTAINERS)
    if not avalon_container:
        return "01"
    # Check the names of both object and collection containers
    obj_asset_groups = avalon_container.objects
    obj_group_names = {
        c.name for c in obj_asset_groups
        if c.type == 'EMPTY' and c.get(AVALON_PROPERTY)}
    coll_asset_groups = avalon_container.children
    coll_group_names = {
        c.name for c in coll_asset_groups
        if c.get(AVALON_PROPERTY)}
    container_names = obj_group_names.union(coll_group_names)
    count = 1
    name = f"{asset}_{count:0>2}_{subset}"
    while name in container_names:
        count += 1
        name = f"{asset}_{count:0>2}_{subset}"
    return f"{count:0>2}"


def prepare_data(data, container_name=None):
    name = data.name
    local_data = data.make_local()
    if container_name:
        local_data.name = f"{container_name}:{name}"
    else:
        local_data.name = f"{name}"
    return local_data


def create_blender_context(active: Optional[bpy.types.Object] = None,
                           selected: Optional[bpy.types.Object] = None,
                           window: Optional[bpy.types.Window] = None):
    """Create a new Blender context. If an object is passed as
    parameter, it is set as selected and active.
    """

    if not isinstance(selected, list):
        selected = [selected]

    override_context = bpy.context.copy()

    windows = [window] if window else bpy.context.window_manager.windows

    for win in windows:
        for area in win.screen.areas:
            if area.type == 'VIEW_3D':
                for region in area.regions:
                    if region.type == 'WINDOW':
                        override_context['window'] = win
                        override_context['screen'] = win.screen
                        override_context['area'] = area
                        override_context['region'] = region
                        override_context['scene'] = bpy.context.scene
                        override_context['active_object'] = active
                        override_context['selected_objects'] = selected
                        return override_context
    raise Exception("Could not create a custom Blender context.")


def get_parent_collection(collection):
    """Get the parent of the input collection"""
    check_list = [bpy.context.scene.collection]

    for c in check_list:
        if collection.name in c.children.keys():
            return c
        check_list.extend(c.children)

    return None


def get_local_collection_with_name(name):
    for collection in bpy.data.collections:
        if collection.name == name and collection.library is None:
            return collection
    return None


def deselect_all():
    """Deselect all objects in the scene.

    Blender gives context error if trying to deselect object that it isn't
    in object mode.
    """
    modes = []
    active = bpy.context.view_layer.objects.active

    for obj in bpy.data.objects:
        if obj.mode != 'OBJECT':
            modes.append((obj, obj.mode))
            bpy.context.view_layer.objects.active = obj
            bpy.ops.object.mode_set(mode='OBJECT')

    bpy.ops.object.select_all(action='DESELECT')

    for p in modes:
        bpy.context.view_layer.objects.active = p[0]
        bpy.ops.object.mode_set(mode=p[1])

    bpy.context.view_layer.objects.active = active


class BaseCreator(Creator):
    """Base class for Blender Creator plug-ins."""
    defaults = ['Main']

    create_as_asset_group = False

    @staticmethod
    def cache_subsets(shared_data):
        """Cache instances for Creators shared data.

        Create `blender_cached_subsets` key when needed in shared data and
        fill it with all collected instances from the scene under its
        respective creator identifiers.

        If legacy instances are detected in the scene, create
        `blender_cached_legacy_subsets` key and fill it with
        all legacy subsets from this family as a value.  # key or value?

        Args:
            shared_data(Dict[str, Any]): Shared data.

        Return:
            Dict[str, Any]: Shared data with cached subsets.
        """
        if not shared_data.get('blender_cached_subsets'):
            cache = {}
            cache_legacy = {}

            avalon_instances = bpy.data.collections.get(AVALON_INSTANCES)
            avalon_instance_objs = (
                avalon_instances.objects if avalon_instances else []
            )

            for obj_or_col in itertools.chain(
                    avalon_instance_objs,
                    bpy.data.collections
            ):
                avalon_prop = obj_or_col.get(AVALON_PROPERTY, {})
                if not avalon_prop:
                    continue

                if avalon_prop.get('id') != 'pyblish.avalon.instance':
                    continue

                creator_id = avalon_prop.get('creator_identifier')
                if creator_id:
                    # Creator instance
                    cache.setdefault(creator_id, []).append(obj_or_col)
                else:
                    family = avalon_prop.get('family')
                    if family:
                        # Legacy creator instance
                        cache_legacy.setdefault(family, []).append(obj_or_col)

            shared_data["blender_cached_subsets"] = cache
            shared_data["blender_cached_legacy_subsets"] = cache_legacy

        return shared_data

    def create(
        self, subset_name: str, instance_data: dict, pre_create_data: dict
    ):
        """Override abstract method from Creator.
        Create new instance and store it.

        Args:
            subset_name(str): Subset name of created instance.
            instance_data(dict): Instance base data.
            pre_create_data(dict): Data based on pre creation attributes.
                Those may affect how creator works.
        """
        # Get Instance Container or create it if it does not exist
        instances = bpy.data.collections.get(AVALON_INSTANCES)
        if not instances:
            instances = bpy.data.collections.new(name=AVALON_INSTANCES)
            bpy.context.scene.collection.children.link(instances)

        # Create asset group
        name = asset_name(instance_data["asset"], subset_name)
        if self.create_as_asset_group:
            # Create instance as empty
            instance_node = bpy.data.objects.new(name=name, object_data=None)
            instance_node.empty_display_type = 'SINGLE_ARROW'
            instances.objects.link(instance_node)
        else:
            # Create instance collection
            instance_node = bpy.data.collections.new(name=name)
            instances.children.link(instance_node)

        self.set_instance_data(subset_name, instance_data)

        instance = CreatedInstance(
            self.family, subset_name, instance_data, self
        )
        instance.transient_data["instance_node"] = instance_node
        self._add_instance_to_context(instance)

        imprint(instance_node, instance_data)

        return instance_node

    def collect_instances(self):
        """Override abstract method from BaseCreator.
        Collect existing instances related to this creator plugin."""

        # Cache subsets in shared data
        self.cache_subsets(self.collection_shared_data)

        # Get cached subsets
        cached_subsets = self.collection_shared_data.get(
            "blender_cached_subsets"
        )
        if not cached_subsets:
            return

        # Process only instances that were created by this creator
        for instance_node in cached_subsets.get(self.identifier, []):
            property = instance_node.get(AVALON_PROPERTY)
            # Create instance object from existing data
            instance = CreatedInstance.from_existing(
                instance_data=property.to_dict(),
                creator=self
            )
            instance.transient_data["instance_node"] = instance_node

            # Add instance to create context
            self._add_instance_to_context(instance)

    def update_instances(self, update_list):
        """Override abstract method from BaseCreator.
        Store changes of existing instances so they can be recollected.

        Args:
            update_list(List[UpdateData]): Changed instances
                and their changes, as a list of tuples."""
<<<<<<< HEAD
        for created_instance, _changes in update_list:
            data = created_instance.data_to_store()
            node = created_instance.transient_data["instance_node"]
            if node:
                imprint(node, data)
=======
        for created_instance, changes in update_list:
            data = created_instance.data_to_store()
            node = created_instance.transient_data["instance_node"]
            if not node:
                # We can't update if we don't know the node
                self.log.error(
                    f"Unable to update instance {created_instance} "
                    f"without instance node."
                )
                return

            # Rename the instance node in the scene if subset or asset changed
            if (
                    "subset" in changes.changed_keys
                    or "asset" in changes.changed_keys
            ):
                name = asset_name(asset=data["asset"], subset=data["subset"])
                node.name = name

            imprint(node, data)
>>>>>>> 23291ac5

    def remove_instances(self, instances: List[CreatedInstance]):

        for instance in instances:
            node = instance.transient_data["instance_node"]

            if isinstance(node, bpy.types.Collection):
                for children in node.children_recursive:
                    if isinstance(children, bpy.types.Collection):
                        bpy.data.collections.remove(children)
                    else:
                        bpy.data.objects.remove(children)

                bpy.data.collections.remove(node)
            elif isinstance(node, bpy.types.Object):
                bpy.data.objects.remove(node)

            self._remove_instance_from_context(instance)

    def set_instance_data(
        self,
        subset_name: str,
        instance_data: dict
    ):
        """Fill instance data with required items.

        Args:
            subset_name(str): Subset name of created instance.
            instance_data(dict): Instance base data.
            instance_node(bpy.types.ID): Instance node in blender scene.
        """
        if not instance_data:
            instance_data = {}

        instance_data.update(
            {
                "id": "pyblish.avalon.instance",
                "creator_identifier": self.identifier,
<<<<<<< HEAD
                "label": subset_name,
                "task": get_current_task_name(),
=======
>>>>>>> 23291ac5
                "subset": subset_name,
            }
        )

    def get_pre_create_attr_defs(self):
        return [
            BoolDef("use_selection",
                    label="Use selection",
                    default=True)
        ]


class Loader(LoaderPlugin):
    """Base class for Loader plug-ins."""

    hosts = ["blender"]


class AssetLoader(LoaderPlugin):
    """A basic AssetLoader for Blender

    This will implement the basic logic for linking/appending assets
    into another Blender scene.

    The `update` method should be implemented by a sub-class, because
    it's different for different types (e.g. model, rig, animation,
    etc.).
    """

    @staticmethod
    def _get_instance_empty(instance_name: str, nodes: List) -> Optional[bpy.types.Object]:
        """Get the 'instance empty' that holds the collection instance."""
        for node in nodes:
            if not isinstance(node, bpy.types.Object):
                continue
            if (node.type == 'EMPTY' and node.instance_type == 'COLLECTION'
                    and node.instance_collection and node.name == instance_name):
                return node
        return None

    @staticmethod
    def _get_instance_collection(instance_name: str, nodes: List) -> Optional[bpy.types.Collection]:
        """Get the 'instance collection' (container) for this asset."""
        for node in nodes:
            if not isinstance(node, bpy.types.Collection):
                continue
            if node.name == instance_name:
                return node
        return None

    @staticmethod
    def _get_library_from_container(container: bpy.types.Collection) -> bpy.types.Library:
        """Find the library file from the container.

        It traverses the objects from this collection, checks if there is only
        1 library from which the objects come from and returns the library.

        Warning:
            No nested collections are supported at the moment!
        """
        assert not container.children, "Nested collections are not supported."
        assert container.objects, "The collection doesn't contain any objects."
        libraries = set()
        for obj in container.objects:
            assert obj.library, f"'{obj.name}' is not linked."
            libraries.add(obj.library)

        assert len(
            libraries) == 1, "'{container.name}' contains objects from more then 1 library."

        return list(libraries)[0]

    def process_asset(self,
                      context: dict,
                      name: str,
                      namespace: Optional[str] = None,
                      options: Optional[Dict] = None):
        """Must be implemented by a sub-class"""
        raise NotImplementedError("Must be implemented by a sub-class")

    def load(self,
             context: dict,
             name: Optional[str] = None,
             namespace: Optional[str] = None,
             options: Optional[Dict] = None) -> Optional[bpy.types.Collection]:
        """ Run the loader on Blender main thread"""
        mti = MainThreadItem(self._load, context, name, namespace, options)
        execute_in_main_thread(mti)

    def _load(self,
              context: dict,
              name: Optional[str] = None,
              namespace: Optional[str] = None,
              options: Optional[Dict] = None
    ) -> Optional[bpy.types.Collection]:
        """Load asset via database

        Arguments:
            context: Full parenthood of representation to load
            name: Use pre-defined name
            namespace: Use pre-defined namespace
            options: Additional settings dictionary
        """
        # TODO: make it possible to add the asset several times by
        # just re-using the collection
        filepath = self.filepath_from_context(context)
        assert Path(filepath).exists(), f"{filepath} doesn't exist."

        asset = context["asset"]["name"]
        subset = context["subset"]["name"]
        unique_number = get_unique_number(
            asset, subset
        )
        namespace = namespace or f"{asset}_{unique_number}"
        name = name or asset_name(
            asset, subset, unique_number
        )

        nodes = self.process_asset(
            context=context,
            name=name,
            namespace=namespace,
            options=options,
        )

        # Only containerise if anything was loaded by the Loader.
        if not nodes:
            return None

        # Only containerise if it's not already a collection from a .blend file.
        # representation = context["representation"]["name"]
        # if representation != "blend":
        #     from openpype.hosts.blender.api.pipeline import containerise
        #     return containerise(
        #         name=name,
        #         namespace=namespace,
        #         nodes=nodes,
        #         context=context,
        #         loader=self.__class__.__name__,
        #     )

        # asset = context["asset"]["name"]
        # subset = context["subset"]["name"]
        # instance_name = asset_name(asset, subset, unique_number) + '_CON'

        # return self._get_instance_collection(instance_name, nodes)

    def exec_update(self, container: Dict, representation: Dict):
        """Must be implemented by a sub-class"""
        raise NotImplementedError("Must be implemented by a sub-class")

    def update(self, container: Dict, representation: Dict):
        """ Run the update on Blender main thread"""
        mti = MainThreadItem(self.exec_update, container, representation)
        execute_in_main_thread(mti)

    def exec_remove(self, container: Dict) -> bool:
        """Must be implemented by a sub-class"""
        raise NotImplementedError("Must be implemented by a sub-class")

    def remove(self, container: Dict) -> bool:
        """ Run the remove on Blender main thread"""
        mti = MainThreadItem(self.exec_remove, container)
        execute_in_main_thread(mti)<|MERGE_RESOLUTION|>--- conflicted
+++ resolved
@@ -282,13 +282,6 @@
         Args:
             update_list(List[UpdateData]): Changed instances
                 and their changes, as a list of tuples."""
-<<<<<<< HEAD
-        for created_instance, _changes in update_list:
-            data = created_instance.data_to_store()
-            node = created_instance.transient_data["instance_node"]
-            if node:
-                imprint(node, data)
-=======
         for created_instance, changes in update_list:
             data = created_instance.data_to_store()
             node = created_instance.transient_data["instance_node"]
@@ -309,7 +302,6 @@
                 node.name = name
 
             imprint(node, data)
->>>>>>> 23291ac5
 
     def remove_instances(self, instances: List[CreatedInstance]):
 
@@ -348,11 +340,6 @@
             {
                 "id": "pyblish.avalon.instance",
                 "creator_identifier": self.identifier,
-<<<<<<< HEAD
-                "label": subset_name,
-                "task": get_current_task_name(),
-=======
->>>>>>> 23291ac5
                 "subset": subset_name,
             }
         )
