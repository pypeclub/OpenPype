import os

<<<<<<< HEAD
import click

from openpype import AYON_SERVER_ENABLED
=======
>>>>>>> 77f59eb9
from openpype.lib import get_openpype_execute_args
from openpype.lib.execute import run_detached_process
from openpype.modules import (
    click_wrap,
    OpenPypeModule,
    ITrayAction,
    IHostAddon,
)

TRAYPUBLISH_ROOT_DIR = os.path.dirname(os.path.abspath(__file__))


class TrayPublishAddon(OpenPypeModule, IHostAddon, ITrayAction):
    label = "Publisher"
    name = "traypublisher"
    host_name = "traypublisher"

    def initialize(self, modules_settings):
        self.enabled = True
        self.publish_paths = [
            os.path.join(TRAYPUBLISH_ROOT_DIR, "plugins", "publish")
        ]

    def tray_init(self):
        return

    def on_action_trigger(self):
        self.run_traypublisher()

    def connect_with_modules(self, enabled_modules):
        """Collect publish paths from other modules."""
        publish_paths = self.manager.collect_plugin_paths()["publish"]
        self.publish_paths.extend(publish_paths)

    def run_traypublisher(self):
        args = get_openpype_execute_args(
            "module", self.name, "launch"
        )
        run_detached_process(args)

    def cli(self, click_group):
        click_group.add_command(cli_main.to_click_obj())


@click_wrap.group(
    TrayPublishAddon.name,
    help="TrayPublisher related commands.")
def cli_main():
    pass


@cli_main.command()
def launch():
    """Launch TrayPublish tool UI."""

    from openpype.tools import traypublisher

    traypublisher.main()


@cli_main.command()
@click.option(
    "--csv-filepath",
    help="Full path to CSV file with data",
    type=click.Path(exists=True),
    required=True
)
@click.option(
    "--project-name",
    help="Project name in which the context will be used",
    type=str,
    required=True
)
@click.option(
    "--asset-name",
    help="Asset name in which the context will be used",
    type=str,
    required=True
)
@click.option(
    "--task-name",
    help="Task name under Asset in which the context will be used",
    type=str,
    required=False
)
@click.option(
    "--ignore-validators",
    help="Option to ignore validators",
    type=bool,
    is_flag=True,
    required=False
)
def ingestcsv(
    csv_filepath,
    project_name,
    asset_name,
    task_name,
    ignore_validators
):
    """Ingest CSV file into project.

    This command will ingest CSV file into project. CSV file must be in
    specific format. See documentation for more information.
    """
    if AYON_SERVER_ENABLED:
        raise RuntimeError(
            "This feature is not supported in Ayon yet. "
            "Contact support for more info."
        )

    from .csv_publish import csvpublish

    csvpublish(
        csv_filepath,
        project_name,
        asset_name,
        task_name,
        ignore_validators
    )<|MERGE_RESOLUTION|>--- conflicted
+++ resolved
@@ -1,11 +1,6 @@
 import os
 
-<<<<<<< HEAD
-import click
-
 from openpype import AYON_SERVER_ENABLED
-=======
->>>>>>> 77f59eb9
 from openpype.lib import get_openpype_execute_args
 from openpype.lib.execute import run_detached_process
 from openpype.modules import (
@@ -67,31 +62,31 @@
 
 
 @cli_main.command()
-@click.option(
+@click_wrap.option(
     "--csv-filepath",
     help="Full path to CSV file with data",
     type=click.Path(exists=True),
     required=True
 )
-@click.option(
+@click_wrap.option(
     "--project-name",
     help="Project name in which the context will be used",
     type=str,
     required=True
 )
-@click.option(
+@click_wrap.option(
     "--asset-name",
     help="Asset name in which the context will be used",
     type=str,
     required=True
 )
-@click.option(
+@click_wrap.option(
     "--task-name",
     help="Task name under Asset in which the context will be used",
     type=str,
     required=False
 )
-@click.option(
+@click_wrap.option(
     "--ignore-validators",
     help="Option to ignore validators",
     type=bool,
