--- conflicted
+++ resolved
@@ -69,11 +69,7 @@
     deregister_inventory_action_path,
 )
 
-<<<<<<< HEAD
-from .process_context import (
-=======
 from .context_tools import (
->>>>>>> 4ceaa605
     install_openpype_plugins,
     install_host,
     uninstall_host,
