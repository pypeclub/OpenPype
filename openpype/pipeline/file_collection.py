--- conflicted
+++ resolved
@@ -70,11 +70,7 @@
     Args:
         frame_start (int): Start frame of the sequence
         frame_end (int): End frame of the sequence
-<<<<<<< HEAD
-        path (str): Absolute path with any sequential pattern (##, %02d)
-=======
         file_path (str): Absolute path with any sequential pattern (##, %02d)
->>>>>>> f39b97b2
 
     Returns:
         Any[list[str], str]: List of expected absolute paths to files
