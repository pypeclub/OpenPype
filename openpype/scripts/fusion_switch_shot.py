import os
import re
import sys
import logging

# Pipeline imports
from avalon import io
from openpype.hosts.fusion import api
import openpype.hosts.fusion.api.lib as fusion_lib

# Config imports
<<<<<<< HEAD
import openpype.lib as pype
from openpype.pipeline import registered_host
import openpype.hosts.fusion.lib as fusion_lib
=======
from openpype.lib import version_up
from openpype.pipeline import (
    install_host,
    registered_host,
)
>>>>>>> 6c42442f

from openpype.lib.avalon_context import get_workdir_from_session

log = logging.getLogger("Update Slap Comp")

self = sys.modules[__name__]
self._project = None


def _format_version_folder(folder):
    """Format a version folder based on the filepath

    Assumption here is made that, if the path does not exists the folder
    will be "v001"

    Args:
        folder: file path to a folder

    Returns:
        str: new version folder name
    """

    new_version = 1
    if os.path.isdir(folder):
        re_version = re.compile("v\d+$")
        versions = [i for i in os.listdir(folder) if os.path.isdir(i)
                    and re_version.match(i)]
        if versions:
            # ensure the "v" is not included
            new_version = int(max(versions)[1:]) + 1

    version_folder = "v{:03d}".format(new_version)

    return version_folder


def _get_fusion_instance():
    fusion = getattr(sys.modules["__main__"], "fusion", None)
    if fusion is None:
        try:
            # Support for FuScript.exe, BlackmagicFusion module for py2 only
            import BlackmagicFusion as bmf
            fusion = bmf.scriptapp("Fusion")
        except ImportError:
            raise RuntimeError("Could not find a Fusion instance")
    return fusion


def _format_filepath(session):

    project = session["AVALON_PROJECT"]
    asset = session["AVALON_ASSET"]

    # Save updated slap comp
    work_path = get_workdir_from_session(session)
    walk_to_dir = os.path.join(work_path, "scenes", "slapcomp")
    slapcomp_dir = os.path.abspath(walk_to_dir)

    # Ensure destination exists
    if not os.path.isdir(slapcomp_dir):
        log.warning("Folder did not exist, creating folder structure")
        os.makedirs(slapcomp_dir)

    # Compute output path
    new_filename = "{}_{}_slapcomp_v001.comp".format(project, asset)
    new_filepath = os.path.join(slapcomp_dir, new_filename)

    # Create new unqiue filepath
    if os.path.exists(new_filepath):
        new_filepath = version_up(new_filepath)

    return new_filepath


def _update_savers(comp, session):
    """Update all savers of the current comp to ensure the output is correct

    Args:
        comp (object): current comp instance
        session (dict): the current Avalon session

    Returns:
         None
    """

    new_work = get_workdir_from_session(session)
    renders = os.path.join(new_work, "renders")
    version_folder = _format_version_folder(renders)
    renders_version = os.path.join(renders, version_folder)

    comp.Print("New renders to: %s\n" % renders)

    with api.comp_lock_and_undo_chunk(comp):
        savers = comp.GetToolList(False, "Saver").values()
        for saver in savers:
            filepath = saver.GetAttrs("TOOLST_Clip_Name")[1.0]
            filename = os.path.basename(filepath)
            new_path = os.path.join(renders_version, filename)
            saver["Clip"] = new_path


def update_frame_range(comp, representations):
    """Update the frame range of the comp and render length

    The start and end frame are based on the lowest start frame and the highest
    end frame

    Args:
        comp (object): current focused comp
        representations (list) collection of dicts

    Returns:
        None

    """

    version_ids = [r["parent"] for r in representations]
    versions = io.find({"type": "version", "_id": {"$in": version_ids}})
    versions = list(versions)

    start = min(v["data"]["frameStart"] for v in versions)
    end = max(v["data"]["frameEnd"] for v in versions)

    fusion_lib.update_frame_range(start, end, comp=comp)


def switch(asset_name, filepath=None, new=True):
    """Switch the current containers of the file to the other asset (shot)

    Args:
        filepath (str): file path of the comp file
        asset_name (str): name of the asset (shot)
        new (bool): Save updated comp under a different name

    Returns:
        comp path (str): new filepath of the updated comp

    """

    # If filepath provided, ensure it is valid absolute path
    if filepath is not None:
        if not os.path.isabs(filepath):
            filepath = os.path.abspath(filepath)

        assert os.path.exists(filepath), "%s must exist " % filepath

    # Assert asset name exists
    # It is better to do this here then to wait till switch_shot does it
    asset = io.find_one({"type": "asset", "name": asset_name})
    assert asset, "Could not find '%s' in the database" % asset_name

    # Get current project
    self._project = io.find_one({
        "type": "project",
        "name": io.Session["AVALON_PROJECT"]
    })

    # Go to comp
    if not filepath:
        current_comp = api.get_current_comp()
        assert current_comp is not None, "Could not find current comp"
    else:
        fusion = _get_fusion_instance()
        current_comp = fusion.LoadComp(filepath, quiet=True)
        assert current_comp is not None, "Fusion could not load '%s'" % filepath

    host = registered_host()
    containers = list(host.ls())
    assert containers, "Nothing to update"

    representations = []
    for container in containers:
        try:
            representation = fusion_lib.switch_item(container,
                                                    asset_name=asset_name)
            representations.append(representation)
        except Exception as e:
            current_comp.Print("Error in switching! %s\n" % e.message)

    message = "Switched %i Loaders of the %i\n" % (len(representations),
                                                   len(containers))
    current_comp.Print(message)

    # Build the session to switch to
    switch_to_session = io.Session.copy()
    switch_to_session["AVALON_ASSET"] = asset['name']

    if new:
        comp_path = _format_filepath(switch_to_session)

        # Update savers output based on new session
        _update_savers(current_comp, switch_to_session)
    else:
        comp_path = version_up(filepath)

    current_comp.Print(comp_path)

    current_comp.Print("\nUpdating frame range")
    update_frame_range(current_comp, representations)

    current_comp.Save(comp_path)

    return comp_path


if __name__ == '__main__':

    import argparse

    parser = argparse.ArgumentParser(description="Switch to a shot within an"
                                                 "existing comp file")

    parser.add_argument("--file_path",
                        type=str,
                        default=True,
                        help="File path of the comp to use")

    parser.add_argument("--asset_name",
                        type=str,
                        default=True,
                        help="Name of the asset (shot) to switch")

    args, unknown = parser.parse_args()

    install_host(api)
    switch(args.asset_name, args.file_path)

    sys.exit(0)<|MERGE_RESOLUTION|>--- conflicted
+++ resolved
@@ -9,17 +9,11 @@
 import openpype.hosts.fusion.api.lib as fusion_lib
 
 # Config imports
-<<<<<<< HEAD
-import openpype.lib as pype
-from openpype.pipeline import registered_host
-import openpype.hosts.fusion.lib as fusion_lib
-=======
 from openpype.lib import version_up
 from openpype.pipeline import (
     install_host,
     registered_host,
 )
->>>>>>> 6c42442f
 
 from openpype.lib.avalon_context import get_workdir_from_session
 
