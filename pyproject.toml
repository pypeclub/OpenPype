[tool.poetry]
name = "OpenPype"
version = "3.14.10" # OpenPype
description = "Open VFX and Animation pipeline with support."
authors = ["OpenPype Team <info@openpype.io>"]
license = "MIT License"
homepage = "https://openpype.io"
documentation = "https://openpype.io/docs/artist_getting_started"
repository = "https://github.com/pypeclub/openpype"
readme = "README.md"
keywords = ["Pipeline", "Avalon", "VFX", "animation", "automation", "tracking", "asset management"]
packages = [
    {include = "igniter"},
    {include = "repos"},
    {include = "tools"},
    {include = "tests"},
    {include = "docs"},
    {include = "openpype"},
    {include = "start.py"},
    {include = "LICENSE"},
    {include = "README.md"},
    {include = "setup.py"},
    {include = "pyproject.toml"},
    {include = "poetry.lock"}
]

[tool.poetry.scripts]
openpype = 'start:boot'

[tool.poetry.dependencies]
python = ">=3.9.1,<3.10"
aiohttp = "^3.7"
aiohttp_json_rpc = "*" # TVPaint server
acre = { git = "https://github.com/pypeclub/acre.git" }
opentimelineio = "^0.14"
appdirs = { git = "https://github.com/ActiveState/appdirs.git", branch = "master" }
blessed = "^1.17" # openpype terminal formatting
coolname = "*"
clique = "1.6.*"
Click = "^7"
dnspython = "^2.1.0"
ftrack-python-api = "^2.3.3"
shotgun_api3 = {git = "https://github.com/shotgunsoftware/python-api.git", rev = "v3.3.3"}
gazu = "^0.8.34"
google-api-python-client = "^1.12.8" # sync server google support (should be separate?)
jsonschema = "^2.6.0"
keyring = "^22.0.1"
log4mongo = "^1.7"
pathlib2= "^2.3.5" # deadline submit publish job only (single place, maybe not needed?)
Pillow = "^9.0" # used in TVPaint and for slates
pyblish-base = "^1.8.8"
pynput = "^1.7.2" # idle manager in tray
pymongo = "^3.11.2"
"Qt.py" = "^1.3.3"
QtPy = "^2.3.0"
qtawesome = "0.7.3"
speedcopy = "^2.1"
six = "^1.15"
semver = "^2.13.0" # for version resolution
wsrpc_aiohttp = "^3.1.1" # websocket server
pywin32 = { version = "301", markers = "sys_platform == 'win32'" }
jinxed = [
    { version = "^1.0.1", markers = "sys_platform == 'darwin'" },
    { version = "^1.0.1", markers = "sys_platform == 'linux'" }
]
python3-xlib = { version="*", markers = "sys_platform == 'linux'"}
enlighten = "^1.9.0"
slack-sdk = "^3.6.0"
requests = "^2.25.1"
pysftp = "^0.2.9"
dropbox = "^11.20.0"
aiohttp-middlewares = "^2.0.0"
<<<<<<< HEAD
ayon-python-api = "^0.1"
=======
opencolorio = "^2.2.0"
>>>>>>> 8ed932b6

[tool.poetry.dev-dependencies]
flake8 = "^6.0"
autopep8 = "^2.0"
coverage = "*"
cx_freeze = "6.12.0"
GitPython = "^3.1.17"
jedi = "^0.13"
Jinja2 = "^3"
markupsafe = "2.0.1"
pycodestyle = "^2.5.0"
pydocstyle = "^3.0.0"
pylint = "^2.4.4"
pytest = "^6.1"
pytest-cov = "*"
pytest-print = "*"
Sphinx = "^6.1"
sphinx-rtd-theme = "*"
recommonmark = "*"
wheel = "*"
enlighten = "*"  # cool terminal progress bars
toml = "^0.10.2" # for parsing pyproject.toml
pre-commit = "*"

[tool.poetry.urls]
"Bug Tracker" = "https://github.com/pypeclub/openpype/issues"
"Discussions" = "https://github.com/pypeclub/openpype/discussions"

[[tool.poetry.source]]
name = "openpype"
url = "https://distribute.openpype.io/wheels/"
secondary = true

[build-system]
requires = ["poetry-core>=1.0.0"]
build-backend = "poetry.core.masonry.api"

[openpype]
# note: in here we can use pip version specifiers as this is installed with pip until
# Poetry will support custom location (-t flag for pip)
# https://pip.pypa.io/en/stable/cli/pip_install/#requirement-specifiers
[openpype.qtbinding.windows]
package = "PySide2"
version = "5.15.2"

[openpype.qtbinding.darwin]
package = "PySide6"
version = "6.4.1"

[openpype.qtbinding.linux]
package = "PySide2"
version = "5.15.2"

# TODO: we will need to handle different linux flavours here and
#       also different macos versions too.
[openpype.thirdparty.ffmpeg.windows]
url = "https://distribute.openpype.io/thirdparty/ffmpeg-4.4-windows.zip"
hash = "dd51ba29d64ee238e7c4c3c7301b19754c3f0ee2e2a729c20a0e2789e72db925"

[openpype.thirdparty.ffmpeg.linux]
url = "https://distribute.openpype.io/thirdparty/ffmpeg-4.4-linux.tgz"
hash = "10b9beda57cfbb69b9ed0ce896c0c8d99227b26ca8b9f611040c4752e365cbe9"

[openpype.thirdparty.ffmpeg.darwin]
url = "https://distribute.openpype.io/thirdparty/ffmpeg-4.4-macos.tgz"
hash = "95f43568338c275f80dc0cab1e1836a2e2270f856f0e7b204440d881dd74fbdb"

[openpype.thirdparty.oiio.windows]
url = "https://distribute.openpype.io/thirdparty/oiio_tools-2.3.10-windows.zip"
hash = "b9950f5d2fa3720b52b8be55bacf5f56d33f9e029d38ee86534995f3d8d253d2"

[openpype.thirdparty.oiio.linux]
url = "https://distribute.openpype.io/thirdparty/oiio_tools-2.2.20-linux-centos7.tgz"
hash = "3894dec7e4e521463891a869586850e8605f5fd604858b674c87323bf33e273d"

[openpype.thirdparty.oiio.darwin]
url = "https://distribute.openpype.io/thirdparty/oiio-2.2.0-darwin.tgz"
hash = "sha256:..."

[openpype.thirdparty.ocioconfig]
url = "https://distribute.openpype.io/thirdparty/OpenColorIO-Configs-1.0.2.zip"
hash = "4ac17c1f7de83465e6f51dd352d7117e07e765b66d00443257916c828e35b6ce"

[tool.pyright]
include = [
    "igniter",
    "openpype",
    "repos",
    "vendor"
]
exclude = [
    "**/node_modules",
    "**/__pycache__"
]
ignore = ["website", "docs", ".git"]

reportMissingImports = true
reportMissingTypeStubs = false<|MERGE_RESOLUTION|>--- conflicted
+++ resolved
@@ -70,11 +70,8 @@
 pysftp = "^0.2.9"
 dropbox = "^11.20.0"
 aiohttp-middlewares = "^2.0.0"
-<<<<<<< HEAD
 ayon-python-api = "^0.1"
-=======
 opencolorio = "^2.2.0"
->>>>>>> 8ed932b6
 
 [tool.poetry.dev-dependencies]
 flake8 = "^6.0"
