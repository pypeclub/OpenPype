name: Bug Report
description: File a bug report
title: 'Bug: '
labels:
  - 'type: bug'
body:
  - type: markdown
    attributes:
      value: |
        Thanks for taking the time to fill out this bug report!
  - type: checkboxes
    attributes:
      label: Is there an existing issue for this?
      description: >-
        Please search to see if an issue already exists for the bug you
        encountered.
      options:
        - label: I have searched the existing issues
          required: true
  - type: textarea
    attributes:
      label: 'Current Behavior:'
      description: A concise description of what you're experiencing.
    validations:
      required: true
  - type: textarea
    attributes:
      label: 'Expected Behavior:'
      description: A concise description of what you expected to happen.
    validations:
      required: false
  - type: dropdown
    id: _version
    attributes:
      label: Version
      description: What version are you running? Look to OpenPype Tray
      options:
<<<<<<< HEAD
=======
        - 3.15.5
        - 3.15.5-nightly.2
        - 3.15.5-nightly.1
        - 3.15.4
>>>>>>> 9aeb79ef
        - 3.15.4-nightly.3
        - 3.15.4-nightly.2
        - 3.15.4-nightly.1
        - 3.15.3
        - 3.15.3-nightly.4
        - 3.15.3-nightly.3
        - 3.15.3-nightly.2
        - 3.15.3-nightly.1
        - 3.15.2
        - 3.15.2-nightly.6
        - 3.15.2-nightly.5
        - 3.15.2-nightly.4
        - 3.15.2-nightly.3
        - 3.15.2-nightly.2
        - 3.15.2-nightly.1
        - 3.15.1
        - 3.15.1-nightly.6
        - 3.15.1-nightly.5
        - 3.15.1-nightly.4
        - 3.15.1-nightly.3
        - 3.15.1-nightly.2
        - 3.15.1-nightly.1
        - 3.15.0
        - 3.15.0-nightly.1
        - 3.14.11-nightly.4
        - 3.14.11-nightly.3
        - 3.14.11-nightly.2
        - 3.14.11-nightly.1
        - 3.14.10
        - 3.14.10-nightly.9
        - 3.14.10-nightly.8
        - 3.14.10-nightly.7
        - 3.14.10-nightly.6
        - 3.14.10-nightly.5
        - 3.14.10-nightly.4
        - 3.14.10-nightly.3
        - 3.14.10-nightly.2
        - 3.14.10-nightly.1
        - 3.14.9
        - 3.14.9-nightly.5
        - 3.14.9-nightly.4
        - 3.14.9-nightly.3
        - 3.14.9-nightly.2
        - 3.14.9-nightly.1
        - 3.14.8
        - 3.14.8-nightly.4
        - 3.14.8-nightly.3
        - 3.14.8-nightly.2
        - 3.14.8-nightly.1
        - 3.14.7
        - 3.14.7-nightly.8
        - 3.14.7-nightly.7
        - 3.14.7-nightly.6
        - 3.14.7-nightly.5
        - 3.14.7-nightly.4
        - 3.14.7-nightly.3
        - 3.14.7-nightly.2
        - 3.14.7-nightly.1
        - 3.14.6
        - 3.14.6-nightly.3
        - 3.14.6-nightly.2
        - 3.14.6-nightly.1
        - 3.14.5
        - 3.14.5-nightly.3
        - 3.14.5-nightly.2
        - 3.14.5-nightly.1
        - 3.14.4
        - 3.14.4-nightly.4
        - 3.14.4-nightly.3
        - 3.14.4-nightly.2
        - 3.14.4-nightly.1
        - 3.14.3
        - 3.14.3-nightly.7
        - 3.14.3-nightly.6
        - 3.14.3-nightly.5
        - 3.14.3-nightly.4
        - 3.14.3-nightly.3
        - 3.14.3-nightly.2
        - 3.14.3-nightly.1
        - 3.14.2
        - 3.14.2-nightly.5
        - 3.14.2-nightly.4
        - 3.14.2-nightly.3
        - 3.14.2-nightly.2
        - 3.14.2-nightly.1
        - 3.14.1
        - 3.14.1-nightly.4
        - 3.14.1-nightly.3
        - 3.14.1-nightly.2
        - 3.14.1-nightly.1
        - 3.14.0
        - 3.14.0-nightly.1
        - 3.13.1-nightly.3
        - 3.13.1-nightly.2
        - 3.13.1-nightly.1
        - 3.13.0
<<<<<<< HEAD
        - 3.13.0-nightly.1
        - 3.12.3-nightly.3
        - 3.12.3-nightly.2
        - 3.12.3-nightly.1
=======
>>>>>>> 9aeb79ef
    validations:
      required: true
  - type: dropdown
    validations:
      required: true
    attributes:
      label: What platform you are running OpenPype on?
      description: |
        Please specify the operating systems you are running OpenPype with.
      multiple: true
      options:
        - Windows
        - Linux / Centos
        - Linux / Ubuntu
        - Linux / RedHat
        - MacOS
  - type: textarea
    id: to-reproduce
    attributes:
      label: 'Steps To Reproduce:'
      description: Steps to reproduce the behavior.
      placeholder: |
        1. How did the configuration look like
        2. What type of action was made
    validations:
      required: true
  - type: checkboxes
    attributes:
      label: Are there any labels you wish to add?
      description: Please search labels and identify those related to your bug.
      options:
<<<<<<< HEAD
      - label: I have added the relevant labels to the bug report.
        required: true
=======
        - label: I have added the relevant labels to the bug report.
          required: true
>>>>>>> 9aeb79ef
  - type: textarea
    id: logs
    attributes:
      label: 'Relevant log output:'
      description: >-
        Please copy and paste any relevant log output. This will be
        automatically formatted into code, so no need for backticks.
      render: shell
  - type: textarea
    id: additional-context
    attributes:
      label: 'Additional context:'
      description: Add any other context about the problem here.<|MERGE_RESOLUTION|>--- conflicted
+++ resolved
@@ -35,13 +35,10 @@
       label: Version
       description: What version are you running? Look to OpenPype Tray
       options:
-<<<<<<< HEAD
-=======
         - 3.15.5
         - 3.15.5-nightly.2
         - 3.15.5-nightly.1
         - 3.15.4
->>>>>>> 9aeb79ef
         - 3.15.4-nightly.3
         - 3.15.4-nightly.2
         - 3.15.4-nightly.1
@@ -138,13 +135,6 @@
         - 3.13.1-nightly.2
         - 3.13.1-nightly.1
         - 3.13.0
-<<<<<<< HEAD
-        - 3.13.0-nightly.1
-        - 3.12.3-nightly.3
-        - 3.12.3-nightly.2
-        - 3.12.3-nightly.1
-=======
->>>>>>> 9aeb79ef
     validations:
       required: true
   - type: dropdown
@@ -176,13 +166,8 @@
       label: Are there any labels you wish to add?
       description: Please search labels and identify those related to your bug.
       options:
-<<<<<<< HEAD
-      - label: I have added the relevant labels to the bug report.
-        required: true
-=======
         - label: I have added the relevant labels to the bug report.
           required: true
->>>>>>> 9aeb79ef
   - type: textarea
     id: logs
     attributes:
