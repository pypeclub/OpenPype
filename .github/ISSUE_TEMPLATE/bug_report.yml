name: Bug Report
description: File a bug report
title: 'Bug: '
labels:
  - 'type: bug'
body:
  - type: markdown
    attributes:
      value: "*Thanks for taking the time to fill out this bug report! Please fill this form carefully in order to help us work more efficiently.*"
  - type: markdown
    attributes:
      value: "## 1. Informations"
  - type: dropdown
    attributes:
      label: Before posting a new ticket, have you looked through the documentation to find an answer?    
      description: You can fin the documentation in the fix wiki > fixwiki/drive/tools/openpype/decouverte_openpype/
      options:
        - Not yet
        - Yes I have
    validations:
      required: true
  - type: dropdown
    attributes:
      label: Have you looked through the existing tickets to find any related issues ?
      options:
        - Not yet
        - Yes I have
    validations:
      required: true
  - type: input
    attributes:
      label: 'Author of the bug'
      description: This person may be contacted for additionnal informations
  - type: dropdown
    id: _version
    attributes:
      label: Version
      description: What version are you running? Look to OpenPype Tray
      options:
<<<<<<< HEAD
=======
        - 3.15.11-nightly.4
        - 3.15.11-nightly.3
>>>>>>> cca689e4
        - 3.15.11-nightly.2
        - 3.15.11-nightly.1
        - 3.15.10
        - 3.15.10-nightly.2
        - 3.15.10-nightly.1
        - 3.15.9
        - 3.15.9-nightly.2
        - 3.15.9-nightly.1
        - 3.15.8
        - 3.15.8-nightly.3
        - 3.15.8-nightly.2
        - 3.15.8-nightly.1
        - 3.15.7
        - 3.15.7-nightly.3
        - 3.15.7-nightly.2
        - 3.15.7-nightly.1
        - 3.15.6
        - 3.15.6-nightly.3
        - 3.15.6-nightly.2
        - 3.15.6-nightly.1
        - 3.15.5
        - 3.15.5-nightly.2
        - 3.15.5-nightly.1
        - 3.15.4
        - 3.15.4-nightly.3
        - 3.15.4-nightly.2
        - 3.15.4-nightly.1
        - 3.15.3
        - 3.15.3-nightly.4
        - 3.15.3-nightly.3
        - 3.15.3-nightly.2
        - 3.15.3-nightly.1
        - 3.15.2
        - 3.15.2-nightly.6
        - 3.15.2-nightly.5
        - 3.15.2-nightly.4
        - 3.15.2-nightly.3
        - 3.15.2-nightly.2
        - 3.15.2-nightly.1
        - 3.15.1
        - 3.15.1-nightly.6
        - 3.15.1-nightly.5
        - 3.15.1-nightly.4
        - 3.15.1-nightly.3
        - 3.15.1-nightly.2
        - 3.15.1-nightly.1
        - 3.15.0
        - 3.15.0-nightly.1
        - 3.14.11-nightly.4
        - 3.14.11-nightly.3
        - 3.14.11-nightly.2
        - 3.14.11-nightly.1
        - 3.14.10
        - 3.14.10-nightly.9
        - 3.14.10-nightly.8
        - 3.14.10-nightly.7
        - 3.14.10-nightly.6
        - 3.14.10-nightly.5
        - 3.14.10-nightly.4
        - 3.14.10-nightly.3
        - 3.14.10-nightly.2
        - 3.14.10-nightly.1
        - 3.14.9
        - 3.14.9-nightly.5
        - 3.14.9-nightly.4
        - 3.14.9-nightly.3
        - 3.14.9-nightly.2
        - 3.14.9-nightly.1
        - 3.14.8
        - 3.14.8-nightly.4
        - 3.14.8-nightly.3
        - 3.14.8-nightly.2
        - 3.14.8-nightly.1
        - 3.14.7
        - 3.14.7-nightly.8
        - 3.14.7-nightly.7
        - 3.14.7-nightly.6
        - 3.14.7-nightly.5
        - 3.14.7-nightly.4
        - 3.14.7-nightly.3
        - 3.14.7-nightly.2
        - 3.14.7-nightly.1
        - 3.14.6
        - 3.14.6-nightly.3
        - 3.14.6-nightly.2
        - 3.14.6-nightly.1
        - 3.14.5
        - 3.14.5-nightly.3
        - 3.14.5-nightly.2
        - 3.14.5-nightly.1
        - 3.14.4
        - 3.14.4-nightly.4
        - 3.14.4-nightly.3
        - 3.14.4-nightly.2
        - 3.14.4-nightly.1
        - 3.14.3
        - 3.14.3-nightly.7
        - 3.14.3-nightly.6
    validations:
      required: true
  - type: dropdown
    validations:
      required: true
    attributes:
      label: What platform you are running OpenPype on?
      description: |
        Please specify the operating systems you are running OpenPype with.
      multiple: true
      options:
        - Windows
        - Linux / Centos
        - Linux / Ubuntu
        - Linux / RedHat
        - Linux / Rocky
        - MacOS
  - type: markdown
    attributes:
      value: "## 2. Bug behavior"
  - type: textarea
    attributes:
      label: 'Current Behavior:'
      description: A concise description of what you're experiencing.
    validations:
      required: true
  - type: textarea
    attributes:
      label: 'Expected Behavior:'
      description: A concise description of what you expected to happen.
    validations:
      required: false
  - type: dropdown
    attributes:
      label: What type of bug is it ?
      options:
        - Happened only once in a particular configuration
        - Happens everytime with different configurations
  - type: input
    attributes:
      label: 'Which project / workfile / asset / ...'
    validations:
      required: true
  - type: textarea
    id: to-reproduce
    attributes:
      label: 'Steps To Reproduce:'
      description: Steps to reproduce the behavior.
      placeholder: |
        1. How did the configuration look like
        2. What type of action was made
    validations:
      required: true
  - type: markdown
    attributes:
      value: "## 3. Other informations"
  - type: textarea
    id: logs
    attributes:
      label: 'Relevant log output:'
      description: >-
        Please copy and paste any relevant log output. This will be
        automatically formatted into code, so no need for backticks.
      render: shell
  - type: textarea
    id: additional-context
    attributes:
      label: 'Additional context:'
      description: Add any other context about the problem here.<|MERGE_RESOLUTION|>--- conflicted
+++ resolved
@@ -6,42 +6,37 @@
 body:
   - type: markdown
     attributes:
-      value: "*Thanks for taking the time to fill out this bug report! Please fill this form carefully in order to help us work more efficiently.*"
-  - type: markdown
+      value: |
+        Thanks for taking the time to fill out this bug report!
+  - type: checkboxes
     attributes:
-      value: "## 1. Informations"
-  - type: dropdown
+      label: Is there an existing issue for this?
+      description: >-
+        Please search to see if an issue already exists for the bug you
+        encountered.
+      options:
+        - label: I have searched the existing issues
+          required: true
+  - type: textarea
     attributes:
-      label: Before posting a new ticket, have you looked through the documentation to find an answer?    
-      description: You can fin the documentation in the fix wiki > fixwiki/drive/tools/openpype/decouverte_openpype/
-      options:
-        - Not yet
-        - Yes I have
+      label: 'Current Behavior:'
+      description: A concise description of what you're experiencing.
     validations:
       required: true
-  - type: dropdown
+  - type: textarea
     attributes:
-      label: Have you looked through the existing tickets to find any related issues ?
-      options:
-        - Not yet
-        - Yes I have
+      label: 'Expected Behavior:'
+      description: A concise description of what you expected to happen.
     validations:
-      required: true
-  - type: input
-    attributes:
-      label: 'Author of the bug'
-      description: This person may be contacted for additionnal informations
+      required: false
   - type: dropdown
     id: _version
     attributes:
       label: Version
       description: What version are you running? Look to OpenPype Tray
       options:
-<<<<<<< HEAD
-=======
         - 3.15.11-nightly.4
         - 3.15.11-nightly.3
->>>>>>> cca689e4
         - 3.15.11-nightly.2
         - 3.15.11-nightly.1
         - 3.15.10
@@ -155,34 +150,7 @@
         - Linux / Centos
         - Linux / Ubuntu
         - Linux / RedHat
-        - Linux / Rocky
         - MacOS
-  - type: markdown
-    attributes:
-      value: "## 2. Bug behavior"
-  - type: textarea
-    attributes:
-      label: 'Current Behavior:'
-      description: A concise description of what you're experiencing.
-    validations:
-      required: true
-  - type: textarea
-    attributes:
-      label: 'Expected Behavior:'
-      description: A concise description of what you expected to happen.
-    validations:
-      required: false
-  - type: dropdown
-    attributes:
-      label: What type of bug is it ?
-      options:
-        - Happened only once in a particular configuration
-        - Happens everytime with different configurations
-  - type: input
-    attributes:
-      label: 'Which project / workfile / asset / ...'
-    validations:
-      required: true
   - type: textarea
     id: to-reproduce
     attributes:
@@ -193,9 +161,13 @@
         2. What type of action was made
     validations:
       required: true
-  - type: markdown
+  - type: checkboxes
     attributes:
-      value: "## 3. Other informations"
+      label: Are there any labels you wish to add?
+      description: Please search labels and identify those related to your bug.
+      options:
+        - label: I have added the relevant labels to the bug report.
+          required: true
   - type: textarea
     id: logs
     attributes:
