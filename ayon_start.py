# -*- coding: utf-8 -*-
"""Main entry point for AYON command.

Bootstrapping process of AYON.
"""
import os
import sys
import traceback


# Enabled logging debug mode when "--debug" is passed
if "--verbose" in sys.argv:
    expected_values = (
        "Expected: notset, debug, info, warning, error, critical"
        " or integer [0-50]."
    )
    idx = sys.argv.index("--verbose")
    sys.argv.pop(idx)
    if idx < len(sys.argv):
        value = sys.argv.pop(idx)
    else:
        raise RuntimeError((
            f"Expect value after \"--verbose\" argument. {expected_values}"
        ))

    log_level = None
    low_value = value.lower()
    if low_value.isdigit():
        log_level = int(low_value)
    elif low_value == "notset":
        log_level = 0
    elif low_value == "debug":
        log_level = 10
    elif low_value == "info":
        log_level = 20
    elif low_value == "warning":
        log_level = 30
    elif low_value == "error":
        log_level = 40
    elif low_value == "critical":
        log_level = 50

    if log_level is None:
        raise RuntimeError((
            "Unexpected value after \"--verbose\" "
            f"argument \"{value}\". {expected_values}"
        ))

    os.environ["OPENPYPE_LOG_LEVEL"] = str(log_level)

# Enable debug mode, may affect log level if log level is not defined
if "--debug" in sys.argv:
    sys.argv.remove("--debug")
    os.environ["OPENPYPE_DEBUG"] = "1"

if "--automatic-tests" in sys.argv:
    sys.argv.remove("--automatic-tests")
    os.environ["IS_TEST"] = "1"

if "--use-staging" in sys.argv:
    sys.argv.remove("--use-staging")
    os.environ["OPENPYPE_USE_STAGING"] = "1"

_silent_commands = {
    "run",
    "standalonepublisher",
    "extractenvironments",
    "version"
}
if "--headless" in sys.argv:
    os.environ["OPENPYPE_HEADLESS_MODE"] = "1"
    sys.argv.remove("--headless")
elif os.getenv("OPENPYPE_HEADLESS_MODE") != "1":
    os.environ.pop("OPENPYPE_HEADLESS_MODE", None)


IS_BUILT_APPLICATION = getattr(sys, "frozen", False)
HEADLESS_MODE_ENABLED = os.environ.get("OPENPYPE_HEADLESS_MODE") == "1"
SILENT_MODE_ENABLED = any(arg in _silent_commands for arg in sys.argv)

_pythonpath = os.getenv("PYTHONPATH", "")
_python_paths = _pythonpath.split(os.pathsep)
if not IS_BUILT_APPLICATION:
    # Code root defined by `start.py` directory
    AYON_ROOT = os.path.dirname(os.path.abspath(__file__))
else:
    AYON_ROOT = os.path.dirname(sys.executable)

    # add dependencies folder to sys.pat for frozen code
    frozen_libs = os.path.normpath(
        os.path.join(AYON_ROOT, "dependencies")
    )
    # add stuff from `<frozen>/dependencies` to PYTHONPATH.
    sys.path.append(frozen_libs)
    _python_paths.append(frozen_libs)

# Vendored python modules that must not be in PYTHONPATH environment but
#   are required for OpenPype processes
sys.path.insert(0, os.path.join(AYON_ROOT, "vendor", "python"))

# Add common package to sys path
# - common contains common code for bootstraping and OpenPype processes
sys.path.insert(0, os.path.join(AYON_ROOT, "common"))

# This is content of 'core' addon which is ATM part of build
common_python_vendor = os.path.join(
    AYON_ROOT,
    "openpype",
    "vendor",
    "python",
    "common"
)
for path in (AYON_ROOT, common_python_vendor):
    while path in _python_paths:
        _python_paths.remove(path)

    while path in sys.path:
        sys.path.remove(path)

    _python_paths.insert(0, path)
    sys.path.insert(0, path)

os.environ["PYTHONPATH"] = os.pathsep.join(_python_paths)

# enabled AYON state
os.environ["USE_AYON_SERVER"] = "1"
# Set this to point either to `python` from venv in case of live code
#    or to `ayon` or `ayon_console` in case of frozen code
os.environ["OPENPYPE_EXECUTABLE"] = sys.executable
os.environ["AYON_ROOT"] = AYON_ROOT
os.environ["OPENPYPE_ROOT"] = AYON_ROOT
os.environ["OPENPYPE_REPOS_ROOT"] = AYON_ROOT
os.environ["AVALON_LABEL"] = "AYON"

import blessed  # noqa: E402
import certifi  # noqa: E402


if sys.__stdout__:
    term = blessed.Terminal()

    def _print(message: str):
        if SILENT_MODE_ENABLED:
            pass
        elif message.startswith("!!! "):
            print(f'{term.orangered2("!!! ")}{message[4:]}')
        elif message.startswith(">>> "):
            print(f'{term.aquamarine3(">>> ")}{message[4:]}')
        elif message.startswith("--- "):
            print(f'{term.darkolivegreen3("--- ")}{message[4:]}')
        elif message.startswith("*** "):
            print(f'{term.gold("*** ")}{message[4:]}')
        elif message.startswith("  - "):
            print(f'{term.wheat("  - ")}{message[4:]}')
        elif message.startswith("  . "):
            print(f'{term.tan("  . ")}{message[4:]}')
        elif message.startswith("     - "):
            print(f'{term.seagreen3("     - ")}{message[7:]}')
        elif message.startswith("     ! "):
            print(f'{term.goldenrod("     ! ")}{message[7:]}')
        elif message.startswith("     * "):
            print(f'{term.aquamarine1("     * ")}{message[7:]}')
        elif message.startswith("    "):
            print(f'{term.darkseagreen3("    ")}{message[4:]}')
        else:
            print(message)
else:
    def _print(message: str):
        if not SILENT_MODE_ENABLED:
            print(message)


# if SSL_CERT_FILE is not set prior to OpenPype launch, we set it to point
# to certifi bundle to make sure we have reasonably new CA certificates.
if not os.getenv("SSL_CERT_FILE"):
    os.environ["SSL_CERT_FILE"] = certifi.where()
elif os.getenv("SSL_CERT_FILE") != certifi.where():
    _print("--- your system is set to use custom CA certificate bundle.")

from ayon_common.connection.credentials import (
    ask_to_login_ui,
    add_server,
    store_token,
<<<<<<< HEAD
=======
    need_server_or_login,
    load_environments,
    set_environments,
)
from ayon_common.distribution.addon_distribution import (
    get_addons_dir,
    get_dependencies_dir,
    make_sure_addons_are_updated,
    make_sure_venv_is_updated,
    get_default_addon_downloader,
>>>>>>> 126adf4e
)
from ayon_common.distribution.addon_distribution import AyonDistribution


def set_global_environments() -> None:
    """Set global OpenPype's environments."""
    import acre

    from openpype.settings import get_general_environments

    general_env = get_general_environments()

    # first resolve general environment because merge doesn't expect
    # values to be list.
    # TODO: switch to OpenPype environment functions
    merged_env = acre.merge(
        acre.compute(acre.parse(general_env), cleanup=False),
        dict(os.environ)
    )
    env = acre.compute(
        merged_env,
        cleanup=False
    )
    os.environ.clear()
    os.environ.update(env)

    # Hardcoded default values
    os.environ["PYBLISH_GUI"] = "pyblish_pype"
    # Change scale factor only if is not set
    if "QT_AUTO_SCREEN_SCALE_FACTOR" not in os.environ:
        os.environ["QT_AUTO_SCREEN_SCALE_FACTOR"] = "1"


def set_addons_environments():
    """Set global environments for OpenPype modules.

    This requires to have OpenPype in `sys.path`.
    """

    import acre
    from openpype.modules import ModulesManager

    modules_manager = ModulesManager()

    module_envs = modules_manager.collect_global_environments()

    # Merge environments with current environments and update values
    if module_envs:
        parsed_envs = acre.parse(module_envs)
        env = acre.merge(parsed_envs, dict(os.environ))
        os.environ.clear()
        os.environ.update(env)


def _connect_to_ayon_server():
    load_environments()
    if not need_server_or_login():
        return

    if HEADLESS_MODE_ENABLED:
        _print("!!! Cannot open v4 Login dialog in headless mode.")
        _print((
            "!!! Please use `AYON_SERVER_URL` to specify server address"
            " and 'AYON_TOKEN' to specify user's token."
        ))
        sys.exit(1)

    current_url = os.environ.get("AYON_SERVER_URL")
    url, token, username = ask_to_login_ui(current_url)
    if url is not None:
        add_server(url, username)
        if token is not None:
            store_token(url, token)
            set_environments(url, token)
            return

    _print("!!! Login was not successful.")
    sys.exit(0)


def _check_and_update_from_ayon_server():
    """Gets addon info from v4, compares with local folder and updates it.

    Raises:
        RuntimeError
    """

    distribution = AyonDistribution()
    distribution.distribute()
    distribution.validate_distribution()
    for path in distribution.get_sys_paths():
        sys.path.insert(0, path)


def boot():
    """Bootstrap OpenPype."""

    from openpype.version import __version__

    # TODO load version
    os.environ["OPENPYPE_VERSION"] = __version__
    os.environ["AYON_VERSION"] = __version__

    use_staging = os.environ.get("OPENPYPE_USE_STAGING") == "1"

    _connect_to_ayon_server()
    _check_and_update_from_ayon_server()

    # delete OpenPype module and it's submodules from cache so it is used from
    # specific version
    modules_to_del = [
        sys.modules.pop(module_name)
        for module_name in tuple(sys.modules)
        if module_name == "openpype" or module_name.startswith("openpype.")
    ]

    for module_name in modules_to_del:
        try:
            del sys.modules[module_name]
        except AttributeError:
            pass
        except KeyError:
            pass

    from openpype import cli
    from openpype.lib import terminal as t

    _print(">>> loading environments ...")
    _print("  - global AYON ...")
    set_global_environments()
    _print("  - for addons ...")
    set_addons_environments()

    # print info when not running scripts defined in 'silent commands'
    if not SILENT_MODE_ENABLED:
        info = get_info(use_staging)
        info.insert(0, f">>> Using AYON from [ {AYON_ROOT} ]")

        t_width = 20
        try:
            t_width = os.get_terminal_size().columns - 2
        except (ValueError, OSError):
            # running without terminal
            pass

        _header = f"*** AYON [{__version__}] "
        info.insert(0, _header + "-" * (t_width - len(_header)))

        for i in info:
            t.echo(i)

    try:
        cli.main(obj={}, prog_name="openpype")
    except Exception:  # noqa
        exc_info = sys.exc_info()
        _print("!!! OpenPype crashed:")
        traceback.print_exception(*exc_info)
        sys.exit(1)


def get_info(use_staging=None) -> list:
    """Print additional information to console."""

    inf = []
    if use_staging:
        inf.append(("AYON variant", "staging"))
    else:
        inf.append(("AYON variant", "production"))

    # NOTE add addons information

    maximum = max(len(i[0]) for i in inf)
    formatted = []
    for info in inf:
        padding = (maximum - len(info[0])) + 1
        formatted.append(f'... {info[0]}:{" " * padding}[ {info[1]} ]')
    return formatted


if __name__ == "__main__":
    boot()<|MERGE_RESOLUTION|>--- conflicted
+++ resolved
@@ -181,19 +181,9 @@
     ask_to_login_ui,
     add_server,
     store_token,
-<<<<<<< HEAD
-=======
     need_server_or_login,
     load_environments,
     set_environments,
-)
-from ayon_common.distribution.addon_distribution import (
-    get_addons_dir,
-    get_dependencies_dir,
-    make_sure_addons_are_updated,
-    make_sure_venv_is_updated,
-    get_default_addon_downloader,
->>>>>>> 126adf4e
 )
 from ayon_common.distribution.addon_distribution import AyonDistribution
 
