--- conflicted
+++ resolved
@@ -594,22 +594,21 @@
     return None
 
 
-<<<<<<< HEAD
+def load_stylesheet() -> str:
+    """Load css style sheet.
+
+    Returns:
+        str: content of the stylesheet
+
+    """
+    stylesheet_path = Path(__file__).parent.resolve() / "stylesheet.css"
+
+    return stylesheet_path.read_text()
+
+
 def get_user_data_dir():
     """Convenience method for centralize the user data directory path"""
 
     vendor = "pypeclub"
     app = "openpype"
-    return AnyPath(user_data_dir(app, vendor))
-=======
-def load_stylesheet() -> str:
-    """Load css style sheet.
-
-    Returns:
-        str: content of the stylesheet
-
-    """
-    stylesheet_path = Path(__file__).parent.resolve() / "stylesheet.css"
-
-    return stylesheet_path.read_text()
->>>>>>> 5f33453c
+    return AnyPath(user_data_dir(app, vendor))