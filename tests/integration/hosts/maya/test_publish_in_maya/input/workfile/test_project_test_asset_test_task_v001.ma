//Maya ASCII 2023 scene
//Name: test_project_test_asset_test_task_v002.ma
//Last modified: Thu, Dec 07, 2023 03:53:06 PM
//Codeset: 1252
requires maya "2023";
requires -nodeType "simpleSelector" -nodeType "renderSetupLayer" -nodeType "renderSetup"
		 -nodeType "collection" "renderSetup.py" "1.0";
requires "stereoCamera" "10.0";
requires -nodeType "aiOptions" -nodeType "aiAOVDriver" -nodeType "aiAOVFilter" "mtoa" "5.2.1.1";
requires -nodeType "polyDisc" "modelingToolkit" "0.0.0.0";
requires "stereoCamera" "10.0";
currentUnit -l centimeter -a degree -t pal;
fileInfo "application" "maya";
fileInfo "product" "Maya 2023";
fileInfo "version" "2023";
fileInfo "cutIdentifier" "202211021031-847a9f9623";
fileInfo "osv" "Windows 10 Pro v2009 (Build: 19045)";
fileInfo "license" "education";
fileInfo "UUID" "7A992745-4AD5-777F-5575-B4BFAC62B1D0";
fileInfo "OpenPypeContext" "eyJwdWJsaXNoX2F0dHJpYnV0ZXMiOiB7IlZhbGlkYXRlQ29udGFpbmVycyI6IHsiYWN0aXZlIjogdHJ1ZX19fQ==";
createNode transform -s -n "persp";
	rename -uid "D52C935B-47C9-D868-A875-D799DD17B3A1";
	setAttr ".v" no;
	setAttr ".t" -type "double3" 26.953352922736947 24.362683487437064 26.983403389430531 ;
	setAttr ".r" -type "double3" 1064.7698975365424 54.173034578109736 1075.1660763544442 ;
	setAttr ".rp" -type "double3" -2.0401242849359917e-14 2.2609331405046354e-14 -44.821869662029947 ;
	setAttr ".rpt" -type "double3" -27.999999999999989 -21.000000000000025 16.82186966202995 ;
createNode camera -s -n "perspShape" -p "persp";
	rename -uid "2399E6C0-490F-BA1F-485F-5AA8A01D27BC";
	setAttr -k off ".v" no;
	setAttr ".rnd" no;
	setAttr ".fl" 34.999999999999993;
	setAttr ".coi" 46.895362757145833;
	setAttr ".imn" -type "string" "persp";
	setAttr ".den" -type "string" "persp_depth";
	setAttr ".man" -type "string" "persp_mask";
	setAttr ".hc" -type "string" "viewSet -p %camera";
	setAttr ".ai_translator" -type "string" "perspective";
createNode transform -s -n "top";
	rename -uid "415C7426-413E-0FAE-FCC3-3DAED7443A52";
	setAttr ".v" no;
	setAttr ".t" -type "double3" 0 1000.1 0 ;
	setAttr ".r" -type "double3" 90 0 0 ;
	setAttr ".rp" -type "double3" 0 0 -1000.1 ;
	setAttr ".rpt" -type "double3" 0 -1000.1 1000.1 ;
createNode camera -s -n "topShape" -p "top";
	rename -uid "3BD0CF60-40DB-5278-5D8B-06ACBDA32122";
	setAttr -k off ".v" no;
	setAttr ".rnd" no;
	setAttr ".coi" 1000.1;
	setAttr ".ow" 30;
	setAttr ".imn" -type "string" "top";
	setAttr ".den" -type "string" "top_depth";
	setAttr ".man" -type "string" "top_mask";
	setAttr ".hc" -type "string" "viewSet -t %camera";
	setAttr ".o" yes;
	setAttr ".ai_translator" -type "string" "orthographic";
createNode transform -s -n "front";
	rename -uid "D83DD5CE-4FE0-AB1B-81B2-87A63F0B7A05";
	setAttr ".v" no;
	setAttr ".t" -type "double3" 0 0 1000.1 ;
	setAttr ".r" -type "double3" 180 0 0 ;
	setAttr ".rp" -type "double3" 0 0 -1000.1 ;
createNode camera -s -n "frontShape" -p "front";
	rename -uid "23313CBA-42C2-0B3A-0FCF-EA965EAC5DEC";
	setAttr -k off ".v" no;
	setAttr ".rnd" no;
	setAttr ".coi" 1000.1;
	setAttr ".ow" 30;
	setAttr ".imn" -type "string" "front";
	setAttr ".den" -type "string" "front_depth";
	setAttr ".man" -type "string" "front_mask";
	setAttr ".hc" -type "string" "viewSet -f %camera";
	setAttr ".o" yes;
	setAttr ".ai_translator" -type "string" "orthographic";
createNode transform -s -n "side";
	rename -uid "F70F692C-4A0D-BE64-9EE4-A99B6FA2D56E";
	setAttr ".v" no;
	setAttr ".t" -type "double3" 1000.1 0 0 ;
	setAttr ".r" -type "double3" 180 -90 0 ;
	setAttr ".rp" -type "double3" 0 0 -1000.1 ;
	setAttr ".rpt" -type "double3" -1000.1 0 1000.1 ;
createNode camera -s -n "sideShape" -p "side";
	rename -uid "C05669C3-420E-CA11-E5FC-7EB64EF8B632";
	setAttr -k off ".v" no;
	setAttr ".rnd" no;
	setAttr ".coi" 1000.1;
	setAttr ".ow" 30;
	setAttr ".imn" -type "string" "side";
	setAttr ".den" -type "string" "side_depth";
	setAttr ".man" -type "string" "side_mask";
	setAttr ".hc" -type "string" "viewSet -s %camera";
	setAttr ".o" yes;
	setAttr ".ai_translator" -type "string" "orthographic";
createNode transform -n "pSphere1_GEO";
	rename -uid "7445A43F-444F-B2D3-4315-2AA013D2E0B6";
	addAttr -ci true -sn "cbId" -ln "cbId" -dt "string";
	setAttr ".cbId" -type "string" "60df31e2be2b48bd3695c056:440654b3dfe4";
createNode mesh -n "pSphere1_GEOShape1" -p "pSphere1_GEO";
	rename -uid "7C731260-45C6-339E-07BF-359446B08EA1";
	addAttr -ci true -sn "cbId" -ln "cbId" -dt "string";
	setAttr -k off ".v";
	setAttr ".vir" yes;
	setAttr ".vif" yes;
	setAttr ".uvst[0].uvsn" -type "string" "map1";
	setAttr ".cuvs" -type "string" "map1";
	setAttr ".dcc" -type "string" "Ambient+Diffuse";
	setAttr ".covm[0]"  0 1 1;
	setAttr ".cdvm[0]"  0 1 1;
	setAttr ".cbId" -type "string" "60df31e2be2b48bd3695c056:bf8e49bb98ec";
createNode transform -n "pDisc1";
	rename -uid "DED70CCF-4C19-16E4-9E5D-66A05037BA47";
	addAttr -ci true -sn "cbId" -ln "cbId" -dt "string";
	setAttr ".cbId" -type "string" "60df31e2be2b48bd3695c056:90e762703f08";
createNode mesh -n "pDiscShape1" -p "pDisc1";
	rename -uid "E1FCDCCF-4DE1-D3B9-C4F8-3285F1CF5B25";
	addAttr -ci true -sn "cbId" -ln "cbId" -dt "string";
	setAttr -k off ".v";
	setAttr ".vir" yes;
	setAttr ".vif" yes;
	setAttr ".uvst[0].uvsn" -type "string" "map1";
	setAttr ".cuvs" -type "string" "map1";
	setAttr ".dcc" -type "string" "Ambient+Diffuse";
	setAttr ".covm[0]"  0 1 1;
	setAttr ".cdvm[0]"  0 1 1;
	setAttr ".ai_translator" -type "string" "polymesh";
	setAttr ".cbId" -type "string" "60df31e2be2b48bd3695c056:4ee3da11a1a4";
createNode transform -n "persp1";
	rename -uid "292F1351-4E41-A890-D6D5-A5A4F7D94C76";
	setAttr ".t" -type "double3" 3.7889010960863949 2.8416759114717678 3.7889010364817537 ;
	setAttr ".r" -type "double3" -27.938352729602379 44.999999999999972 -5.172681101354183e-14 ;
createNode camera -n "perspShape1" -p "persp1";
	rename -uid "9277418C-43C8-5064-A7C6-64AC829A76F2";
	setAttr -k off ".v";
	setAttr ".ovr" 1.3;
	setAttr ".fl" 34.999999999999993;
	setAttr ".coi" 6.0652013012246453;
	setAttr ".imn" -type "string" "persp1";
	setAttr ".den" -type "string" "persp1_depth";
	setAttr ".man" -type "string" "persp1_mask";
	setAttr ".tp" -type "double3" -1.1920928955078125e-07 0 -1.7881393432617188e-07 ;
	setAttr ".hc" -type "string" "viewSet -p %camera";
	setAttr ".dr" yes;
createNode lightLinker -s -n "lightLinker1";
	rename -uid "09465BD3-42E5-18E4-7906-20A99BB2A6C0";
	setAttr -s 2 ".lnk";
	setAttr -s 2 ".slnk";
createNode shapeEditorManager -n "shapeEditorManager";
	rename -uid "9F2E8009-4D69-046B-FCC4-28A8CE8F86DB";
createNode poseInterpolatorManager -n "poseInterpolatorManager";
	rename -uid "6757AD81-40B0-A747-69C3-D9A56259571E";
createNode displayLayerManager -n "layerManager";
	rename -uid "6F055ED5-4D91-8F85-7951-B4A13543A561";
createNode displayLayer -n "defaultLayer";
	rename -uid "4A776D1B-401F-7069-1C74-A7AAE84CEE03";
	setAttr ".ufem" -type "stringArray" 0  ;
createNode renderLayerManager -n "renderLayerManager";
	rename -uid "55626D2B-4FD5-61A1-7AB2-47B13F19D8AA";
	setAttr -s 2 ".rlmi[1]"  1;
	setAttr -s 2 ".rlmi";
createNode renderLayer -n "defaultRenderLayer";
	rename -uid "B134920D-4508-23BD-A6CA-11B43DE03F53";
	setAttr ".g" yes;
createNode renderSetup -n "renderSetup";
	rename -uid "9A8F0D15-41AB-CA70-C2D8-B78840BF9BC1";
createNode polySphere -n "polySphere1";
	rename -uid "DA319706-4ACF-B15C-53B2-48AC80D202EA";
createNode objectSet -n "modelMain";
	rename -uid "A76AD4F8-4CF5-AA0D-4E98-BABEE6454CC3";
	addAttr -ci true -sn "cbId" -ln "cbId" -dt "string";
	addAttr -ci true -sn "instance_id" -ln "instance_id" -dt "string";
	addAttr -ci true -sn "id" -ln "id" -dt "string";
	addAttr -ci true -sn "family" -ln "family" -dt "string";
	addAttr -ci true -sn "subset" -ln "subset" -dt "string";
	addAttr -ci true -sn "active" -ln "active" -min 0 -max 1 -at "bool";
	addAttr -ci true -sn "creator_identifier" -ln "creator_identifier" -dt "string";
	addAttr -ci true -sn "variant" -ln "variant" -dt "string";
	addAttr -ci true -sn "asset" -ln "asset" -dt "string";
	addAttr -ci true -sn "task" -ln "task" -dt "string";
	addAttr -ci true -sn "writeColorSets" -ln "writeColorSets" -min 0 -max 1 -at "bool";
	addAttr -ci true -sn "writeFaceSets" -ln "writeFaceSets" -min 0 -max 1 -at "bool";
	addAttr -ci true -sn "includeParentHierarchy" -ln "includeParentHierarchy" -min 
		0 -max 1 -at "bool";
	addAttr -ci true -sn "attr" -ln "attr" -dt "string";
	addAttr -ci true -sn "attrPrefix" -ln "attrPrefix" -dt "string";
	addAttr -ci true -sn "publish_attributes" -ln "publish_attributes" -dt "string";
	addAttr -ci true -sn "creator_attributes" -ln "creator_attributes" -dt "string";
<<<<<<< HEAD
	addAttr -ci true -sn "__creator_attributes_keys" -ln "__creator_attributes_keys"
=======
	addAttr -ci true -sn "__creator_attributes_keys" -ln "__creator_attributes_keys" 
>>>>>>> c62ede3f
		-dt "string";
	setAttr ".ihi" 0;
	setAttr ".cbId" -type "string" "60df31e2be2b48bd3695c056:7364ea6776c9";
	setAttr ".instance_id" -type "string" "6889d3db-b813-43db-96de-9ba555dc4472";
	setAttr ".id" -type "string" "pyblish.avalon.instance";
	setAttr ".family" -type "string" "model";
	setAttr ".subset" -type "string" "modelMain";
	setAttr -cb on ".active" yes;
	setAttr ".creator_identifier" -type "string" "io.openpype.creators.maya.model";
	setAttr ".variant" -type "string" "Main";
	setAttr ".asset" -type "string" "test_asset";
	setAttr ".task" -type "string" "test_task";
	setAttr -cb on ".writeColorSets";
	setAttr -cb on ".writeFaceSets";
	setAttr -cb on ".includeParentHierarchy";
	setAttr ".attr" -type "string" "";
	setAttr ".attrPrefix" -type "string" "";
	setAttr ".publish_attributes" -type "string" "{\"ValidateNodeIDsRelated\": {\"active\": true}, \"ValidateInstanceInContext\": {\"active\": true}, \"ValidateTransformNamingSuffix\": {\"active\": true}, \"ValidateColorSets\": {\"active\": true}, \"ValidateMeshHasUVs\": {\"active\": true}, \"ValidateMeshNonZeroEdgeLength\": {\"active\": true}, \"ExtractModel\": {\"active\": true}, \"ValidateMeshArnoldAttributes\": {\"active\": true}}";
	setAttr ".creator_attributes" -type "string" "{}";
	setAttr ".__creator_attributes_keys" -type "string" "writeColorSets,writeFaceSets,includeParentHierarchy,attr,attrPrefix";
createNode script -n "uiConfigurationScriptNode";
	rename -uid "4B7AFB53-452E-E870-63E1-CCA1DD6EAF13";
	setAttr ".b" -type "string" (
		"// Maya Mel UI Configuration File.\n//\n//  This script is machine generated.  Edit at your own risk.\n//\n//\n\nglobal string $gMainPane;\nif (`paneLayout -exists $gMainPane`) {\n\n\tglobal int $gUseScenePanelConfig;\n\tint    $useSceneConfig = $gUseScenePanelConfig;\n\tint    $nodeEditorPanelVisible = stringArrayContains(\"nodeEditorPanel1\", `getPanel -vis`);\n\tint    $nodeEditorWorkspaceControlOpen = (`workspaceControl -exists nodeEditorPanel1Window` && `workspaceControl -q -visible nodeEditorPanel1Window`);\n\tint    $menusOkayInPanels = `optionVar -q allowMenusInPanels`;\n\tint    $nVisPanes = `paneLayout -q -nvp $gMainPane`;\n\tint    $nPanes = 0;\n\tstring $editorName;\n\tstring $panelName;\n\tstring $itemFilterName;\n\tstring $panelConfig;\n\n\t//\n\t//  get current state of the UI\n\t//\n\tsceneUIReplacement -update $gMainPane;\n\n\t$panelName = `sceneUIReplacement -getNextPanel \"modelPanel\" (localizedPanelLabel(\"Top View\")) `;\n\tif (\"\" != $panelName) {\n\t\t$label = `panel -q -label $panelName`;\n\t\tmodelPanel -edit -l (localizedPanelLabel(\"Top View\")) -mbv $menusOkayInPanels  $panelName;\n"
		+ "\t\t$editorName = $panelName;\n        modelEditor -e \n            -camera \"|top\" \n            -useInteractiveMode 0\n            -displayLights \"default\" \n            -displayAppearance \"smoothShaded\" \n            -activeOnly 0\n            -ignorePanZoom 0\n            -wireframeOnShaded 0\n            -headsUpDisplay 1\n            -holdOuts 1\n            -selectionHiliteDisplay 1\n            -useDefaultMaterial 0\n            -bufferMode \"double\" \n            -twoSidedLighting 0\n            -backfaceCulling 0\n            -xray 0\n            -jointXray 0\n            -activeComponentsXray 0\n            -displayTextures 0\n            -smoothWireframe 0\n            -lineWidth 1\n            -textureAnisotropic 0\n            -textureHilight 1\n            -textureSampling 2\n            -textureDisplay \"modulate\" \n            -textureMaxSize 32768\n            -fogging 0\n            -fogSource \"fragment\" \n            -fogMode \"linear\" \n            -fogStart 0\n            -fogEnd 100\n            -fogDensity 0.1\n            -fogColor 0.5 0.5 0.5 1 \n"
		+ "            -depthOfFieldPreview 1\n            -maxConstantTransparency 1\n            -rendererName \"vp2Renderer\" \n            -objectFilterShowInHUD 1\n            -isFiltered 0\n            -colorResolution 256 256 \n            -bumpResolution 512 512 \n            -textureCompression 0\n            -transparencyAlgorithm \"frontAndBackCull\" \n            -transpInShadows 0\n            -cullingOverride \"none\" \n            -lowQualityLighting 0\n            -maximumNumHardwareLights 1\n            -occlusionCulling 0\n            -shadingModel 0\n            -useBaseRenderer 0\n            -useReducedRenderer 0\n            -smallObjectCulling 0\n            -smallObjectThreshold -1 \n            -interactiveDisableShadows 0\n            -interactiveBackFaceCull 0\n            -sortTransparent 1\n            -controllers 1\n            -nurbsCurves 1\n            -nurbsSurfaces 1\n            -polymeshes 1\n            -subdivSurfaces 1\n            -planes 1\n            -lights 1\n            -cameras 1\n            -controlVertices 1\n"
		+ "            -hulls 1\n            -grid 1\n            -imagePlane 1\n            -joints 1\n            -ikHandles 1\n            -deformers 1\n            -dynamics 1\n            -particleInstancers 1\n            -fluids 1\n            -hairSystems 1\n            -follicles 1\n            -nCloths 1\n            -nParticles 1\n            -nRigids 1\n            -dynamicConstraints 1\n            -locators 1\n            -manipulators 1\n            -pluginShapes 1\n            -dimensions 1\n            -handles 1\n            -pivots 1\n            -textures 1\n            -strokes 1\n            -motionTrails 1\n            -clipGhosts 1\n            -bluePencil 1\n            -greasePencils 0\n            -shadows 0\n            -captureSequenceNumber -1\n            -width 477\n            -height 276\n            -sceneRenderFilter 0\n            $editorName;\n        modelEditor -e -viewSelected 0 $editorName;\n\t\tif (!$useSceneConfig) {\n\t\t\tpanel -e -l $label $panelName;\n\t\t}\n\t}\n\n\n\t$panelName = `sceneUIReplacement -getNextPanel \"modelPanel\" (localizedPanelLabel(\"Side View\")) `;\n"
		+ "\tif (\"\" != $panelName) {\n\t\t$label = `panel -q -label $panelName`;\n\t\tmodelPanel -edit -l (localizedPanelLabel(\"Side View\")) -mbv $menusOkayInPanels  $panelName;\n\t\t$editorName = $panelName;\n        modelEditor -e \n            -camera \"|side\" \n            -useInteractiveMode 0\n            -displayLights \"default\" \n            -displayAppearance \"smoothShaded\" \n            -activeOnly 0\n            -ignorePanZoom 0\n            -wireframeOnShaded 0\n            -headsUpDisplay 1\n            -holdOuts 1\n            -selectionHiliteDisplay 1\n            -useDefaultMaterial 0\n            -bufferMode \"double\" \n            -twoSidedLighting 0\n            -backfaceCulling 0\n            -xray 0\n            -jointXray 0\n            -activeComponentsXray 0\n            -displayTextures 0\n            -smoothWireframe 0\n            -lineWidth 1\n            -textureAnisotropic 0\n            -textureHilight 1\n            -textureSampling 2\n            -textureDisplay \"modulate\" \n            -textureMaxSize 32768\n            -fogging 0\n"
		+ "            -fogSource \"fragment\" \n            -fogMode \"linear\" \n            -fogStart 0\n            -fogEnd 100\n            -fogDensity 0.1\n            -fogColor 0.5 0.5 0.5 1 \n            -depthOfFieldPreview 1\n            -maxConstantTransparency 1\n            -rendererName \"vp2Renderer\" \n            -objectFilterShowInHUD 1\n            -isFiltered 0\n            -colorResolution 256 256 \n            -bumpResolution 512 512 \n            -textureCompression 0\n            -transparencyAlgorithm \"frontAndBackCull\" \n            -transpInShadows 0\n            -cullingOverride \"none\" \n            -lowQualityLighting 0\n            -maximumNumHardwareLights 1\n            -occlusionCulling 0\n            -shadingModel 0\n            -useBaseRenderer 0\n            -useReducedRenderer 0\n            -smallObjectCulling 0\n            -smallObjectThreshold -1 \n            -interactiveDisableShadows 0\n            -interactiveBackFaceCull 0\n            -sortTransparent 1\n            -controllers 1\n            -nurbsCurves 1\n"
		+ "            -nurbsSurfaces 1\n            -polymeshes 1\n            -subdivSurfaces 1\n            -planes 1\n            -lights 1\n            -cameras 1\n            -controlVertices 1\n            -hulls 1\n            -grid 1\n            -imagePlane 1\n            -joints 1\n            -ikHandles 1\n            -deformers 1\n            -dynamics 1\n            -particleInstancers 1\n            -fluids 1\n            -hairSystems 1\n            -follicles 1\n            -nCloths 1\n            -nParticles 1\n            -nRigids 1\n            -dynamicConstraints 1\n            -locators 1\n            -manipulators 1\n            -pluginShapes 1\n            -dimensions 1\n            -handles 1\n            -pivots 1\n            -textures 1\n            -strokes 1\n            -motionTrails 1\n            -clipGhosts 1\n            -bluePencil 1\n            -greasePencils 0\n            -shadows 0\n            -captureSequenceNumber -1\n            -width 476\n            -height 276\n            -sceneRenderFilter 0\n            $editorName;\n"
		+ "        modelEditor -e -viewSelected 0 $editorName;\n\t\tif (!$useSceneConfig) {\n\t\t\tpanel -e -l $label $panelName;\n\t\t}\n\t}\n\n\n\t$panelName = `sceneUIReplacement -getNextPanel \"modelPanel\" (localizedPanelLabel(\"Front View\")) `;\n\tif (\"\" != $panelName) {\n\t\t$label = `panel -q -label $panelName`;\n\t\tmodelPanel -edit -l (localizedPanelLabel(\"Front View\")) -mbv $menusOkayInPanels  $panelName;\n\t\t$editorName = $panelName;\n        modelEditor -e \n            -camera \"|front\" \n            -useInteractiveMode 0\n            -displayLights \"default\" \n            -displayAppearance \"smoothShaded\" \n            -activeOnly 0\n            -ignorePanZoom 0\n            -wireframeOnShaded 0\n            -headsUpDisplay 1\n            -holdOuts 1\n            -selectionHiliteDisplay 1\n            -useDefaultMaterial 0\n            -bufferMode \"double\" \n            -twoSidedLighting 0\n            -backfaceCulling 0\n            -xray 0\n            -jointXray 0\n            -activeComponentsXray 0\n            -displayTextures 0\n            -smoothWireframe 0\n"
		+ "            -lineWidth 1\n            -textureAnisotropic 0\n            -textureHilight 1\n            -textureSampling 2\n            -textureDisplay \"modulate\" \n            -textureMaxSize 32768\n            -fogging 0\n            -fogSource \"fragment\" \n            -fogMode \"linear\" \n            -fogStart 0\n            -fogEnd 100\n            -fogDensity 0.1\n            -fogColor 0.5 0.5 0.5 1 \n            -depthOfFieldPreview 1\n            -maxConstantTransparency 1\n            -rendererName \"vp2Renderer\" \n            -objectFilterShowInHUD 1\n            -isFiltered 0\n            -colorResolution 256 256 \n            -bumpResolution 512 512 \n            -textureCompression 0\n            -transparencyAlgorithm \"frontAndBackCull\" \n            -transpInShadows 0\n            -cullingOverride \"none\" \n            -lowQualityLighting 0\n            -maximumNumHardwareLights 1\n            -occlusionCulling 0\n            -shadingModel 0\n            -useBaseRenderer 0\n            -useReducedRenderer 0\n            -smallObjectCulling 0\n"
		+ "            -smallObjectThreshold -1 \n            -interactiveDisableShadows 0\n            -interactiveBackFaceCull 0\n            -sortTransparent 1\n            -controllers 1\n            -nurbsCurves 1\n            -nurbsSurfaces 1\n            -polymeshes 1\n            -subdivSurfaces 1\n            -planes 1\n            -lights 1\n            -cameras 1\n            -controlVertices 1\n            -hulls 1\n            -grid 1\n            -imagePlane 1\n            -joints 1\n            -ikHandles 1\n            -deformers 1\n            -dynamics 1\n            -particleInstancers 1\n            -fluids 1\n            -hairSystems 1\n            -follicles 1\n            -nCloths 1\n            -nParticles 1\n            -nRigids 1\n            -dynamicConstraints 1\n            -locators 1\n            -manipulators 1\n            -pluginShapes 1\n            -dimensions 1\n            -handles 1\n            -pivots 1\n            -textures 1\n            -strokes 1\n            -motionTrails 1\n            -clipGhosts 1\n            -bluePencil 1\n"
		+ "            -greasePencils 0\n            -shadows 0\n            -captureSequenceNumber -1\n            -width 477\n            -height 276\n            -sceneRenderFilter 0\n            $editorName;\n        modelEditor -e -viewSelected 0 $editorName;\n\t\tif (!$useSceneConfig) {\n\t\t\tpanel -e -l $label $panelName;\n\t\t}\n\t}\n\n\n\t$panelName = `sceneUIReplacement -getNextPanel \"modelPanel\" (localizedPanelLabel(\"Persp View\")) `;\n\tif (\"\" != $panelName) {\n\t\t$label = `panel -q -label $panelName`;\n\t\tmodelPanel -edit -l (localizedPanelLabel(\"Persp View\")) -mbv $menusOkayInPanels  $panelName;\n\t\t$editorName = $panelName;\n        modelEditor -e \n            -camera \"|persp\" \n            -useInteractiveMode 0\n            -displayLights \"default\" \n            -displayAppearance \"smoothShaded\" \n            -activeOnly 0\n            -ignorePanZoom 0\n            -wireframeOnShaded 0\n            -headsUpDisplay 1\n            -holdOuts 1\n            -selectionHiliteDisplay 1\n            -useDefaultMaterial 0\n            -bufferMode \"double\" \n"
		+ "            -twoSidedLighting 0\n            -backfaceCulling 0\n            -xray 0\n            -jointXray 0\n            -activeComponentsXray 0\n            -displayTextures 0\n            -smoothWireframe 0\n            -lineWidth 1\n            -textureAnisotropic 0\n            -textureHilight 1\n            -textureSampling 2\n            -textureDisplay \"modulate\" \n            -textureMaxSize 32768\n            -fogging 0\n            -fogSource \"fragment\" \n            -fogMode \"linear\" \n            -fogStart 0\n            -fogEnd 100\n            -fogDensity 0.1\n            -fogColor 0.5 0.5 0.5 1 \n            -depthOfFieldPreview 1\n            -maxConstantTransparency 1\n            -rendererName \"vp2Renderer\" \n            -objectFilterShowInHUD 1\n            -isFiltered 0\n            -colorResolution 256 256 \n            -bumpResolution 512 512 \n            -textureCompression 0\n            -transparencyAlgorithm \"frontAndBackCull\" \n            -transpInShadows 0\n            -cullingOverride \"none\" \n            -lowQualityLighting 0\n"
		+ "            -maximumNumHardwareLights 1\n            -occlusionCulling 0\n            -shadingModel 0\n            -useBaseRenderer 0\n            -useReducedRenderer 0\n            -smallObjectCulling 0\n            -smallObjectThreshold -1 \n            -interactiveDisableShadows 0\n            -interactiveBackFaceCull 0\n            -sortTransparent 1\n            -controllers 1\n            -nurbsCurves 1\n            -nurbsSurfaces 1\n            -polymeshes 1\n            -subdivSurfaces 1\n            -planes 1\n            -lights 1\n            -cameras 1\n            -controlVertices 1\n            -hulls 1\n            -grid 1\n            -imagePlane 1\n            -joints 1\n            -ikHandles 1\n            -deformers 1\n            -dynamics 1\n            -particleInstancers 1\n            -fluids 1\n            -hairSystems 1\n            -follicles 1\n            -nCloths 1\n            -nParticles 1\n            -nRigids 1\n            -dynamicConstraints 1\n            -locators 1\n            -manipulators 1\n            -pluginShapes 1\n"
		+ "            -dimensions 1\n            -handles 1\n            -pivots 1\n            -textures 1\n            -strokes 1\n            -motionTrails 1\n            -clipGhosts 1\n            -bluePencil 1\n            -greasePencils 0\n            -shadows 0\n            -captureSequenceNumber -1\n            -width 476\n            -height 276\n            -sceneRenderFilter 0\n            $editorName;\n        modelEditor -e -viewSelected 0 $editorName;\n\t\tif (!$useSceneConfig) {\n\t\t\tpanel -e -l $label $panelName;\n\t\t}\n\t}\n\n\n\t$panelName = `sceneUIReplacement -getNextPanel \"outlinerPanel\" (localizedPanelLabel(\"ToggledOutliner\")) `;\n\tif (\"\" != $panelName) {\n\t\t$label = `panel -q -label $panelName`;\n\t\toutlinerPanel -edit -l (localizedPanelLabel(\"ToggledOutliner\")) -mbv $menusOkayInPanels  $panelName;\n\t\t$editorName = $panelName;\n        outlinerEditor -e \n            -docTag \"isolOutln_fromSeln\" \n            -showShapes 0\n            -showAssignedMaterials 0\n            -showTimeEditor 1\n            -showReferenceNodes 1\n            -showReferenceMembers 1\n"
		+ "            -showAttributes 0\n            -showConnected 0\n            -showAnimCurvesOnly 0\n            -showMuteInfo 0\n            -organizeByLayer 1\n            -organizeByClip 1\n            -showAnimLayerWeight 1\n            -autoExpandLayers 1\n            -autoExpand 0\n            -showDagOnly 1\n            -showAssets 1\n            -showContainedOnly 1\n            -showPublishedAsConnected 0\n            -showParentContainers 0\n            -showContainerContents 1\n            -ignoreDagHierarchy 0\n            -expandConnections 0\n            -showUpstreamCurves 1\n            -showUnitlessCurves 1\n            -showCompounds 1\n            -showLeafs 1\n            -showNumericAttrsOnly 0\n            -highlightActive 1\n            -autoSelectNewObjects 0\n            -doNotSelectNewObjects 0\n            -dropIsParent 1\n            -transmitFilters 0\n            -setFilter \"defaultSetFilter\" \n            -showSetMembers 1\n            -allowMultiSelection 1\n            -alwaysToggleSelect 0\n            -directSelect 0\n"
		+ "            -isSet 0\n            -isSetMember 0\n            -showUfeItems 1\n            -displayMode \"DAG\" \n            -expandObjects 0\n            -setsIgnoreFilters 1\n            -containersIgnoreFilters 0\n            -editAttrName 0\n            -showAttrValues 0\n            -highlightSecondary 0\n            -showUVAttrsOnly 0\n            -showTextureNodesOnly 0\n            -attrAlphaOrder \"default\" \n            -animLayerFilterOptions \"allAffecting\" \n            -sortOrder \"none\" \n            -longNames 0\n            -niceNames 1\n            -selectCommand \"print(\\\"\\\")\" \n            -showNamespace 1\n            -showPinIcons 0\n            -mapMotionTrails 0\n            -ignoreHiddenAttribute 0\n            -ignoreOutlinerColor 0\n            -renderFilterVisible 0\n            -renderFilterIndex 0\n            -selectionOrder \"chronological\" \n            -expandAttribute 0\n            $editorName;\n\t\tif (!$useSceneConfig) {\n\t\t\tpanel -e -l $label $panelName;\n\t\t}\n\t}\n\n\n\t$panelName = `sceneUIReplacement -getNextPanel \"outlinerPanel\" (localizedPanelLabel(\"Outliner\")) `;\n"
		+ "\tif (\"\" != $panelName) {\n\t\t$label = `panel -q -label $panelName`;\n\t\toutlinerPanel -edit -l (localizedPanelLabel(\"Outliner\")) -mbv $menusOkayInPanels  $panelName;\n\t\t$editorName = $panelName;\n        outlinerEditor -e \n            -showShapes 0\n            -showAssignedMaterials 0\n            -showTimeEditor 1\n            -showReferenceNodes 0\n            -showReferenceMembers 0\n            -showAttributes 0\n            -showConnected 0\n            -showAnimCurvesOnly 0\n            -showMuteInfo 0\n            -organizeByLayer 1\n            -organizeByClip 1\n            -showAnimLayerWeight 1\n            -autoExpandLayers 1\n            -autoExpand 0\n            -showDagOnly 1\n            -showAssets 1\n            -showContainedOnly 1\n            -showPublishedAsConnected 0\n            -showParentContainers 0\n            -showContainerContents 1\n            -ignoreDagHierarchy 0\n            -expandConnections 0\n            -showUpstreamCurves 1\n            -showUnitlessCurves 1\n            -showCompounds 1\n            -showLeafs 1\n"
		+ "            -showNumericAttrsOnly 0\n            -highlightActive 1\n            -autoSelectNewObjects 0\n            -doNotSelectNewObjects 0\n            -dropIsParent 1\n            -transmitFilters 0\n            -setFilter \"defaultSetFilter\" \n            -showSetMembers 1\n            -allowMultiSelection 1\n            -alwaysToggleSelect 0\n            -directSelect 0\n            -showUfeItems 1\n            -displayMode \"DAG\" \n            -expandObjects 0\n            -setsIgnoreFilters 1\n            -containersIgnoreFilters 0\n            -editAttrName 0\n            -showAttrValues 0\n            -highlightSecondary 0\n            -showUVAttrsOnly 0\n            -showTextureNodesOnly 0\n            -attrAlphaOrder \"default\" \n            -animLayerFilterOptions \"allAffecting\" \n            -sortOrder \"none\" \n            -longNames 0\n            -niceNames 1\n            -showNamespace 1\n            -showPinIcons 0\n            -mapMotionTrails 0\n            -ignoreHiddenAttribute 0\n            -ignoreOutlinerColor 0\n            -renderFilterVisible 0\n"
		+ "            $editorName;\n\t\tif (!$useSceneConfig) {\n\t\t\tpanel -e -l $label $panelName;\n\t\t}\n\t}\n\n\n\t$panelName = `sceneUIReplacement -getNextScriptedPanel \"graphEditor\" (localizedPanelLabel(\"Graph Editor\")) `;\n\tif (\"\" != $panelName) {\n\t\t$label = `panel -q -label $panelName`;\n\t\tscriptedPanel -edit -l (localizedPanelLabel(\"Graph Editor\")) -mbv $menusOkayInPanels  $panelName;\n\n\t\t\t$editorName = ($panelName+\"OutlineEd\");\n            outlinerEditor -e \n                -showShapes 1\n                -showAssignedMaterials 0\n                -showTimeEditor 1\n                -showReferenceNodes 0\n                -showReferenceMembers 0\n                -showAttributes 1\n                -showConnected 1\n                -showAnimCurvesOnly 1\n                -showMuteInfo 0\n                -organizeByLayer 1\n                -organizeByClip 1\n                -showAnimLayerWeight 1\n                -autoExpandLayers 1\n                -autoExpand 1\n                -showDagOnly 0\n                -showAssets 1\n                -showContainedOnly 0\n"
		+ "                -showPublishedAsConnected 0\n                -showParentContainers 0\n                -showContainerContents 0\n                -ignoreDagHierarchy 0\n                -expandConnections 1\n                -showUpstreamCurves 1\n                -showUnitlessCurves 1\n                -showCompounds 0\n                -showLeafs 1\n                -showNumericAttrsOnly 1\n                -highlightActive 0\n                -autoSelectNewObjects 1\n                -doNotSelectNewObjects 0\n                -dropIsParent 1\n                -transmitFilters 1\n                -setFilter \"0\" \n                -showSetMembers 0\n                -allowMultiSelection 1\n                -alwaysToggleSelect 0\n                -directSelect 0\n                -showUfeItems 1\n                -displayMode \"DAG\" \n                -expandObjects 0\n                -setsIgnoreFilters 1\n                -containersIgnoreFilters 0\n                -editAttrName 0\n                -showAttrValues 0\n                -highlightSecondary 0\n                -showUVAttrsOnly 0\n"
		+ "                -showTextureNodesOnly 0\n                -attrAlphaOrder \"default\" \n                -animLayerFilterOptions \"allAffecting\" \n                -sortOrder \"none\" \n                -longNames 0\n                -niceNames 1\n                -showNamespace 1\n                -showPinIcons 1\n                -mapMotionTrails 1\n                -ignoreHiddenAttribute 0\n                -ignoreOutlinerColor 0\n                -renderFilterVisible 0\n                $editorName;\n\n\t\t\t$editorName = ($panelName+\"GraphEd\");\n            animCurveEditor -e \n                -displayValues 0\n                -snapTime \"integer\" \n                -snapValue \"none\" \n                -showPlayRangeShades \"on\" \n                -lockPlayRangeShades \"off\" \n                -smoothness \"fine\" \n                -resultSamples 1.041667\n                -resultScreenSamples 0\n                -resultUpdate \"delayed\" \n                -showUpstreamCurves 1\n                -keyMinScale 1\n                -stackedCurvesMin -1\n                -stackedCurvesMax 1\n"
		+ "                -stackedCurvesSpace 0.2\n                -preSelectionHighlight 0\n                -constrainDrag 0\n                -valueLinesToggle 1\n                -highlightAffectedCurves 0\n                $editorName;\n\t\tif (!$useSceneConfig) {\n\t\t\tpanel -e -l $label $panelName;\n\t\t}\n\t}\n\n\n\t$panelName = `sceneUIReplacement -getNextScriptedPanel \"dopeSheetPanel\" (localizedPanelLabel(\"Dope Sheet\")) `;\n\tif (\"\" != $panelName) {\n\t\t$label = `panel -q -label $panelName`;\n\t\tscriptedPanel -edit -l (localizedPanelLabel(\"Dope Sheet\")) -mbv $menusOkayInPanels  $panelName;\n\n\t\t\t$editorName = ($panelName+\"OutlineEd\");\n            outlinerEditor -e \n                -showShapes 1\n                -showAssignedMaterials 0\n                -showTimeEditor 1\n                -showReferenceNodes 0\n                -showReferenceMembers 0\n                -showAttributes 1\n                -showConnected 1\n                -showAnimCurvesOnly 1\n                -showMuteInfo 0\n                -organizeByLayer 1\n                -organizeByClip 1\n"
		+ "                -showAnimLayerWeight 1\n                -autoExpandLayers 1\n                -autoExpand 0\n                -showDagOnly 0\n                -showAssets 1\n                -showContainedOnly 0\n                -showPublishedAsConnected 0\n                -showParentContainers 0\n                -showContainerContents 0\n                -ignoreDagHierarchy 0\n                -expandConnections 1\n                -showUpstreamCurves 1\n                -showUnitlessCurves 0\n                -showCompounds 1\n                -showLeafs 1\n                -showNumericAttrsOnly 1\n                -highlightActive 0\n                -autoSelectNewObjects 0\n                -doNotSelectNewObjects 1\n                -dropIsParent 1\n                -transmitFilters 0\n                -setFilter \"0\" \n                -showSetMembers 0\n                -allowMultiSelection 1\n                -alwaysToggleSelect 0\n                -directSelect 0\n                -showUfeItems 1\n                -displayMode \"DAG\" \n                -expandObjects 0\n"
		+ "                -setsIgnoreFilters 1\n                -containersIgnoreFilters 0\n                -editAttrName 0\n                -showAttrValues 0\n                -highlightSecondary 0\n                -showUVAttrsOnly 0\n                -showTextureNodesOnly 0\n                -attrAlphaOrder \"default\" \n                -animLayerFilterOptions \"allAffecting\" \n                -sortOrder \"none\" \n                -longNames 0\n                -niceNames 1\n                -showNamespace 1\n                -showPinIcons 0\n                -mapMotionTrails 1\n                -ignoreHiddenAttribute 0\n                -ignoreOutlinerColor 0\n                -renderFilterVisible 0\n                $editorName;\n\n\t\t\t$editorName = ($panelName+\"DopeSheetEd\");\n            dopeSheetEditor -e \n                -displayValues 0\n                -snapTime \"integer\" \n                -snapValue \"none\" \n                -outliner \"dopeSheetPanel1OutlineEd\" \n                -showSummary 1\n                -showScene 0\n                -hierarchyBelow 0\n"
		+ "                -showTicks 1\n                -selectionWindow 0 0 0 0 \n                $editorName;\n\t\tif (!$useSceneConfig) {\n\t\t\tpanel -e -l $label $panelName;\n\t\t}\n\t}\n\n\n\t$panelName = `sceneUIReplacement -getNextScriptedPanel \"timeEditorPanel\" (localizedPanelLabel(\"Time Editor\")) `;\n\tif (\"\" != $panelName) {\n\t\t$label = `panel -q -label $panelName`;\n\t\tscriptedPanel -edit -l (localizedPanelLabel(\"Time Editor\")) -mbv $menusOkayInPanels  $panelName;\n\t\tif (!$useSceneConfig) {\n\t\t\tpanel -e -l $label $panelName;\n\t\t}\n\t}\n\n\n\t$panelName = `sceneUIReplacement -getNextScriptedPanel \"clipEditorPanel\" (localizedPanelLabel(\"Trax Editor\")) `;\n\tif (\"\" != $panelName) {\n\t\t$label = `panel -q -label $panelName`;\n\t\tscriptedPanel -edit -l (localizedPanelLabel(\"Trax Editor\")) -mbv $menusOkayInPanels  $panelName;\n\n\t\t\t$editorName = clipEditorNameFromPanel($panelName);\n            clipEditor -e \n                -displayValues 0\n                -snapTime \"none\" \n                -snapValue \"none\" \n                -initialized 0\n                -manageSequencer 0 \n"
		+ "                $editorName;\n\t\tif (!$useSceneConfig) {\n\t\t\tpanel -e -l $label $panelName;\n\t\t}\n\t}\n\n\n\t$panelName = `sceneUIReplacement -getNextScriptedPanel \"sequenceEditorPanel\" (localizedPanelLabel(\"Camera Sequencer\")) `;\n\tif (\"\" != $panelName) {\n\t\t$label = `panel -q -label $panelName`;\n\t\tscriptedPanel -edit -l (localizedPanelLabel(\"Camera Sequencer\")) -mbv $menusOkayInPanels  $panelName;\n\n\t\t\t$editorName = sequenceEditorNameFromPanel($panelName);\n            clipEditor -e \n                -displayValues 0\n                -snapTime \"none\" \n                -snapValue \"none\" \n                -initialized 0\n                -manageSequencer 1 \n                $editorName;\n\t\tif (!$useSceneConfig) {\n\t\t\tpanel -e -l $label $panelName;\n\t\t}\n\t}\n\n\n\t$panelName = `sceneUIReplacement -getNextScriptedPanel \"hyperGraphPanel\" (localizedPanelLabel(\"Hypergraph Hierarchy\")) `;\n\tif (\"\" != $panelName) {\n\t\t$label = `panel -q -label $panelName`;\n\t\tscriptedPanel -edit -l (localizedPanelLabel(\"Hypergraph Hierarchy\")) -mbv $menusOkayInPanels  $panelName;\n"
		+ "\n\t\t\t$editorName = ($panelName+\"HyperGraphEd\");\n            hyperGraph -e \n                -graphLayoutStyle \"hierarchicalLayout\" \n                -orientation \"horiz\" \n                -mergeConnections 0\n                -zoom 1\n                -animateTransition 0\n                -showRelationships 1\n                -showShapes 0\n                -showDeformers 0\n                -showExpressions 0\n                -showConstraints 0\n                -showConnectionFromSelected 0\n                -showConnectionToSelected 0\n                -showConstraintLabels 0\n                -showUnderworld 0\n                -showInvisible 0\n                -transitionFrames 1\n                -opaqueContainers 0\n                -freeform 0\n                -imagePosition 0 0 \n                -imageScale 1\n                -imageEnabled 0\n                -graphType \"DAG\" \n                -heatMapDisplay 0\n                -updateSelection 1\n                -updateNodeAdded 1\n                -useDrawOverrideColor 0\n                -limitGraphTraversal -1\n"
		+ "                -range 0 0 \n                -iconSize \"smallIcons\" \n                -showCachedConnections 0\n                $editorName;\n\t\tif (!$useSceneConfig) {\n\t\t\tpanel -e -l $label $panelName;\n\t\t}\n\t}\n\n\n\t$panelName = `sceneUIReplacement -getNextScriptedPanel \"hyperShadePanel\" (localizedPanelLabel(\"Hypershade\")) `;\n\tif (\"\" != $panelName) {\n\t\t$label = `panel -q -label $panelName`;\n\t\tscriptedPanel -edit -l (localizedPanelLabel(\"Hypershade\")) -mbv $menusOkayInPanels  $panelName;\n\t\tif (!$useSceneConfig) {\n\t\t\tpanel -e -l $label $panelName;\n\t\t}\n\t}\n\n\n\t$panelName = `sceneUIReplacement -getNextScriptedPanel \"visorPanel\" (localizedPanelLabel(\"Visor\")) `;\n\tif (\"\" != $panelName) {\n\t\t$label = `panel -q -label $panelName`;\n\t\tscriptedPanel -edit -l (localizedPanelLabel(\"Visor\")) -mbv $menusOkayInPanels  $panelName;\n\t\tif (!$useSceneConfig) {\n\t\t\tpanel -e -l $label $panelName;\n\t\t}\n\t}\n\n\n\t$panelName = `sceneUIReplacement -getNextScriptedPanel \"nodeEditorPanel\" (localizedPanelLabel(\"Node Editor\")) `;\n\tif ($nodeEditorPanelVisible || $nodeEditorWorkspaceControlOpen) {\n"
		+ "\t\tif (\"\" == $panelName) {\n\t\t\tif ($useSceneConfig) {\n\t\t\t\t$panelName = `scriptedPanel -unParent  -type \"nodeEditorPanel\" -l (localizedPanelLabel(\"Node Editor\")) -mbv $menusOkayInPanels `;\n\n\t\t\t$editorName = ($panelName+\"NodeEditorEd\");\n            nodeEditor -e \n                -allAttributes 0\n                -allNodes 0\n                -autoSizeNodes 1\n                -consistentNameSize 1\n                -createNodeCommand \"nodeEdCreateNodeCommand\" \n                -connectNodeOnCreation 0\n                -connectOnDrop 0\n                -copyConnectionsOnPaste 0\n                -connectionStyle \"bezier\" \n                -defaultPinnedState 0\n                -additiveGraphingMode 1\n                -connectedGraphingMode 1\n                -settingsChangedCallback \"nodeEdSyncControls\" \n                -traversalDepthLimit -1\n                -keyPressCommand \"nodeEdKeyPressCommand\" \n                -nodeTitleMode \"name\" \n                -gridSnap 0\n                -gridVisibility 1\n                -crosshairOnEdgeDragging 0\n"
		+ "                -popupMenuScript \"nodeEdBuildPanelMenus\" \n                -showNamespace 1\n                -showShapes 1\n                -showSGShapes 0\n                -showTransforms 1\n                -useAssets 1\n                -syncedSelection 1\n                -extendToShapes 1\n                -showUnitConversions 0\n                -editorMode \"default\" \n                -hasWatchpoint 0\n                $editorName;\n\t\t\t}\n\t\t} else {\n\t\t\t$label = `panel -q -label $panelName`;\n\t\t\tscriptedPanel -edit -l (localizedPanelLabel(\"Node Editor\")) -mbv $menusOkayInPanels  $panelName;\n\n\t\t\t$editorName = ($panelName+\"NodeEditorEd\");\n            nodeEditor -e \n                -allAttributes 0\n                -allNodes 0\n                -autoSizeNodes 1\n                -consistentNameSize 1\n                -createNodeCommand \"nodeEdCreateNodeCommand\" \n                -connectNodeOnCreation 0\n                -connectOnDrop 0\n                -copyConnectionsOnPaste 0\n                -connectionStyle \"bezier\" \n                -defaultPinnedState 0\n"
		+ "                -additiveGraphingMode 1\n                -connectedGraphingMode 1\n                -settingsChangedCallback \"nodeEdSyncControls\" \n                -traversalDepthLimit -1\n                -keyPressCommand \"nodeEdKeyPressCommand\" \n                -nodeTitleMode \"name\" \n                -gridSnap 0\n                -gridVisibility 1\n                -crosshairOnEdgeDragging 0\n                -popupMenuScript \"nodeEdBuildPanelMenus\" \n                -showNamespace 1\n                -showShapes 1\n                -showSGShapes 0\n                -showTransforms 1\n                -useAssets 1\n                -syncedSelection 1\n                -extendToShapes 1\n                -showUnitConversions 0\n                -editorMode \"default\" \n                -hasWatchpoint 0\n                $editorName;\n\t\t\tif (!$useSceneConfig) {\n\t\t\t\tpanel -e -l $label $panelName;\n\t\t\t}\n\t\t}\n\t}\n\n\n\t$panelName = `sceneUIReplacement -getNextScriptedPanel \"createNodePanel\" (localizedPanelLabel(\"Create Node\")) `;\n\tif (\"\" != $panelName) {\n"
		+ "\t\t$label = `panel -q -label $panelName`;\n\t\tscriptedPanel -edit -l (localizedPanelLabel(\"Create Node\")) -mbv $menusOkayInPanels  $panelName;\n\t\tif (!$useSceneConfig) {\n\t\t\tpanel -e -l $label $panelName;\n\t\t}\n\t}\n\n\n\t$panelName = `sceneUIReplacement -getNextScriptedPanel \"polyTexturePlacementPanel\" (localizedPanelLabel(\"UV Editor\")) `;\n\tif (\"\" != $panelName) {\n\t\t$label = `panel -q -label $panelName`;\n\t\tscriptedPanel -edit -l (localizedPanelLabel(\"UV Editor\")) -mbv $menusOkayInPanels  $panelName;\n\t\tif (!$useSceneConfig) {\n\t\t\tpanel -e -l $label $panelName;\n\t\t}\n\t}\n\n\n\t$panelName = `sceneUIReplacement -getNextScriptedPanel \"renderWindowPanel\" (localizedPanelLabel(\"Render View\")) `;\n\tif (\"\" != $panelName) {\n\t\t$label = `panel -q -label $panelName`;\n\t\tscriptedPanel -edit -l (localizedPanelLabel(\"Render View\")) -mbv $menusOkayInPanels  $panelName;\n\t\tif (!$useSceneConfig) {\n\t\t\tpanel -e -l $label $panelName;\n\t\t}\n\t}\n\n\n\t$panelName = `sceneUIReplacement -getNextPanel \"shapePanel\" (localizedPanelLabel(\"Shape Editor\")) `;\n\tif (\"\" != $panelName) {\n"
		+ "\t\t$label = `panel -q -label $panelName`;\n\t\tshapePanel -edit -l (localizedPanelLabel(\"Shape Editor\")) -mbv $menusOkayInPanels  $panelName;\n\t\tif (!$useSceneConfig) {\n\t\t\tpanel -e -l $label $panelName;\n\t\t}\n\t}\n\n\n\t$panelName = `sceneUIReplacement -getNextPanel \"posePanel\" (localizedPanelLabel(\"Pose Editor\")) `;\n\tif (\"\" != $panelName) {\n\t\t$label = `panel -q -label $panelName`;\n\t\tposePanel -edit -l (localizedPanelLabel(\"Pose Editor\")) -mbv $menusOkayInPanels  $panelName;\n\t\tif (!$useSceneConfig) {\n\t\t\tpanel -e -l $label $panelName;\n\t\t}\n\t}\n\n\n\t$panelName = `sceneUIReplacement -getNextScriptedPanel \"dynRelEdPanel\" (localizedPanelLabel(\"Dynamic Relationships\")) `;\n\tif (\"\" != $panelName) {\n\t\t$label = `panel -q -label $panelName`;\n\t\tscriptedPanel -edit -l (localizedPanelLabel(\"Dynamic Relationships\")) -mbv $menusOkayInPanels  $panelName;\n\t\tif (!$useSceneConfig) {\n\t\t\tpanel -e -l $label $panelName;\n\t\t}\n\t}\n\n\n\t$panelName = `sceneUIReplacement -getNextScriptedPanel \"relationshipPanel\" (localizedPanelLabel(\"Relationship Editor\")) `;\n"
		+ "\tif (\"\" != $panelName) {\n\t\t$label = `panel -q -label $panelName`;\n\t\tscriptedPanel -edit -l (localizedPanelLabel(\"Relationship Editor\")) -mbv $menusOkayInPanels  $panelName;\n\t\tif (!$useSceneConfig) {\n\t\t\tpanel -e -l $label $panelName;\n\t\t}\n\t}\n\n\n\t$panelName = `sceneUIReplacement -getNextScriptedPanel \"referenceEditorPanel\" (localizedPanelLabel(\"Reference Editor\")) `;\n\tif (\"\" != $panelName) {\n\t\t$label = `panel -q -label $panelName`;\n\t\tscriptedPanel -edit -l (localizedPanelLabel(\"Reference Editor\")) -mbv $menusOkayInPanels  $panelName;\n\t\tif (!$useSceneConfig) {\n\t\t\tpanel -e -l $label $panelName;\n\t\t}\n\t}\n\n\n\t$panelName = `sceneUIReplacement -getNextScriptedPanel \"dynPaintScriptedPanelType\" (localizedPanelLabel(\"Paint Effects\")) `;\n\tif (\"\" != $panelName) {\n\t\t$label = `panel -q -label $panelName`;\n\t\tscriptedPanel -edit -l (localizedPanelLabel(\"Paint Effects\")) -mbv $menusOkayInPanels  $panelName;\n\t\tif (!$useSceneConfig) {\n\t\t\tpanel -e -l $label $panelName;\n\t\t}\n\t}\n\n\n\t$panelName = `sceneUIReplacement -getNextScriptedPanel \"scriptEditorPanel\" (localizedPanelLabel(\"Script Editor\")) `;\n"
		+ "\tif (\"\" != $panelName) {\n\t\t$label = `panel -q -label $panelName`;\n\t\tscriptedPanel -edit -l (localizedPanelLabel(\"Script Editor\")) -mbv $menusOkayInPanels  $panelName;\n\t\tif (!$useSceneConfig) {\n\t\t\tpanel -e -l $label $panelName;\n\t\t}\n\t}\n\n\n\t$panelName = `sceneUIReplacement -getNextScriptedPanel \"profilerPanel\" (localizedPanelLabel(\"Profiler Tool\")) `;\n\tif (\"\" != $panelName) {\n\t\t$label = `panel -q -label $panelName`;\n\t\tscriptedPanel -edit -l (localizedPanelLabel(\"Profiler Tool\")) -mbv $menusOkayInPanels  $panelName;\n\t\tif (!$useSceneConfig) {\n\t\t\tpanel -e -l $label $panelName;\n\t\t}\n\t}\n\n\n\t$panelName = `sceneUIReplacement -getNextScriptedPanel \"contentBrowserPanel\" (localizedPanelLabel(\"Content Browser\")) `;\n\tif (\"\" != $panelName) {\n\t\t$label = `panel -q -label $panelName`;\n\t\tscriptedPanel -edit -l (localizedPanelLabel(\"Content Browser\")) -mbv $menusOkayInPanels  $panelName;\n\t\tif (!$useSceneConfig) {\n\t\t\tpanel -e -l $label $panelName;\n\t\t}\n\t}\n\n\n\t$panelName = `sceneUIReplacement -getNextScriptedPanel \"Stereo\" (localizedPanelLabel(\"Stereo\")) `;\n"
		+ "\tif (\"\" != $panelName) {\n\t\t$label = `panel -q -label $panelName`;\n\t\tscriptedPanel -edit -l (localizedPanelLabel(\"Stereo\")) -mbv $menusOkayInPanels  $panelName;\n{ string $editorName = ($panelName+\"Editor\");\n            stereoCameraView -e \n                -camera \"|persp\" \n                -useInteractiveMode 0\n                -displayLights \"default\" \n                -displayAppearance \"wireframe\" \n                -activeOnly 0\n                -ignorePanZoom 0\n                -wireframeOnShaded 0\n                -headsUpDisplay 1\n                -holdOuts 1\n                -selectionHiliteDisplay 1\n                -useDefaultMaterial 0\n                -bufferMode \"double\" \n                -twoSidedLighting 1\n                -backfaceCulling 0\n                -xray 0\n                -jointXray 0\n                -activeComponentsXray 0\n                -displayTextures 0\n                -smoothWireframe 0\n                -lineWidth 1\n                -textureAnisotropic 0\n                -textureHilight 1\n                -textureSampling 2\n"
		+ "                -textureDisplay \"modulate\" \n                -textureMaxSize 32768\n                -fogging 0\n                -fogSource \"fragment\" \n                -fogMode \"linear\" \n                -fogStart 0\n                -fogEnd 100\n                -fogDensity 0.1\n                -fogColor 0.5 0.5 0.5 1 \n                -depthOfFieldPreview 1\n                -maxConstantTransparency 1\n                -objectFilterShowInHUD 1\n                -isFiltered 0\n                -colorResolution 4 4 \n                -bumpResolution 4 4 \n                -textureCompression 0\n                -transparencyAlgorithm \"frontAndBackCull\" \n                -transpInShadows 0\n                -cullingOverride \"none\" \n                -lowQualityLighting 0\n                -maximumNumHardwareLights 0\n                -occlusionCulling 0\n                -shadingModel 0\n                -useBaseRenderer 0\n                -useReducedRenderer 0\n                -smallObjectCulling 0\n                -smallObjectThreshold -1 \n                -interactiveDisableShadows 0\n"
		+ "                -interactiveBackFaceCull 0\n                -sortTransparent 1\n                -controllers 1\n                -nurbsCurves 1\n                -nurbsSurfaces 1\n                -polymeshes 1\n                -subdivSurfaces 1\n                -planes 1\n                -lights 1\n                -cameras 1\n                -controlVertices 1\n                -hulls 1\n                -grid 1\n                -imagePlane 1\n                -joints 1\n                -ikHandles 1\n                -deformers 1\n                -dynamics 1\n                -particleInstancers 1\n                -fluids 1\n                -hairSystems 1\n                -follicles 1\n                -nCloths 1\n                -nParticles 1\n                -nRigids 1\n                -dynamicConstraints 1\n                -locators 1\n                -manipulators 1\n                -pluginShapes 1\n                -dimensions 1\n                -handles 1\n                -pivots 1\n                -textures 1\n                -strokes 1\n                -motionTrails 1\n"
		+ "                -clipGhosts 1\n                -bluePencil 1\n                -greasePencils 0\n                -shadows 0\n                -captureSequenceNumber -1\n                -width 0\n                -height 0\n                -sceneRenderFilter 0\n                -displayMode \"centerEye\" \n                -viewColor 0 0 0 1 \n                -useCustomBackground 1\n                $editorName;\n            stereoCameraView -e -viewSelected 0 $editorName; };\n\t\tif (!$useSceneConfig) {\n\t\t\tpanel -e -l $label $panelName;\n\t\t}\n\t}\n\n\n\tif ($useSceneConfig) {\n        string $configName = `getPanel -cwl (localizedPanelLabel(\"Current Layout\"))`;\n        if (\"\" != $configName) {\n\t\t\tpanelConfiguration -edit -label (localizedPanelLabel(\"Current Layout\")) \n\t\t\t\t-userCreated false\n\t\t\t\t-defaultImage \"vacantCell.xP:/\"\n\t\t\t\t-image \"\"\n\t\t\t\t-sc false\n\t\t\t\t-configString \"global string $gMainPane; paneLayout -e -cn \\\"quad\\\" -ps 1 50 50 -ps 2 50 50 -ps 3 50 50 -ps 4 50 50 $gMainPane;\"\n\t\t\t\t-removeAllPanels\n\t\t\t\t-ap false\n\t\t\t\t\t(localizedPanelLabel(\"Top View\")) \n"
		+ "\t\t\t\t\t\"modelPanel\"\n"
		+ "\t\t\t\t\t\"$panelName = `modelPanel -unParent -l (localizedPanelLabel(\\\"Top View\\\")) -mbv $menusOkayInPanels `;\\n$editorName = $panelName;\\nmodelEditor -e \\n    -camera \\\"|top\\\" \\n    -useInteractiveMode 0\\n    -displayLights \\\"default\\\" \\n    -displayAppearance \\\"smoothShaded\\\" \\n    -activeOnly 0\\n    -ignorePanZoom 0\\n    -wireframeOnShaded 0\\n    -headsUpDisplay 1\\n    -holdOuts 1\\n    -selectionHiliteDisplay 1\\n    -useDefaultMaterial 0\\n    -bufferMode \\\"double\\\" \\n    -twoSidedLighting 0\\n    -backfaceCulling 0\\n    -xray 0\\n    -jointXray 0\\n    -activeComponentsXray 0\\n    -displayTextures 0\\n    -smoothWireframe 0\\n    -lineWidth 1\\n    -textureAnisotropic 0\\n    -textureHilight 1\\n    -textureSampling 2\\n    -textureDisplay \\\"modulate\\\" \\n    -textureMaxSize 32768\\n    -fogging 0\\n    -fogSource \\\"fragment\\\" \\n    -fogMode \\\"linear\\\" \\n    -fogStart 0\\n    -fogEnd 100\\n    -fogDensity 0.1\\n    -fogColor 0.5 0.5 0.5 1 \\n    -depthOfFieldPreview 1\\n    -maxConstantTransparency 1\\n    -rendererName \\\"vp2Renderer\\\" \\n    -objectFilterShowInHUD 1\\n    -isFiltered 0\\n    -colorResolution 256 256 \\n    -bumpResolution 512 512 \\n    -textureCompression 0\\n    -transparencyAlgorithm \\\"frontAndBackCull\\\" \\n    -transpInShadows 0\\n    -cullingOverride \\\"none\\\" \\n    -lowQualityLighting 0\\n    -maximumNumHardwareLights 1\\n    -occlusionCulling 0\\n    -shadingModel 0\\n    -useBaseRenderer 0\\n    -useReducedRenderer 0\\n    -smallObjectCulling 0\\n    -smallObjectThreshold -1 \\n    -interactiveDisableShadows 0\\n    -interactiveBackFaceCull 0\\n    -sortTransparent 1\\n    -controllers 1\\n    -nurbsCurves 1\\n    -nurbsSurfaces 1\\n    -polymeshes 1\\n    -subdivSurfaces 1\\n    -planes 1\\n    -lights 1\\n    -cameras 1\\n    -controlVertices 1\\n    -hulls 1\\n    -grid 1\\n    -imagePlane 1\\n    -joints 1\\n    -ikHandles 1\\n    -deformers 1\\n    -dynamics 1\\n    -particleInstancers 1\\n    -fluids 1\\n    -hairSystems 1\\n    -follicles 1\\n    -nCloths 1\\n    -nParticles 1\\n    -nRigids 1\\n    -dynamicConstraints 1\\n    -locators 1\\n    -manipulators 1\\n    -pluginShapes 1\\n    -dimensions 1\\n    -handles 1\\n    -pivots 1\\n    -textures 1\\n    -strokes 1\\n    -motionTrails 1\\n    -clipGhosts 1\\n    -bluePencil 1\\n    -greasePencils 0\\n    -shadows 0\\n    -captureSequenceNumber -1\\n    -width 477\\n    -height 276\\n    -sceneRenderFilter 0\\n    $editorName;\\nmodelEditor -e -viewSelected 0 $editorName\"\n"
		+ "\t\t\t\t\t\"modelPanel -edit -l (localizedPanelLabel(\\\"Top View\\\")) -mbv $menusOkayInPanels  $panelName;\\n$editorName = $panelName;\\nmodelEditor -e \\n    -camera \\\"|top\\\" \\n    -useInteractiveMode 0\\n    -displayLights \\\"default\\\" \\n    -displayAppearance \\\"smoothShaded\\\" \\n    -activeOnly 0\\n    -ignorePanZoom 0\\n    -wireframeOnShaded 0\\n    -headsUpDisplay 1\\n    -holdOuts 1\\n    -selectionHiliteDisplay 1\\n    -useDefaultMaterial 0\\n    -bufferMode \\\"double\\\" \\n    -twoSidedLighting 0\\n    -backfaceCulling 0\\n    -xray 0\\n    -jointXray 0\\n    -activeComponentsXray 0\\n    -displayTextures 0\\n    -smoothWireframe 0\\n    -lineWidth 1\\n    -textureAnisotropic 0\\n    -textureHilight 1\\n    -textureSampling 2\\n    -textureDisplay \\\"modulate\\\" \\n    -textureMaxSize 32768\\n    -fogging 0\\n    -fogSource \\\"fragment\\\" \\n    -fogMode \\\"linear\\\" \\n    -fogStart 0\\n    -fogEnd 100\\n    -fogDensity 0.1\\n    -fogColor 0.5 0.5 0.5 1 \\n    -depthOfFieldPreview 1\\n    -maxConstantTransparency 1\\n    -rendererName \\\"vp2Renderer\\\" \\n    -objectFilterShowInHUD 1\\n    -isFiltered 0\\n    -colorResolution 256 256 \\n    -bumpResolution 512 512 \\n    -textureCompression 0\\n    -transparencyAlgorithm \\\"frontAndBackCull\\\" \\n    -transpInShadows 0\\n    -cullingOverride \\\"none\\\" \\n    -lowQualityLighting 0\\n    -maximumNumHardwareLights 1\\n    -occlusionCulling 0\\n    -shadingModel 0\\n    -useBaseRenderer 0\\n    -useReducedRenderer 0\\n    -smallObjectCulling 0\\n    -smallObjectThreshold -1 \\n    -interactiveDisableShadows 0\\n    -interactiveBackFaceCull 0\\n    -sortTransparent 1\\n    -controllers 1\\n    -nurbsCurves 1\\n    -nurbsSurfaces 1\\n    -polymeshes 1\\n    -subdivSurfaces 1\\n    -planes 1\\n    -lights 1\\n    -cameras 1\\n    -controlVertices 1\\n    -hulls 1\\n    -grid 1\\n    -imagePlane 1\\n    -joints 1\\n    -ikHandles 1\\n    -deformers 1\\n    -dynamics 1\\n    -particleInstancers 1\\n    -fluids 1\\n    -hairSystems 1\\n    -follicles 1\\n    -nCloths 1\\n    -nParticles 1\\n    -nRigids 1\\n    -dynamicConstraints 1\\n    -locators 1\\n    -manipulators 1\\n    -pluginShapes 1\\n    -dimensions 1\\n    -handles 1\\n    -pivots 1\\n    -textures 1\\n    -strokes 1\\n    -motionTrails 1\\n    -clipGhosts 1\\n    -bluePencil 1\\n    -greasePencils 0\\n    -shadows 0\\n    -captureSequenceNumber -1\\n    -width 477\\n    -height 276\\n    -sceneRenderFilter 0\\n    $editorName;\\nmodelEditor -e -viewSelected 0 $editorName\"\n"
		+ "\t\t\t\t-ap false\n\t\t\t\t\t(localizedPanelLabel(\"Persp View\")) \n\t\t\t\t\t\"modelPanel\"\n"
		+ "\t\t\t\t\t\"$panelName = `modelPanel -unParent -l (localizedPanelLabel(\\\"Persp View\\\")) -mbv $menusOkayInPanels `;\\n$editorName = $panelName;\\nmodelEditor -e \\n    -cam `findStartUpCamera persp` \\n    -useInteractiveMode 0\\n    -displayLights \\\"default\\\" \\n    -displayAppearance \\\"smoothShaded\\\" \\n    -activeOnly 0\\n    -ignorePanZoom 0\\n    -wireframeOnShaded 0\\n    -headsUpDisplay 1\\n    -holdOuts 1\\n    -selectionHiliteDisplay 1\\n    -useDefaultMaterial 0\\n    -bufferMode \\\"double\\\" \\n    -twoSidedLighting 0\\n    -backfaceCulling 0\\n    -xray 0\\n    -jointXray 0\\n    -activeComponentsXray 0\\n    -displayTextures 0\\n    -smoothWireframe 0\\n    -lineWidth 1\\n    -textureAnisotropic 0\\n    -textureHilight 1\\n    -textureSampling 2\\n    -textureDisplay \\\"modulate\\\" \\n    -textureMaxSize 32768\\n    -fogging 0\\n    -fogSource \\\"fragment\\\" \\n    -fogMode \\\"linear\\\" \\n    -fogStart 0\\n    -fogEnd 100\\n    -fogDensity 0.1\\n    -fogColor 0.5 0.5 0.5 1 \\n    -depthOfFieldPreview 1\\n    -maxConstantTransparency 1\\n    -rendererName \\\"vp2Renderer\\\" \\n    -objectFilterShowInHUD 1\\n    -isFiltered 0\\n    -colorResolution 256 256 \\n    -bumpResolution 512 512 \\n    -textureCompression 0\\n    -transparencyAlgorithm \\\"frontAndBackCull\\\" \\n    -transpInShadows 0\\n    -cullingOverride \\\"none\\\" \\n    -lowQualityLighting 0\\n    -maximumNumHardwareLights 1\\n    -occlusionCulling 0\\n    -shadingModel 0\\n    -useBaseRenderer 0\\n    -useReducedRenderer 0\\n    -smallObjectCulling 0\\n    -smallObjectThreshold -1 \\n    -interactiveDisableShadows 0\\n    -interactiveBackFaceCull 0\\n    -sortTransparent 1\\n    -controllers 1\\n    -nurbsCurves 1\\n    -nurbsSurfaces 1\\n    -polymeshes 1\\n    -subdivSurfaces 1\\n    -planes 1\\n    -lights 1\\n    -cameras 1\\n    -controlVertices 1\\n    -hulls 1\\n    -grid 1\\n    -imagePlane 1\\n    -joints 1\\n    -ikHandles 1\\n    -deformers 1\\n    -dynamics 1\\n    -particleInstancers 1\\n    -fluids 1\\n    -hairSystems 1\\n    -follicles 1\\n    -nCloths 1\\n    -nParticles 1\\n    -nRigids 1\\n    -dynamicConstraints 1\\n    -locators 1\\n    -manipulators 1\\n    -pluginShapes 1\\n    -dimensions 1\\n    -handles 1\\n    -pivots 1\\n    -textures 1\\n    -strokes 1\\n    -motionTrails 1\\n    -clipGhosts 1\\n    -bluePencil 1\\n    -greasePencils 0\\n    -shadows 0\\n    -captureSequenceNumber -1\\n    -width 476\\n    -height 276\\n    -sceneRenderFilter 0\\n    $editorName;\\nmodelEditor -e -viewSelected 0 $editorName\"\n"
		+ "\t\t\t\t\t\"modelPanel -edit -l (localizedPanelLabel(\\\"Persp View\\\")) -mbv $menusOkayInPanels  $panelName;\\n$editorName = $panelName;\\nmodelEditor -e \\n    -cam `findStartUpCamera persp` \\n    -useInteractiveMode 0\\n    -displayLights \\\"default\\\" \\n    -displayAppearance \\\"smoothShaded\\\" \\n    -activeOnly 0\\n    -ignorePanZoom 0\\n    -wireframeOnShaded 0\\n    -headsUpDisplay 1\\n    -holdOuts 1\\n    -selectionHiliteDisplay 1\\n    -useDefaultMaterial 0\\n    -bufferMode \\\"double\\\" \\n    -twoSidedLighting 0\\n    -backfaceCulling 0\\n    -xray 0\\n    -jointXray 0\\n    -activeComponentsXray 0\\n    -displayTextures 0\\n    -smoothWireframe 0\\n    -lineWidth 1\\n    -textureAnisotropic 0\\n    -textureHilight 1\\n    -textureSampling 2\\n    -textureDisplay \\\"modulate\\\" \\n    -textureMaxSize 32768\\n    -fogging 0\\n    -fogSource \\\"fragment\\\" \\n    -fogMode \\\"linear\\\" \\n    -fogStart 0\\n    -fogEnd 100\\n    -fogDensity 0.1\\n    -fogColor 0.5 0.5 0.5 1 \\n    -depthOfFieldPreview 1\\n    -maxConstantTransparency 1\\n    -rendererName \\\"vp2Renderer\\\" \\n    -objectFilterShowInHUD 1\\n    -isFiltered 0\\n    -colorResolution 256 256 \\n    -bumpResolution 512 512 \\n    -textureCompression 0\\n    -transparencyAlgorithm \\\"frontAndBackCull\\\" \\n    -transpInShadows 0\\n    -cullingOverride \\\"none\\\" \\n    -lowQualityLighting 0\\n    -maximumNumHardwareLights 1\\n    -occlusionCulling 0\\n    -shadingModel 0\\n    -useBaseRenderer 0\\n    -useReducedRenderer 0\\n    -smallObjectCulling 0\\n    -smallObjectThreshold -1 \\n    -interactiveDisableShadows 0\\n    -interactiveBackFaceCull 0\\n    -sortTransparent 1\\n    -controllers 1\\n    -nurbsCurves 1\\n    -nurbsSurfaces 1\\n    -polymeshes 1\\n    -subdivSurfaces 1\\n    -planes 1\\n    -lights 1\\n    -cameras 1\\n    -controlVertices 1\\n    -hulls 1\\n    -grid 1\\n    -imagePlane 1\\n    -joints 1\\n    -ikHandles 1\\n    -deformers 1\\n    -dynamics 1\\n    -particleInstancers 1\\n    -fluids 1\\n    -hairSystems 1\\n    -follicles 1\\n    -nCloths 1\\n    -nParticles 1\\n    -nRigids 1\\n    -dynamicConstraints 1\\n    -locators 1\\n    -manipulators 1\\n    -pluginShapes 1\\n    -dimensions 1\\n    -handles 1\\n    -pivots 1\\n    -textures 1\\n    -strokes 1\\n    -motionTrails 1\\n    -clipGhosts 1\\n    -bluePencil 1\\n    -greasePencils 0\\n    -shadows 0\\n    -captureSequenceNumber -1\\n    -width 476\\n    -height 276\\n    -sceneRenderFilter 0\\n    $editorName;\\nmodelEditor -e -viewSelected 0 $editorName\"\n"
		+ "\t\t\t\t-ap false\n\t\t\t\t\t(localizedPanelLabel(\"Side View\")) \n\t\t\t\t\t\"modelPanel\"\n"
		+ "\t\t\t\t\t\"$panelName = `modelPanel -unParent -l (localizedPanelLabel(\\\"Side View\\\")) -mbv $menusOkayInPanels `;\\n$editorName = $panelName;\\nmodelEditor -e \\n    -camera \\\"|side\\\" \\n    -useInteractiveMode 0\\n    -displayLights \\\"default\\\" \\n    -displayAppearance \\\"smoothShaded\\\" \\n    -activeOnly 0\\n    -ignorePanZoom 0\\n    -wireframeOnShaded 0\\n    -headsUpDisplay 1\\n    -holdOuts 1\\n    -selectionHiliteDisplay 1\\n    -useDefaultMaterial 0\\n    -bufferMode \\\"double\\\" \\n    -twoSidedLighting 0\\n    -backfaceCulling 0\\n    -xray 0\\n    -jointXray 0\\n    -activeComponentsXray 0\\n    -displayTextures 0\\n    -smoothWireframe 0\\n    -lineWidth 1\\n    -textureAnisotropic 0\\n    -textureHilight 1\\n    -textureSampling 2\\n    -textureDisplay \\\"modulate\\\" \\n    -textureMaxSize 32768\\n    -fogging 0\\n    -fogSource \\\"fragment\\\" \\n    -fogMode \\\"linear\\\" \\n    -fogStart 0\\n    -fogEnd 100\\n    -fogDensity 0.1\\n    -fogColor 0.5 0.5 0.5 1 \\n    -depthOfFieldPreview 1\\n    -maxConstantTransparency 1\\n    -rendererName \\\"vp2Renderer\\\" \\n    -objectFilterShowInHUD 1\\n    -isFiltered 0\\n    -colorResolution 256 256 \\n    -bumpResolution 512 512 \\n    -textureCompression 0\\n    -transparencyAlgorithm \\\"frontAndBackCull\\\" \\n    -transpInShadows 0\\n    -cullingOverride \\\"none\\\" \\n    -lowQualityLighting 0\\n    -maximumNumHardwareLights 1\\n    -occlusionCulling 0\\n    -shadingModel 0\\n    -useBaseRenderer 0\\n    -useReducedRenderer 0\\n    -smallObjectCulling 0\\n    -smallObjectThreshold -1 \\n    -interactiveDisableShadows 0\\n    -interactiveBackFaceCull 0\\n    -sortTransparent 1\\n    -controllers 1\\n    -nurbsCurves 1\\n    -nurbsSurfaces 1\\n    -polymeshes 1\\n    -subdivSurfaces 1\\n    -planes 1\\n    -lights 1\\n    -cameras 1\\n    -controlVertices 1\\n    -hulls 1\\n    -grid 1\\n    -imagePlane 1\\n    -joints 1\\n    -ikHandles 1\\n    -deformers 1\\n    -dynamics 1\\n    -particleInstancers 1\\n    -fluids 1\\n    -hairSystems 1\\n    -follicles 1\\n    -nCloths 1\\n    -nParticles 1\\n    -nRigids 1\\n    -dynamicConstraints 1\\n    -locators 1\\n    -manipulators 1\\n    -pluginShapes 1\\n    -dimensions 1\\n    -handles 1\\n    -pivots 1\\n    -textures 1\\n    -strokes 1\\n    -motionTrails 1\\n    -clipGhosts 1\\n    -bluePencil 1\\n    -greasePencils 0\\n    -shadows 0\\n    -captureSequenceNumber -1\\n    -width 476\\n    -height 276\\n    -sceneRenderFilter 0\\n    $editorName;\\nmodelEditor -e -viewSelected 0 $editorName\"\n"
		+ "\t\t\t\t\t\"modelPanel -edit -l (localizedPanelLabel(\\\"Side View\\\")) -mbv $menusOkayInPanels  $panelName;\\n$editorName = $panelName;\\nmodelEditor -e \\n    -camera \\\"|side\\\" \\n    -useInteractiveMode 0\\n    -displayLights \\\"default\\\" \\n    -displayAppearance \\\"smoothShaded\\\" \\n    -activeOnly 0\\n    -ignorePanZoom 0\\n    -wireframeOnShaded 0\\n    -headsUpDisplay 1\\n    -holdOuts 1\\n    -selectionHiliteDisplay 1\\n    -useDefaultMaterial 0\\n    -bufferMode \\\"double\\\" \\n    -twoSidedLighting 0\\n    -backfaceCulling 0\\n    -xray 0\\n    -jointXray 0\\n    -activeComponentsXray 0\\n    -displayTextures 0\\n    -smoothWireframe 0\\n    -lineWidth 1\\n    -textureAnisotropic 0\\n    -textureHilight 1\\n    -textureSampling 2\\n    -textureDisplay \\\"modulate\\\" \\n    -textureMaxSize 32768\\n    -fogging 0\\n    -fogSource \\\"fragment\\\" \\n    -fogMode \\\"linear\\\" \\n    -fogStart 0\\n    -fogEnd 100\\n    -fogDensity 0.1\\n    -fogColor 0.5 0.5 0.5 1 \\n    -depthOfFieldPreview 1\\n    -maxConstantTransparency 1\\n    -rendererName \\\"vp2Renderer\\\" \\n    -objectFilterShowInHUD 1\\n    -isFiltered 0\\n    -colorResolution 256 256 \\n    -bumpResolution 512 512 \\n    -textureCompression 0\\n    -transparencyAlgorithm \\\"frontAndBackCull\\\" \\n    -transpInShadows 0\\n    -cullingOverride \\\"none\\\" \\n    -lowQualityLighting 0\\n    -maximumNumHardwareLights 1\\n    -occlusionCulling 0\\n    -shadingModel 0\\n    -useBaseRenderer 0\\n    -useReducedRenderer 0\\n    -smallObjectCulling 0\\n    -smallObjectThreshold -1 \\n    -interactiveDisableShadows 0\\n    -interactiveBackFaceCull 0\\n    -sortTransparent 1\\n    -controllers 1\\n    -nurbsCurves 1\\n    -nurbsSurfaces 1\\n    -polymeshes 1\\n    -subdivSurfaces 1\\n    -planes 1\\n    -lights 1\\n    -cameras 1\\n    -controlVertices 1\\n    -hulls 1\\n    -grid 1\\n    -imagePlane 1\\n    -joints 1\\n    -ikHandles 1\\n    -deformers 1\\n    -dynamics 1\\n    -particleInstancers 1\\n    -fluids 1\\n    -hairSystems 1\\n    -follicles 1\\n    -nCloths 1\\n    -nParticles 1\\n    -nRigids 1\\n    -dynamicConstraints 1\\n    -locators 1\\n    -manipulators 1\\n    -pluginShapes 1\\n    -dimensions 1\\n    -handles 1\\n    -pivots 1\\n    -textures 1\\n    -strokes 1\\n    -motionTrails 1\\n    -clipGhosts 1\\n    -bluePencil 1\\n    -greasePencils 0\\n    -shadows 0\\n    -captureSequenceNumber -1\\n    -width 476\\n    -height 276\\n    -sceneRenderFilter 0\\n    $editorName;\\nmodelEditor -e -viewSelected 0 $editorName\"\n"
		+ "\t\t\t\t-ap false\n\t\t\t\t\t(localizedPanelLabel(\"Front View\")) \n\t\t\t\t\t\"modelPanel\"\n"
		+ "\t\t\t\t\t\"$panelName = `modelPanel -unParent -l (localizedPanelLabel(\\\"Front View\\\")) -mbv $menusOkayInPanels `;\\n$editorName = $panelName;\\nmodelEditor -e \\n    -cam `findStartUpCamera front` \\n    -useInteractiveMode 0\\n    -displayLights \\\"default\\\" \\n    -displayAppearance \\\"smoothShaded\\\" \\n    -activeOnly 0\\n    -ignorePanZoom 0\\n    -wireframeOnShaded 0\\n    -headsUpDisplay 1\\n    -holdOuts 1\\n    -selectionHiliteDisplay 1\\n    -useDefaultMaterial 0\\n    -bufferMode \\\"double\\\" \\n    -twoSidedLighting 0\\n    -backfaceCulling 0\\n    -xray 0\\n    -jointXray 0\\n    -activeComponentsXray 0\\n    -displayTextures 0\\n    -smoothWireframe 0\\n    -lineWidth 1\\n    -textureAnisotropic 0\\n    -textureHilight 1\\n    -textureSampling 2\\n    -textureDisplay \\\"modulate\\\" \\n    -textureMaxSize 32768\\n    -fogging 0\\n    -fogSource \\\"fragment\\\" \\n    -fogMode \\\"linear\\\" \\n    -fogStart 0\\n    -fogEnd 100\\n    -fogDensity 0.1\\n    -fogColor 0.5 0.5 0.5 1 \\n    -depthOfFieldPreview 1\\n    -maxConstantTransparency 1\\n    -rendererName \\\"vp2Renderer\\\" \\n    -objectFilterShowInHUD 1\\n    -isFiltered 0\\n    -colorResolution 256 256 \\n    -bumpResolution 512 512 \\n    -textureCompression 0\\n    -transparencyAlgorithm \\\"frontAndBackCull\\\" \\n    -transpInShadows 0\\n    -cullingOverride \\\"none\\\" \\n    -lowQualityLighting 0\\n    -maximumNumHardwareLights 1\\n    -occlusionCulling 0\\n    -shadingModel 0\\n    -useBaseRenderer 0\\n    -useReducedRenderer 0\\n    -smallObjectCulling 0\\n    -smallObjectThreshold -1 \\n    -interactiveDisableShadows 0\\n    -interactiveBackFaceCull 0\\n    -sortTransparent 1\\n    -controllers 1\\n    -nurbsCurves 1\\n    -nurbsSurfaces 1\\n    -polymeshes 1\\n    -subdivSurfaces 1\\n    -planes 1\\n    -lights 1\\n    -cameras 1\\n    -controlVertices 1\\n    -hulls 1\\n    -grid 1\\n    -imagePlane 1\\n    -joints 1\\n    -ikHandles 1\\n    -deformers 1\\n    -dynamics 1\\n    -particleInstancers 1\\n    -fluids 1\\n    -hairSystems 1\\n    -follicles 1\\n    -nCloths 1\\n    -nParticles 1\\n    -nRigids 1\\n    -dynamicConstraints 1\\n    -locators 1\\n    -manipulators 1\\n    -pluginShapes 1\\n    -dimensions 1\\n    -handles 1\\n    -pivots 1\\n    -textures 1\\n    -strokes 1\\n    -motionTrails 1\\n    -clipGhosts 1\\n    -bluePencil 1\\n    -greasePencils 0\\n    -shadows 0\\n    -captureSequenceNumber -1\\n    -width 477\\n    -height 276\\n    -sceneRenderFilter 0\\n    $editorName;\\nmodelEditor -e -viewSelected 0 $editorName\"\n"
		+ "\t\t\t\t\t\"modelPanel -edit -l (localizedPanelLabel(\\\"Front View\\\")) -mbv $menusOkayInPanels  $panelName;\\n$editorName = $panelName;\\nmodelEditor -e \\n    -cam `findStartUpCamera front` \\n    -useInteractiveMode 0\\n    -displayLights \\\"default\\\" \\n    -displayAppearance \\\"smoothShaded\\\" \\n    -activeOnly 0\\n    -ignorePanZoom 0\\n    -wireframeOnShaded 0\\n    -headsUpDisplay 1\\n    -holdOuts 1\\n    -selectionHiliteDisplay 1\\n    -useDefaultMaterial 0\\n    -bufferMode \\\"double\\\" \\n    -twoSidedLighting 0\\n    -backfaceCulling 0\\n    -xray 0\\n    -jointXray 0\\n    -activeComponentsXray 0\\n    -displayTextures 0\\n    -smoothWireframe 0\\n    -lineWidth 1\\n    -textureAnisotropic 0\\n    -textureHilight 1\\n    -textureSampling 2\\n    -textureDisplay \\\"modulate\\\" \\n    -textureMaxSize 32768\\n    -fogging 0\\n    -fogSource \\\"fragment\\\" \\n    -fogMode \\\"linear\\\" \\n    -fogStart 0\\n    -fogEnd 100\\n    -fogDensity 0.1\\n    -fogColor 0.5 0.5 0.5 1 \\n    -depthOfFieldPreview 1\\n    -maxConstantTransparency 1\\n    -rendererName \\\"vp2Renderer\\\" \\n    -objectFilterShowInHUD 1\\n    -isFiltered 0\\n    -colorResolution 256 256 \\n    -bumpResolution 512 512 \\n    -textureCompression 0\\n    -transparencyAlgorithm \\\"frontAndBackCull\\\" \\n    -transpInShadows 0\\n    -cullingOverride \\\"none\\\" \\n    -lowQualityLighting 0\\n    -maximumNumHardwareLights 1\\n    -occlusionCulling 0\\n    -shadingModel 0\\n    -useBaseRenderer 0\\n    -useReducedRenderer 0\\n    -smallObjectCulling 0\\n    -smallObjectThreshold -1 \\n    -interactiveDisableShadows 0\\n    -interactiveBackFaceCull 0\\n    -sortTransparent 1\\n    -controllers 1\\n    -nurbsCurves 1\\n    -nurbsSurfaces 1\\n    -polymeshes 1\\n    -subdivSurfaces 1\\n    -planes 1\\n    -lights 1\\n    -cameras 1\\n    -controlVertices 1\\n    -hulls 1\\n    -grid 1\\n    -imagePlane 1\\n    -joints 1\\n    -ikHandles 1\\n    -deformers 1\\n    -dynamics 1\\n    -particleInstancers 1\\n    -fluids 1\\n    -hairSystems 1\\n    -follicles 1\\n    -nCloths 1\\n    -nParticles 1\\n    -nRigids 1\\n    -dynamicConstraints 1\\n    -locators 1\\n    -manipulators 1\\n    -pluginShapes 1\\n    -dimensions 1\\n    -handles 1\\n    -pivots 1\\n    -textures 1\\n    -strokes 1\\n    -motionTrails 1\\n    -clipGhosts 1\\n    -bluePencil 1\\n    -greasePencils 0\\n    -shadows 0\\n    -captureSequenceNumber -1\\n    -width 477\\n    -height 276\\n    -sceneRenderFilter 0\\n    $editorName;\\nmodelEditor -e -viewSelected 0 $editorName\"\n"
		+ "\t\t\t\t$configName;\n\n            setNamedPanelLayout (localizedPanelLabel(\"Current Layout\"));\n        }\n\n        panelHistory -e -clear mainPanelHistory;\n        sceneUIReplacement -clear;\n\t}\n\n\ngrid -spacing 5 -size 12 -divisions 5 -displayAxes yes -displayGridLines yes -displayDivisionLines yes -displayPerspectiveLabels no -displayOrthographicLabels no -displayAxesBold yes -perspectiveLabelPosition axis -orthographicLabelPosition edge;\nviewManip -drawCompass 0 -compassAngle 0 -frontParameters \"\" -homeParameters \"\" -selectionLockParameters \"\";\n}\n");
	setAttr ".st" 3;
createNode script -n "sceneConfigurationScriptNode";
	rename -uid "72B19BC2-43A2-E229-0A73-2CB861A291D1";
	setAttr ".b" -type "string" "playbackOptions -min 1000 -max 1001 -ast 1000 -aet 1001 ";
	setAttr ".st" 6;
createNode polyDisc -n "polyDisc1";
	rename -uid "9ED8A7BD-4FFD-6107-4322-35ACD1D3AC42";
createNode aiOptions -s -n "defaultArnoldRenderOptions";
	rename -uid "51BB3D7A-4C7D-FCDD-1B21-D89934107F98";
	setAttr ".skip_license_check" yes;
createNode aiAOVFilter -s -n "defaultArnoldFilter";
	rename -uid "989A5992-46C8-0CB2-B2B8-4E868F31FEA8";
	setAttr ".ai_translator" -type "string" "gaussian";
createNode aiAOVDriver -s -n "defaultArnoldDriver";
	rename -uid "B8469AD8-47C8-9EF1-FE5E-5AB50ABC1536";
	setAttr ".merge_AOVs" yes;
	setAttr ".ai_translator" -type "string" "exr";
createNode aiAOVDriver -s -n "defaultArnoldDisplayDriver";
	rename -uid "21D4F4CD-4D78-001C-610D-798402CD7CF0";
	setAttr ".output_mode" 0;
	setAttr ".ai_translator" -type "string" "maya";
createNode objectSet -n "workfileMain";
	rename -uid "3C9B5D6F-4579-8E3B-5B7D-4C88865A1C68";
	addAttr -ci true -sn "cbId" -ln "cbId" -dt "string";
	addAttr -ci true -sn "instance_id" -ln "instance_id" -dt "string";
	addAttr -ci true -sn "id" -ln "id" -dt "string";
	addAttr -ci true -sn "family" -ln "family" -dt "string";
	addAttr -ci true -sn "subset" -ln "subset" -dt "string";
	addAttr -ci true -sn "active" -ln "active" -min 0 -max 1 -at "bool";
	addAttr -ci true -sn "creator_identifier" -ln "creator_identifier" -dt "string";
	addAttr -ci true -sn "variant" -ln "variant" -dt "string";
	addAttr -ci true -sn "asset" -ln "asset" -dt "string";
	addAttr -ci true -sn "task" -ln "task" -dt "string";
	addAttr -ci true -sn "publish_attributes" -ln "publish_attributes" -dt "string";
	addAttr -ci true -sn "creator_attributes" -ln "creator_attributes" -dt "string";
<<<<<<< HEAD
	addAttr -ci true -sn "__creator_attributes_keys" -ln "__creator_attributes_keys"
=======
	addAttr -ci true -sn "__creator_attributes_keys" -ln "__creator_attributes_keys" 
>>>>>>> c62ede3f
		-dt "string";
	setAttr ".ihi" 0;
	setAttr ".hio" yes;
	setAttr ".cbId" -type "string" "60df31e2be2b48bd3695c056:30d256dac64c";
	setAttr ".instance_id" -type "string" "911dc92a-ad29-41e5-bbf9-733d56174fb9";
	setAttr ".id" -type "string" "pyblish.avalon.instance";
	setAttr ".family" -type "string" "workfile";
	setAttr ".subset" -type "string" "workfileTest_task";
	setAttr -cb on ".active" yes;
	setAttr ".creator_identifier" -type "string" "io.openpype.creators.maya.workfile";
	setAttr ".variant" -type "string" "Main";
	setAttr ".asset" -type "string" "test_asset";
	setAttr ".task" -type "string" "test_task";
	setAttr ".publish_attributes" -type "string" "{\"ValidateInstanceInContext\": {\"active\": true}, \"ExtractImportReference\": {\"active\": false}}";
	setAttr ".creator_attributes" -type "string" "{}";
	setAttr ".__creator_attributes_keys" -type "string" "";
createNode renderSetupLayer -n "Main";
	rename -uid "2202E438-4CEF-F64E-737C-F48C65E31126";
	addAttr -ci true -sn "es" -ln "expandedState" -min 0 -max 1 -at "bool";
	setAttr ".es" yes;
createNode renderLayer -n "rs_Main";
	rename -uid "DF0259B1-4F96-DA7E-C74F-B599FBE15C18";
	setAttr ".do" 1;
createNode collection -n "defaultCollection";
	rename -uid "E5014237-4DA9-6FC0-633D-69AFA56161B3";
	addAttr -ci true -sn "es" -ln "expandedState" -min 0 -max 1 -at "bool";
	setAttr ".es" yes;
createNode simpleSelector -n "defaultCollectionSelector";
	rename -uid "7CA2F6D8-483C-B020-BC03-EF9563A52163";
	setAttr ".pat" -type "string" "*";
select -ne :time1;
	setAttr ".o" 1001;
	setAttr ".unw" 1001;
select -ne :hardwareRenderingGlobals;
	setAttr ".otfna" -type "stringArray" 22 "NURBS Curves" "NURBS Surfaces" "Polygons" "Subdiv Surface" "Particles" "Particle Instance" "Fluids" "Strokes" "Image Planes" "UI" "Lights" "Cameras" "Locators" "Joints" "IK Handles" "Deformers" "Motion Trails" "Components" "Hair Systems" "Follicles" "Misc. UI" "Ornaments"  ;
	setAttr ".otfva" -type "Int32Array" 22 0 1 1 1 1 1
		 1 1 1 0 0 0 0 0 0 0 0 0
		 0 0 0 0 ;
	setAttr ".fprt" yes;
select -ne :renderPartition;
	setAttr -s 2 ".st";
select -ne :renderGlobalsList1;
select -ne :defaultShaderList1;
	setAttr -s 5 ".s";
select -ne :postProcessList1;
	setAttr -s 2 ".p";
select -ne :defaultRenderingList1;
	setAttr -s 2 ".r";
select -ne :standardSurface1;
	setAttr ".b" 0.80000001192092896;
	setAttr ".bc" -type "float3" 1 1 1 ;
	setAttr ".s" 0.20000000298023224;
select -ne :initialShadingGroup;
	setAttr -s 2 ".dsm";
	setAttr ".ro" yes;
select -ne :initialParticleSE;
	setAttr ".ro" yes;
select -ne :defaultRenderGlobals;
	addAttr -ci true -h true -sn "dss" -ln "defaultSurfaceShader" -dt "string";
	setAttr ".ren" -type "string" "arnold";
	setAttr ".outf" 51;
	setAttr ".imfkey" -type "string" "exr";
	setAttr ".an" yes;
	setAttr ".fs" 1001;
	setAttr ".ef" 1001;
	setAttr ".oft" -type "string" "";
	setAttr ".pff" yes;
	setAttr ".ifp" -type "string" "<Scene>/<RenderLayer>/<RenderLayer>";
	setAttr ".rv" -type "string" "";
	setAttr ".pram" -type "string" "";
	setAttr ".poam" -type "string" "";
	setAttr ".prlm" -type "string" "";
	setAttr ".polm" -type "string" "";
	setAttr ".prm" -type "string" "";
	setAttr ".pom" -type "string" "";
	setAttr ".dss" -type "string" "lambert1";
select -ne :defaultResolution;
	setAttr ".w" 1920;
	setAttr ".h" 1080;
	setAttr ".pa" 1;
	setAttr ".al" yes;
	setAttr ".dar" 1.6666666269302368;
select -ne :defaultColorMgtGlobals;
	setAttr ".cfe" yes;
	setAttr ".cfp" -type "string" "<MAYA_RESOURCES>/OCIO-configs/Maya-legacy/config.ocio";
	setAttr ".vtn" -type "string" "sRGB gamma (legacy)";
	setAttr ".vn" -type "string" "sRGB gamma";
	setAttr ".dn" -type "string" "legacy";
	setAttr ".wsn" -type "string" "scene-linear Rec 709/sRGB";
	setAttr ".ovt" no;
	setAttr ".povt" no;
	setAttr ".otn" -type "string" "sRGB gamma (legacy)";
	setAttr ".potn" -type "string" "sRGB gamma (legacy)";
select -ne :hardwareRenderGlobals;
	setAttr ".ctrs" 256;
	setAttr ".btrs" 512;
connectAttr "rs_Main.ri" ":persp.rlio[0]";
connectAttr "rs_Main.ri" ":top.rlio[0]";
connectAttr "rs_Main.ri" ":front.rlio[0]";
connectAttr "rs_Main.ri" ":side.rlio[0]";
connectAttr "rs_Main.ri" "pSphere1_GEO.rlio[0]";
connectAttr "polySphere1.out" "pSphere1_GEOShape1.i";
connectAttr "rs_Main.ri" "pDisc1.rlio[0]";
connectAttr "polyDisc1.output" "pDiscShape1.i";
connectAttr "rs_Main.ri" "persp1.rlio[0]";
relationship "link" ":lightLinker1" ":initialShadingGroup.message" ":defaultLightSet.message";
relationship "link" ":lightLinker1" ":initialParticleSE.message" ":defaultLightSet.message";
relationship "shadowLink" ":lightLinker1" ":initialShadingGroup.message" ":defaultLightSet.message";
relationship "shadowLink" ":lightLinker1" ":initialParticleSE.message" ":defaultLightSet.message";
connectAttr "layerManager.dli[0]" "defaultLayer.id";
connectAttr "renderLayerManager.rlmi[0]" "defaultRenderLayer.rlid";
connectAttr "Main.msg" "renderSetup.frl";
connectAttr "Main.msg" "renderSetup.lrl";
connectAttr "pSphere1_GEO.iog" "modelMain.dsm" -na;
connectAttr ":defaultArnoldDisplayDriver.msg" ":defaultArnoldRenderOptions.drivers"
		 -na;
connectAttr ":defaultArnoldFilter.msg" ":defaultArnoldRenderOptions.filt";
connectAttr ":defaultArnoldDriver.msg" ":defaultArnoldRenderOptions.drvr";
connectAttr "rs_Main.msg" "Main.lrl";
connectAttr "renderSetup.lit" "Main.pls";
connectAttr "defaultCollection.msg" "Main.cl";
connectAttr "defaultCollection.msg" "Main.ch";
connectAttr "renderLayerManager.rlmi[1]" "rs_Main.rlid";
connectAttr "defaultCollectionSelector.c" "defaultCollection.sel";
connectAttr "Main.lit" "defaultCollection.pls";
connectAttr "Main.nic" "defaultCollection.pic";
connectAttr "defaultRenderLayer.msg" ":defaultRenderingList1.r" -na;
connectAttr "rs_Main.msg" ":defaultRenderingList1.r" -na;
connectAttr "pSphere1_GEOShape1.iog" ":initialShadingGroup.dsm" -na;
connectAttr "pDiscShape1.iog" ":initialShadingGroup.dsm" -na;
// End of test_project_test_asset_test_task_v002.ma<|MERGE_RESOLUTION|>--- conflicted
+++ resolved
@@ -185,11 +185,7 @@
 	addAttr -ci true -sn "attrPrefix" -ln "attrPrefix" -dt "string";
 	addAttr -ci true -sn "publish_attributes" -ln "publish_attributes" -dt "string";
 	addAttr -ci true -sn "creator_attributes" -ln "creator_attributes" -dt "string";
-<<<<<<< HEAD
 	addAttr -ci true -sn "__creator_attributes_keys" -ln "__creator_attributes_keys"
-=======
-	addAttr -ci true -sn "__creator_attributes_keys" -ln "__creator_attributes_keys" 
->>>>>>> c62ede3f
 		-dt "string";
 	setAttr ".ihi" 0;
 	setAttr ".cbId" -type "string" "60df31e2be2b48bd3695c056:7364ea6776c9";
@@ -300,11 +296,7 @@
 	addAttr -ci true -sn "task" -ln "task" -dt "string";
 	addAttr -ci true -sn "publish_attributes" -ln "publish_attributes" -dt "string";
 	addAttr -ci true -sn "creator_attributes" -ln "creator_attributes" -dt "string";
-<<<<<<< HEAD
 	addAttr -ci true -sn "__creator_attributes_keys" -ln "__creator_attributes_keys"
-=======
-	addAttr -ci true -sn "__creator_attributes_keys" -ln "__creator_attributes_keys" 
->>>>>>> c62ede3f
 		-dt "string";
 	setAttr ".ihi" 0;
 	setAttr ".hio" yes;
