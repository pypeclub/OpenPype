--- conflicted
+++ resolved
@@ -40,13 +40,13 @@
     )
 
     parser.addoption(
-<<<<<<< HEAD
         "--keep_app_open", action="store_true", default=False,
         help="Keeps the launched app open for interaction."
-=======
+    )
+
+    parser.addoption(
         "--dump_databases", action="store", default=None,
         help="Dump databases to data folder."
->>>>>>> e4e65030
     )
 
 
@@ -86,13 +86,13 @@
 
 
 @pytest.fixture(scope="module")
-<<<<<<< HEAD
 def keep_app_open(request):
     return request.config.getoption("--keep_app_open")
-=======
+
+
+@pytest.fixture(scope="module")
 def dump_databases(request):
     return request.config.getoption("--dump_databases")
->>>>>>> e4e65030
 
 
 @pytest.hookimpl(tryfirst=True, hookwrapper=True)
