--- conflicted
+++ resolved
@@ -1,9 +1,6 @@
-import json
 import os
 import errno
 import shutil
-
-import colorbleed.maya.lib as lib
 
 import pyblish.api
 from avalon import io
@@ -32,19 +29,6 @@
     """
 
     label = "Integrate Asset"
-<<<<<<< HEAD
-    order = pyblish.api.IntegratorOrder
-    families = [
-        "colorbleed.model",
-        "colorbleed.rig",
-        "colorbleed.animation",
-        "colorbleed.camera",
-        "colorbleed.lookdev",
-        "colorbleed.historyLookdev",
-        "colorbleed.group",
-        "colorbleed.pointcache"
-    ]
-=======
     order = pyblish.api.IntegratorOrder + 0.1
     families = ["colorbleed.model",
                 "colorbleed.rig",
@@ -54,7 +38,6 @@
                 "colorbleed.texture",
                 "colorbleed.historyLookdev",
                 "colorbleed.group"]
->>>>>>> e9cf2e96
 
     def process(self, instance):
 
