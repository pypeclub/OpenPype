<#
.SYNOPSIS
  Helper script create virtual environment using Poetry.

.DESCRIPTION
  This script will detect Python installation, create venv with Poetry
  and install all necessary packages from `poetry.lock` or `pyproject.toml`
  needed by OpenPype to be included during application freeze on Windows.

  Script is also used to create new venv at -venv_path from provided
  pyproject.toml inside this folder.
  This will be used for v4 and dependencies tool.
.EXAMPLE

PS> .\create_env.ps1

.EXAMPLE

Print verbose information from Poetry:
PS> .\create_env.ps1 -verbose

.EXAMPLE
Create new venv from provided toml
PS> .\create_env.ps -venv_path c:/new_venv

#>
param (
    [String] $venv_path,
    [switch] $verbose
)

<<<<<<< HEAD
if ($verbose){
=======
$arguments=$ARGS
$poetry_verbosity=$null
if($arguments -eq "--verbose") {
>>>>>>> 6c44517c
    $poetry_verbosity="-vvv"
}

$current_dir = Get-Location
$script_dir = Split-Path -Path $MyInvocation.MyCommand.Definition -Parent
$openpype_root = (Get-Item $script_dir).parent.FullName

& git submodule update --init --recursive
# Install PSWriteColor to support colorized output to terminal
$env:PSModulePath = $env:PSModulePath + ";$($openpype_root)\tools\modules\powershell"


function Exit-WithCode($exitcode) {
   # Only exit this host process if it's a child of another PowerShell parent process...
   $parentPID = (Get-CimInstance -ClassName Win32_Process -Filter "ProcessId=$PID" | Select-Object -Property ParentProcessId).ParentProcessId
   $parentProcName = (Get-CimInstance -ClassName Win32_Process -Filter "ProcessId=$parentPID" | Select-Object -Property Name).Name
   if ('powershell.exe' -eq $parentProcName) { $host.SetShouldExit($exitcode) }

   exit $exitcode
}


function Show-PSWarning() {
    if ($PSVersionTable.PSVersion.Major -lt 7) {
        Write-Color -Text "!!! ", "You are using old version of PowerShell - ",  "$($PSVersionTable.PSVersion.Major).$($PSVersionTable.PSVersion.Minor)" -Color Red, Yellow, White
        Write-Color -Text "    Please update to at least 7.0 - ", "https://github.com/PowerShell/PowerShell/releases" -Color Yellow, White
        Exit-WithCode 1
    }
}


function Install-Poetry() {
    Write-Color -Text ">>> ", "Installing Poetry ... " -Color Green, Gray
    $python = "python"
    if (Get-Command "pyenv" -ErrorAction SilentlyContinue) {
        if (-not (Test-Path -PathType Leaf -Path "$($openpype_root)\.python-version")) {
            $result = & pyenv global
            if ($result -eq "no global version configured") {
                Write-Color -Text "!!! ", "Using pyenv but having no local or global version of Python set." -Color Red, Yellow
                Exit-WithCode 1
            }
        }
        $python = & pyenv which python

    }

    $env:POETRY_HOME="$openpype_root\.poetry"
    # $env:POETRY_VERSION="1.1.15"
    (Invoke-WebRequest -Uri https://install.python-poetry.org/ -UseBasicParsing).Content | & $($python) -
}


function Test-Python() {
    Write-Color -Text ">>> ", "Detecting host Python ... " -Color Green, Gray -NoNewline
    $python = "python"
    if (Get-Command "pyenv" -ErrorAction SilentlyContinue) {
        $pyenv_python = & pyenv which python
        if (Test-Path -PathType Leaf -Path "$($pyenv_python)") {
            $python = $pyenv_python
        }
    }
    if (-not (Get-Command $python -ErrorAction SilentlyContinue)) {
        Write-Host "!!! Python not detected" -ForegroundColor red
        Set-Location -Path $current_dir
        Exit-WithCode 1
    }
    $version_command = @'
import sys
print('{0}.{1}'.format(sys.version_info[0], sys.version_info[1]))
'@

    $p = & $python -c $version_command
    $env:PYTHON_VERSION = $p
    $m = $p -match '(\d+)\.(\d+)'
    if(-not $m) {
      Write-Host "!!! Cannot determine version" -ForegroundColor red
      Set-Location -Path $current_dir
      Exit-WithCode 1
    }
<<<<<<< HEAD
    # We are supporting python 3.7 only
    if (($matches[1] -lt 3) -or ($matches[2] -lt 7)) {
      Write-Color -Text "FAILED ", "Version ", "[", $p ,"]",  "is old and unsupported" -Color Red, Yellow, Cyan, White, Cyan, Yellow
      Set-Location -Path $current_dir
      Exit-WithCode 1
    } elseif (($matches[1] -eq 3) -and ($matches[2] -gt 7)) {
=======
    # We are supporting python 3.9 only
    if (([int]$matches[1] -lt 3) -or ([int]$matches[2] -lt 9)) {
      Write-Color -Text "FAILED ", "Version ", "[", $p ,"]",  "is old and unsupported" -Color Red, Yellow, Cyan, White, Cyan, Yellow
      Set-Location -Path $current_dir
      Exit-WithCode 1
    } elseif (([int]$matches[1] -eq 3) -and ([int]$matches[2] -gt 9)) {
>>>>>>> 6c44517c
        Write-Color -Text "WARNING Version ", "[",  $p, "]",  " is unsupported, use at your own risk." -Color Yellow, Cyan, White, Cyan, Yellow
        Write-Color -Text "*** ", "OpenPype supports only Python 3.7" -Color Yellow, White
    } else {
        Write-Color "OK ", "[",  $p, "]" -Color Green, Cyan, White, Cyan
    }
}

if (-not (Test-Path 'env:POETRY_HOME')) {
    $env:POETRY_HOME = "$openpype_root\.poetry"
}


Set-Location -Path $openpype_root

$art = @"


             . .   ..     .    ..
        _oOOP3OPP3Op_. .
     .PPpo~.   ..   ~2p.  ..  ....  .  .
    .Ppo . .pPO3Op.. . O:. . . .
   .3Pp . oP3'. 'P33. . 4 ..   .  .   . .. .  .  .
  .~OP    3PO.  .Op3    : . ..  _____  _____  _____
  .P3O  . oP3oP3O3P' . . .   . /    /./    /./    /
   O3:.   O3p~ .       .:. . ./____/./____/ /____/
   'P .   3p3.  oP3~. ..P:. .  . ..  .   . .. .  .  .
  . ':  . Po'  .Opo'. .3O. .  o[ by Pype Club ]]]==- - - .  .
    . '_ ..  .    . _OP3..  .  .https://openpype.io.. .
         ~P3.OPPPO3OP~ . ..  .
           .  ' '. .  .. . . . ..  .


"@
if (-not (Test-Path 'env:_INSIDE_OPENPYPE_TOOL')) {
    Write-Host $art -ForegroundColor DarkGreen
}

# Enable if PS 7.x is needed.
# Show-PSWarning

$version_file = Get-Content -Path "$($openpype_root)\openpype\version.py"
$result = [regex]::Matches($version_file, '__version__ = "(?<version>\d+\.\d+.\d+.*)"')
$openpype_version = $result[0].Groups['version'].Value
if (-not $openpype_version) {
  Write-Color -Text "!!! ", "Cannot determine OpenPype version." -Color Red, Yellow
  Set-Location -Path $current_dir
  Exit-WithCode 1
}
Write-Color -Text ">>> ", "Found OpenPype version ", "[ ", $($openpype_version), " ]" -Color Green, Gray, Cyan, White, Cyan

Test-Python

Write-Color -Text ">>> ", "Reading Poetry ... " -Color Green, Gray -NoNewline
if (-not (Test-Path -PathType Container -Path "$($env:POETRY_HOME)\bin")) {
    Write-Color -Text "NOT FOUND" -Color Yellow
    Install-Poetry
    Write-Color -Text "INSTALLED" -Color Cyan
} else {
    Write-Color -Text "OK" -Color Green
}

if ($venv_path -or
    -not (Test-Path -PathType Leaf -Path "$($openpype_root)\poetry.lock")) {
    Write-Color -Text ">>> ", "Installing virtual environment and creating lock." -Color Green, Gray
} else {
    Write-Color -Text ">>> ", "Installing virtual environment from lock." -Color Green, Gray
}

# set for regular process
& "$env:POETRY_HOME\bin\poetry" config virtualenvs.create true

if ($venv_path){
   Write-Color -Text ">>> ", "Creating virtual environment at $($venv_path)." -Color Green, White
   & "$env:POETRY_HOME\bin\poetry" run python -m venv $venv_path
   $env:VIRTUAL_ENV = $venv_path
   & "$env:POETRY_HOME\bin\poetry" config virtualenvs.create false
   Set-Location -Path $venv_path
}

$startTime = [int][double]::Parse((Get-Date -UFormat %s))
& "$env:POETRY_HOME\bin\poetry" install --no-root $poetry_verbosity --ansi
if ($LASTEXITCODE -ne 0) {
    Write-Color -Text "!!! ", "Poetry command failed." -Color Red, Yellow
    Set-Location -Path $current_dir
    Exit-WithCode 1
}
Write-Color -Text ">>> ", "Installing pre-commit hooks ..." -Color Green, White
& "$env:POETRY_HOME\bin\poetry" run pre-commit install
if ($LASTEXITCODE -ne 0) {
    Write-Color -Text "!!! ", "Installation of pre-commit hooks failed." -Color Red, Yellow
    Set-Location -Path $current_dir
    Exit-WithCode 1
}

$endTime = [int][double]::Parse((Get-Date -UFormat %s))
Set-Location -Path $current_dir
try
{
    New-BurntToastNotification -AppLogo "$openpype_root/openpype/resources/icons/openpype_icon.png" -Text "OpenPype", "Virtual environment created.", "All done in $( $endTime - $startTime ) secs."
} catch {}
Write-Color -Text ">>> ", "Virtual environment created." -Color Green, White<|MERGE_RESOLUTION|>--- conflicted
+++ resolved
@@ -29,13 +29,9 @@
     [switch] $verbose
 )
 
-<<<<<<< HEAD
-if ($verbose){
-=======
 $arguments=$ARGS
 $poetry_verbosity=$null
 if($arguments -eq "--verbose") {
->>>>>>> 6c44517c
     $poetry_verbosity="-vvv"
 }
 
@@ -83,7 +79,6 @@
     }
 
     $env:POETRY_HOME="$openpype_root\.poetry"
-    # $env:POETRY_VERSION="1.1.15"
     (Invoke-WebRequest -Uri https://install.python-poetry.org/ -UseBasicParsing).Content | & $($python) -
 }
 
@@ -115,21 +110,13 @@
       Set-Location -Path $current_dir
       Exit-WithCode 1
     }
-<<<<<<< HEAD
-    # We are supporting python 3.7 only
-    if (($matches[1] -lt 3) -or ($matches[2] -lt 7)) {
-      Write-Color -Text "FAILED ", "Version ", "[", $p ,"]",  "is old and unsupported" -Color Red, Yellow, Cyan, White, Cyan, Yellow
-      Set-Location -Path $current_dir
-      Exit-WithCode 1
-    } elseif (($matches[1] -eq 3) -and ($matches[2] -gt 7)) {
-=======
+
     # We are supporting python 3.9 only
     if (([int]$matches[1] -lt 3) -or ([int]$matches[2] -lt 9)) {
       Write-Color -Text "FAILED ", "Version ", "[", $p ,"]",  "is old and unsupported" -Color Red, Yellow, Cyan, White, Cyan, Yellow
       Set-Location -Path $current_dir
       Exit-WithCode 1
     } elseif (([int]$matches[1] -eq 3) -and ([int]$matches[2] -gt 9)) {
->>>>>>> 6c44517c
         Write-Color -Text "WARNING Version ", "[",  $p, "]",  " is unsupported, use at your own risk." -Color Yellow, Cyan, White, Cyan, Yellow
         Write-Color -Text "*** ", "OpenPype supports only Python 3.7" -Color Yellow, White
     } else {
