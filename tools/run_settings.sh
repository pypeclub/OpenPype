--- conflicted
+++ resolved
@@ -57,27 +57,7 @@
 BICyan='\033[1;96m'       # Cyan
 BIWhite='\033[1;97m'      # White
 
-<<<<<<< HEAD
-=======
 
-##############################################################################
-# Clean pyc files in specified directory
-# Globals:
-#   None
-# Arguments:
-#   Optional path to clean
-# Returns:
-#   None
-###############################################################################
-clean_pyc () {
-  local path
-  path=$openpype_root
-  echo -e "${BIGreen}>>>${RST} Cleaning pyc at [ ${BIWhite}$path${RST} ] ... \c"
-  find "$path" -regex '^.*\(__pycache__\|\.py[co]\)$' -delete
-  echo -e "${BIGreen}DONE${RST}"
-}
-
->>>>>>> c64f2910
 ##############################################################################
 # Return absolute path
 # Globals:
@@ -93,13 +73,7 @@
 
 # Main
 main () {
-<<<<<<< HEAD
-=======
-  echo -e "${BGreen}"
-  art
-  echo -e "${RST}"
 
->>>>>>> c64f2910
   # Directories
   openpype_root=$(realpath $(dirname $(dirname "${BASH_SOURCE[0]}")))
 
