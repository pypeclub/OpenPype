--- conflicted
+++ resolved
@@ -105,11 +105,7 @@
 
 iscc 
 
-<<<<<<< HEAD
-Write-Color -Text ">>> ", "Creating OpenPype installer ... " -Color Green, White
-=======
-Write-Host ">>> " -NoNewline -ForegroundColor green
-Write-Host "Detecting host Python ... " -NoNewline
+Write-Color ">>> ", "Detecting host Python ... " -Color Green, White -NoNewline
 $python = "python"
 if (Get-Command "pyenv" -ErrorAction SilentlyContinue) {
     $pyenv_python = & pyenv which python
@@ -118,7 +114,7 @@
     }
 }
 if (-not (Get-Command $python -ErrorAction SilentlyContinue)) {
-    Write-Host "!!! Python not detected" -ForegroundColor red
+    Write-Color "!!! ", "Python not detected" -Color Red, Yellow
     Set-Location -Path $current_dir
     Exit-WithCode 1
 }
@@ -131,7 +127,7 @@
 $env:PYTHON_VERSION = $p
 $m = $p -match '(\d+)\.(\d+)'
 if(-not $m) {
-    Write-Host "!!! Cannot determine version" -ForegroundColor red
+    Write-Color "!!! ", "Cannot determine version" -Color Red, Yellow
     Set-Location -Path $current_dir
     Exit-WithCode 1
 }
@@ -148,9 +144,7 @@
     Write-Host "OK [ $p ]" -ForegroundColor green
 }
 
-Write-Host ">>> " -NoNewline -ForegroundColor green
-Write-Host "Creating OpenPype installer ... " -ForegroundColor white
->>>>>>> a6450f83
+Write-Color -Text ">>> ", "Creating OpenPype installer ... " -Color Green, White
 
 $build_dir_command = @"
 import sys
@@ -158,13 +152,8 @@
 print('exe.{}-{}'.format(get_platform(), sys.version[0:3]))
 "@
 
-<<<<<<< HEAD
-$build_dir = & python -c $build_dir_command
+$build_dir = & $python -c $build_dir_command
 Write-Color -Text "--- ", "Build directory ", "${build_dir}" -Color Green, Gray, White
-=======
-$build_dir = & $python -c $build_dir_command
-Write-Host "Build directory ... ${build_dir}" -ForegroundColor white
->>>>>>> a6450f83
 $env:BUILD_DIR = $build_dir
 
 if (-not (Get-Command iscc -errorAction SilentlyContinue -ErrorVariable ProcessError)) {
