import os
import re
import sys
import getpass
from collections import OrderedDict

from avalon import api, io, lib
import avalon.nuke
from avalon.nuke import lib as anlib
import pype.api as pype

import nuke


from .presets import (
    get_colorspace_preset,
    get_node_dataflow_preset,
    get_node_colorspace_preset,
    get_anatomy
)

from .utils import set_context_favorites

from pypeapp import Logger
log = Logger().get_logger(__name__, "nuke")

self = sys.modules[__name__]
self._project = None


def on_script_load():
    ''' Callback for ffmpeg support
    '''
    if nuke.env['LINUX']:
        nuke.tcl('load ffmpegReader')
        nuke.tcl('load ffmpegWriter')
    else:
        nuke.tcl('load movReader')
        nuke.tcl('load movWriter')


def check_inventory_versions():
    """
    Actiual version idetifier of Loaded containers

    Any time this function is run it will check all nodes and filter only
    Loader nodes for its version. It will get all versions from database
    and check if the node is having actual version. If not then it will color
    it to red.
    """
    # get all Loader nodes by avalon attribute metadata
    for each in nuke.allNodes():
        if each.Class() == 'Read':
            container = avalon.nuke.parse_container(each)

            if container:
                node = container["_node"]
                avalon_knob_data = avalon.nuke.get_avalon_knob_data(
                    node, ['avalon:', 'ak:'])

                # get representation from io
                representation = io.find_one({
                    "type": "representation",
                    "_id": io.ObjectId(avalon_knob_data["representation"])
                })

                # Get start frame from version data
                version = io.find_one({
                    "type": "version",
                    "_id": representation["parent"]
                })

                # get all versions in list
                versions = io.find({
                    "type": "version",
                    "parent": version["parent"]
                }).distinct('name')

                max_version = max(versions)

                # check the available version and do match
                # change color of node if not max verion
                if version.get("name") not in [max_version]:
                    node["tile_color"].setValue(int("0xd84f20ff", 16))
                else:
                    node["tile_color"].setValue(int("0x4ecd25ff", 16))


def writes_version_sync():
    ''' Callback synchronizing version of publishable write nodes
    '''
    try:
        rootVersion = pype.get_version_from_path(nuke.root().name())
        padding = len(rootVersion)
        new_version = "v" + str("{" + ":0>{}".format(padding) + "}").format(
            int(rootVersion)
        )
        log.debug("new_version: {}".format(new_version))
    except Exception:
        return

    for each in nuke.allNodes():
        if each.Class() == 'Write':
            # check if the node is avalon tracked
            if "AvalonTab" not in each.knobs():
                continue

            avalon_knob_data = avalon.nuke.get_avalon_knob_data(
                each, ['avalon:', 'ak:'])

            try:
                if avalon_knob_data['families'] not in ["render"]:
                    log.debug(avalon_knob_data['families'])
                    continue

                node_file = each['file'].value()

                node_version = "v" + pype.get_version_from_path(node_file)
                log.debug("node_version: {}".format(node_version))

                node_new_file = node_file.replace(node_version, new_version)
                each['file'].setValue(node_new_file)
                if not os.path.isdir(os.path.dirname(node_new_file)):
                    log.warning("Path does not exist! I am creating it.")
                    os.makedirs(os.path.dirname(node_new_file), 0o766)
            except Exception as e:
                log.warning(
                    "Write node: `{}` has no version in path: {}".format(
                        each.name(), e))


def version_up_script():
    ''' Raising working script's version
    '''
    import nukescripts
    nukescripts.script_and_write_nodes_version_up()


def get_render_path(node):
    ''' Generate Render path from presets regarding avalon knob data
    '''
    data = dict()
    data['avalon'] = avalon.nuke.get_avalon_knob_data(
        node, ['avalon:', 'ak:'])

    data_preset = {
        "class": data['avalon']['family'],
        "preset": data['avalon']['families']
    }

    nuke_dataflow_writes = get_node_dataflow_preset(**data_preset)
    nuke_colorspace_writes = get_node_colorspace_preset(**data_preset)

    application = lib.get_application(os.environ["AVALON_APP_NAME"])
    data.update({
        "application": application,
        "nuke_dataflow_writes": nuke_dataflow_writes,
        "nuke_colorspace_writes": nuke_colorspace_writes
    })

    anatomy_filled = format_anatomy(data)
    return anatomy_filled["render"]["path"].replace("\\", "/")


def format_anatomy(data):
    ''' Helping function for formating of anatomy paths

    Arguments:
        data (dict): dictionary with attributes used for formating

    Return:
        path (str)
    '''
    # TODO: perhaps should be nonPublic

    anatomy = get_anatomy()
    log.debug("__ anatomy.templates: {}".format(anatomy.templates))

    try:
        # TODO: bck compatibility with old anatomy template
        padding = int(anatomy.templates.get(
            "frame_padding",
            anatomy.templates["render"].get("padding"))
        )
    except KeyError as e:
        msg = ("`padding` key is not in `render` "
               "or `frame_padding` on is not available in "
               "Anatomy template. Please, add it there and restart "
               "the pipeline (padding: \"4\"): `{}`").format(e)

        log.error(msg)
        nuke.message(msg)

    version = data.get("version", None)
    if not version:
        file = script_name()
        data["version"] = pype.get_version_from_path(file)
    project_document = pype.get_project()
    data.update({
<<<<<<< HEAD
        "root": os.getenv("PYPE_ROOT_WORK"),
=======
>>>>>>> 00179b97
        "subset": data["avalon"]["subset"],
        "asset": data["avalon"]["asset"],
        "task": api.Session["AVALON_TASK"],
        "family": data["avalon"]["family"],
        "project": {"name": project_document["name"],
                    "code": project_document["data"].get("code", '')},
        "representation": data["nuke_dataflow_writes"]["file_type"],
        "app": data["application"]["application_dir"],
        "hierarchy": pype.get_hierarchy(),
        "frame": "#" * padding,
    })
    return anatomy.format(data)


def script_name():
    ''' Returns nuke script path
    '''
    return nuke.root().knob('name').value()


def add_button_write_to_read(node):
    name = "createReadNode"
    label = "[ Create Read ]"
    value = "import write_to_read;write_to_read.write_to_read(nuke.thisNode())"
    k = nuke.PyScript_Knob(name, label, value)
    k.setFlag(0x1000)
    node.addKnob(k)


def create_write_node(name, data, input=None, prenodes=None, review=True):
    ''' Creating write node which is group node

    Arguments:
        name (str): name of node
        data (dict): data to be imprinted
        input (node): selected node to connect to
        prenodes (list, optional): list of lists, definitions for nodes
                                to be created before write
        review (bool): adding review knob

    Example:
        prenodes = [(
            "NameNode",  # string
            "NodeClass",  # string
            (   # OrderDict: knob and values pairs
                ("knobName", "knobValue"),
                ("knobName", "knobValue")
            ),
            (   # list outputs
                "firstPostNodeName",
                "secondPostNodeName"
            )
        )
        ]

    Return:
        node (obj): group node with avalon data as Knobs
    '''

    nuke_dataflow_writes = get_node_dataflow_preset(**data)
    nuke_colorspace_writes = get_node_colorspace_preset(**data)
    application = lib.get_application(os.environ["AVALON_APP_NAME"])

    try:
        data.update({
            "application": application,
            "nuke_dataflow_writes": nuke_dataflow_writes,
            "nuke_colorspace_writes": nuke_colorspace_writes
        })
        anatomy_filled = format_anatomy(data)

    except Exception as e:
        msg = "problem with resolving anatomy tepmlate: {}".format(e)
        log.error(msg)
        nuke.message(msg)

    # build file path to workfiles
    fpath = str(anatomy_filled["work"]["folder"]).replace("\\", "/")
    fpath = data["fpath_template"].format(
        work=fpath, version=data["version"], subset=data["subset"],
        frame=data["frame"],
        ext=data["nuke_dataflow_writes"]["file_type"]
    )

    # create directory
    if not os.path.isdir(os.path.dirname(fpath)):
        log.warning("Path does not exist! I am creating it.")
        os.makedirs(os.path.dirname(fpath), 0o766)

    _data = OrderedDict({
        "file": fpath
    })

    # adding dataflow template
    log.debug("nuke_dataflow_writes: `{}`".format(nuke_dataflow_writes))
    {_data.update({k: v})
     for k, v in nuke_dataflow_writes.items()
     if k not in ["_id", "_previous"]}

    # adding colorspace template
    log.debug("nuke_colorspace_writes: `{}`".format(nuke_colorspace_writes))
    {_data.update({k: v})
     for k, v in nuke_colorspace_writes.items()}

    _data = avalon.nuke.lib.fix_data_for_node_create(_data)

    log.debug("_data: `{}`".format(_data))

    if "frame_range" in data.keys():
        _data["frame_range"] = data.get("frame_range", None)
        log.debug("_data[frame_range]: `{}`".format(_data["frame_range"]))

    GN = nuke.createNode("Group", "name {}".format(name))

    prev_node = None
    with GN:
        connections = list()
        if input:
            # if connected input node was defined
            connections.append({
                "node": input,
                "inputName": input.name()})
            prev_node = nuke.createNode(
                "Input", "name {}".format(input.name()))
        else:
            # generic input node connected to nothing
            prev_node = nuke.createNode(
                "Input", "name {}".format("rgba"))

        # creating pre-write nodes `prenodes`
        if prenodes:
            for name, klass, properties, set_output_to in prenodes:
                # create node
                now_node = nuke.createNode(klass, "name {}".format(name))

                # add data to knob
                for k, v in properties:
                    try:
                        now_node[k].value()
                    except NameError:
                        log.warning(
                            "knob `{}` does not exist on node `{}`".format(
                                k, now_node["name"].value()
                            ))
                        continue

                    if k and v:
                        now_node[k].setValue(str(v))

                # connect to previous node
                if set_output_to:
                    if isinstance(set_output_to, (tuple or list)):
                        for i, node_name in enumerate(set_output_to):
                            input_node = nuke.createNode(
                                "Input", "name {}".format(node_name))
                            connections.append({
                                "node": nuke.toNode(node_name),
                                "inputName": node_name})
                            now_node.setInput(1, input_node)
                    elif isinstance(set_output_to, str):
                        input_node = nuke.createNode(
                            "Input", "name {}".format(node_name))
                        connections.append({
                            "node": nuke.toNode(set_output_to),
                            "inputName": set_output_to})
                        now_node.setInput(0, input_node)
                else:
                    now_node.setInput(0, prev_node)

                # swith actual node to previous
                prev_node = now_node

        # creating write node
        write_node = now_node = avalon.nuke.lib.add_write_node(
            "inside_{}".format(name),
            **_data
        )

        # connect to previous node
        now_node.setInput(0, prev_node)

        # swith actual node to previous
        prev_node = now_node

        now_node = nuke.createNode("Output", "name Output1")

        # connect to previous node
        now_node.setInput(0, prev_node)

    # imprinting group node
    avalon.nuke.imprint(GN, data["avalon"])

    divider = nuke.Text_Knob('')
    GN.addKnob(divider)

    add_rendering_knobs(GN)

    if review:
        add_review_knob(GN)

    # Add linked knobs.
    linked_knob_names = ["Render", "use_limit", "first", "last"]
    for name in linked_knob_names:
        link = nuke.Link_Knob(name)
        link.makeLink(write_node.name(), name)
        link.setName(name)
        GN.addKnob(link)

    divider = nuke.Text_Knob('')
    GN.addKnob(divider)

    # adding write to read button
    add_button_write_to_read(GN)

    # Deadline tab.
    add_deadline_tab(GN)

    # set tile color
    tile_color = _data.get("tile_color", "0xff0000ff")
    GN["tile_color"].setValue(tile_color)

    return GN


def add_rendering_knobs(node):
    ''' Adds additional rendering knobs to given node

    Arguments:
        node (obj): nuke node object to be fixed

    Return:
        node (obj): with added knobs
    '''
    if "render" not in node.knobs():
        knob = nuke.Boolean_Knob("render", "Render")
        knob.setFlag(0x1000)
        knob.setValue(False)
        node.addKnob(knob)
    if "render_farm" not in node.knobs():
        knob = nuke.Boolean_Knob("render_farm", "Render on Farm")
        knob.setValue(False)
        node.addKnob(knob)
    return node


def add_review_knob(node):
    ''' Adds additional review knob to given node

    Arguments:
        node (obj): nuke node object to be fixed

    Return:
        node (obj): with added knob
    '''
    if "review" not in node.knobs():
        knob = nuke.Boolean_Knob("review", "Review")
        knob.setValue(True)
        node.addKnob(knob)
    return node


def add_deadline_tab(node):
    node.addKnob(nuke.Tab_Knob("Deadline"))

    knob = nuke.Int_Knob("deadlineChunkSize", "Chunk Size")
    knob.setValue(0)
    node.addKnob(knob)

    knob = nuke.Int_Knob("deadlinePriority", "Priority")
    knob.setValue(50)
    node.addKnob(knob)


def get_deadline_knob_names():
    return ["Deadline", "deadlineChunkSize", "deadlinePriority"]


def create_backdrop(label="", color=None, layer=0,
                    nodes=None):
    """
    Create Backdrop node

    Arguments:
        color (str): nuke compatible string with color code
        layer (int): layer of node usually used (self.pos_layer - 1)
        label (str): the message
        nodes (list): list of nodes to be wrapped into backdrop

    """
    assert isinstance(nodes, list), "`nodes` should be a list of nodes"

    # Calculate bounds for the backdrop node.
    bdX = min([node.xpos() for node in nodes])
    bdY = min([node.ypos() for node in nodes])
    bdW = max([node.xpos() + node.screenWidth() for node in nodes]) - bdX
    bdH = max([node.ypos() + node.screenHeight() for node in nodes]) - bdY

    # Expand the bounds to leave a little border. Elements are offsets
    # for left, top, right and bottom edges respectively
    left, top, right, bottom = (-20, -65, 20, 60)
    bdX += left
    bdY += top
    bdW += (right - left)
    bdH += (bottom - top)

    bdn = nuke.createNode("BackdropNode")
    bdn["z_order"].setValue(layer)

    if color:
        bdn["tile_color"].setValue(int(color, 16))

    bdn["xpos"].setValue(bdX)
    bdn["ypos"].setValue(bdY)
    bdn["bdwidth"].setValue(bdW)
    bdn["bdheight"].setValue(bdH)

    if label:
        bdn["label"].setValue(label)

    bdn["note_font_size"].setValue(20)
    return bdn


class WorkfileSettings(object):
    """
    All settings for workfile will be set

    This object is setting all possible root settings to the workfile.
    Including Colorspace, Frame ranges, Resolution format. It can set it
    to Root node or to any given node.

    Arguments:
        root (node): nuke's root node
        nodes (list): list of nuke's nodes
        nodes_filter (list): filtering classes for nodes

    """

    def __init__(self,
                 root_node=None,
                 nodes=None,
                 **kwargs):
        self._project = kwargs.get(
            "project") or io.find_one({"type": "project"})
        self._asset = kwargs.get("asset_name") or api.Session["AVALON_ASSET"]
        self._asset_entity = pype.get_asset(self._asset)
        self._root_node = root_node or nuke.root()
        self._nodes = self.get_nodes(nodes=nodes)

        self.data = kwargs

    def get_nodes(self, nodes=None, nodes_filter=None):

        if not isinstance(nodes, list) and not isinstance(nodes_filter, list):
            return [n for n in nuke.allNodes()]
        elif not isinstance(nodes, list) and isinstance(nodes_filter, list):
            nodes = list()
            for filter in nodes_filter:
                [nodes.append(n) for n in nuke.allNodes(filter=filter)]
            return nodes
        elif isinstance(nodes, list) and not isinstance(nodes_filter, list):
            return [n for n in self._nodes]
        elif isinstance(nodes, list) and isinstance(nodes_filter, list):
            for filter in nodes_filter:
                return [n for n in self._nodes if filter in n.Class()]

    def set_viewers_colorspace(self, viewer_dict):
        ''' Adds correct colorspace to viewer

        Arguments:
            viewer_dict (dict): adjustments from presets

        '''
        if not isinstance(viewer_dict, dict):
            msg = "set_viewers_colorspace(): argument should be dictionary"
            log.error(msg)
            nuke.message(msg)
            return

        filter_knobs = [
            "viewerProcess",
            "wipe_position"
        ]

        erased_viewers = []
        for v in [n for n in self._nodes
                  if "Viewer" in n.Class()]:
            v['viewerProcess'].setValue(str(viewer_dict["viewerProcess"]))
            if str(viewer_dict["viewerProcess"]) \
                    not in v['viewerProcess'].value():
                copy_inputs = v.dependencies()
                copy_knobs = {k: v[k].value() for k in v.knobs()
                              if k not in filter_knobs}

                # delete viewer with wrong settings
                erased_viewers.append(v['name'].value())
                nuke.delete(v)

                # create new viewer
                nv = nuke.createNode("Viewer")

                # connect to original inputs
                for i, n in enumerate(copy_inputs):
                    nv.setInput(i, n)

                # set coppied knobs
                for k, v in copy_knobs.items():
                    print(k, v)
                    nv[k].setValue(v)

                # set viewerProcess
                nv['viewerProcess'].setValue(str(viewer_dict["viewerProcess"]))

        if erased_viewers:
            log.warning(
                "Attention! Viewer nodes {} were erased."
                "It had wrong color profile".format(erased_viewers))

    def set_root_colorspace(self, root_dict):
        ''' Adds correct colorspace to root

        Arguments:
            root_dict (dict): adjustmensts from presets

        '''
        if not isinstance(root_dict, dict):
            msg = "set_root_colorspace(): argument should be dictionary"
            log.error(msg)
            nuke.message(msg)

        log.debug(">> root_dict: {}".format(root_dict))

        # first set OCIO
        if self._root_node["colorManagement"].value() \
                not in str(root_dict["colorManagement"]):
            self._root_node["colorManagement"].setValue(
                str(root_dict["colorManagement"]))
            log.debug("nuke.root()['{0}'] changed to: {1}".format(
                "colorManagement", root_dict["colorManagement"]))
            root_dict.pop("colorManagement")

        # second set ocio version
        if self._root_node["OCIO_config"].value() \
                not in str(root_dict["OCIO_config"]):
            self._root_node["OCIO_config"].setValue(
                str(root_dict["OCIO_config"]))
            log.debug("nuke.root()['{0}'] changed to: {1}".format(
                "OCIO_config", root_dict["OCIO_config"]))
            root_dict.pop("OCIO_config")

        # third set ocio custom path
        if root_dict.get("customOCIOConfigPath"):
            self._root_node["customOCIOConfigPath"].setValue(
                str(root_dict["customOCIOConfigPath"]).format(
                    **os.environ
                ).replace("\\", "/")
            )
            log.debug("nuke.root()['{}'] changed to: {}".format(
                "customOCIOConfigPath", root_dict["customOCIOConfigPath"]))
            root_dict.pop("customOCIOConfigPath")

        # then set the rest
        for knob, value in root_dict.items():
            if self._root_node[knob].value() not in value:
                self._root_node[knob].setValue(str(value))
                log.debug("nuke.root()['{}'] changed to: {}".format(
                    knob, value))

    def set_writes_colorspace(self, write_dict):
        ''' Adds correct colorspace to write node dict

        Arguments:
            write_dict (dict): nuke write node as dictionary

        '''
        # scene will have fixed colorspace following presets for the project
        if not isinstance(write_dict, dict):
            msg = "set_root_colorspace(): argument should be dictionary"
            log.error(msg)
            return

        from avalon.nuke import get_avalon_knob_data

        for node in nuke.allNodes():

            if node.Class() in ["Viewer", "Dot"]:
                continue

            # get data from avalon knob
            avalon_knob_data = get_avalon_knob_data(node, ["avalon:", "ak:"])

            if not avalon_knob_data:
                continue

            if avalon_knob_data["id"] != "pyblish.avalon.instance":
                continue

            # establish families
            families = [avalon_knob_data["family"]]
            if avalon_knob_data.get("families"):
                families.append(avalon_knob_data.get("families"))

            # except disabled nodes but exclude backdrops in test
            for fmly, knob in write_dict.items():
                write = None
                if (fmly in families):
                    # Add all nodes in group instances.
                    if node.Class() == "Group":
                        node.begin()
                        for x in nuke.allNodes():
                            if x.Class() == "Write":
                                write = x
                        node.end()
                    elif node.Class() == "Write":
                        write = node
                    else:
                        log.warning("Wrong write node Class")

                    write["colorspace"].setValue(str(knob["colorspace"]))
                    log.info(
                        "Setting `{0}` to `{1}`".format(
                            write.name(),
                            knob["colorspace"]))

    def set_reads_colorspace(self, reads):
        """ Setting colorspace to Read nodes

        Looping trought all read nodes and tries to set colorspace based
        on regex rules in presets
        """
        changes = dict()
        for n in nuke.allNodes():
            file = nuke.filename(n)
            if not n.Class() == "Read":
                continue

            # load nuke presets for Read's colorspace
            read_clrs_presets = get_colorspace_preset().get(
                "nuke", {}).get("read", {})

            # check if any colorspace presets for read is mathing
            preset_clrsp = next((read_clrs_presets[k]
                                 for k in read_clrs_presets
                                 if bool(re.search(k, file))),
                                None)
            log.debug(preset_clrsp)
            if preset_clrsp is not None:
                current = n["colorspace"].value()
                future = str(preset_clrsp)
                if current != future:
                    changes.update({
                        n.name(): {
                            "from": current,
                            "to": future
                        }
                    })
        log.debug(changes)
        if changes:
            msg = "Read nodes are not set to correct colospace:\n\n"
            for nname, knobs in changes.items():
                msg += str(
                    " - node: '{0}' is now '{1}' but should be '{2}'\n"
                ).format(nname, knobs["from"], knobs["to"])

            msg += "\nWould you like to change it?"

            if nuke.ask(msg):
                for nname, knobs in changes.items():
                    n = nuke.toNode(nname)
                    n["colorspace"].setValue(knobs["to"])
                    log.info(
                        "Setting `{0}` to `{1}`".format(
                            nname,
                            knobs["to"]))

    def set_colorspace(self):
        ''' Setting colorpace following presets
        '''
        nuke_colorspace = get_colorspace_preset().get("nuke", None)

        try:
            self.set_root_colorspace(nuke_colorspace["root"])
        except AttributeError:
            msg = "set_colorspace(): missing `root` settings in template"

        try:
            self.set_viewers_colorspace(nuke_colorspace["viewer"])
        except AttributeError:
            msg = "set_colorspace(): missing `viewer` settings in template"
            nuke.message(msg)
            log.error(msg)

        try:
            self.set_writes_colorspace(nuke_colorspace["write"])
        except AttributeError:
            msg = "set_colorspace(): missing `write` settings in template"
            nuke.message(msg)
            log.error(msg)

        reads = nuke_colorspace.get("read")
        if reads:
            self.set_reads_colorspace(reads)

        try:
            for key in nuke_colorspace:
                log.debug("Preset's colorspace key: {}".format(key))
        except TypeError:
            msg = "Nuke is not in templates! Contact your supervisor!"
            nuke.message(msg)
            log.error(msg)

    def reset_frame_range_handles(self):
        """Set frame range to current asset"""

        if "data" not in self._asset_entity:
            msg = "Asset {} don't have set any 'data'".format(self._asset)
            log.warning(msg)
            nuke.message(msg)
            return
        data = self._asset_entity["data"]

        log.debug("__ asset data: `{}`".format(data))

        missing_cols = []
        check_cols = ["fps", "frameStart", "frameEnd",
                      "handleStart", "handleEnd"]

        for col in check_cols:
            if col not in data:
                missing_cols.append(col)

        if len(missing_cols) > 0:
            missing = ", ".join(missing_cols)
            msg = "'{}' are not set for asset '{}'!".format(
                missing, self._asset)
            log.warning(msg)
            nuke.message(msg)
            return

        # get handles values
        handle_start = data["handleStart"]
        handle_end = data["handleEnd"]

        fps = data["fps"]
        frame_start = int(data["frameStart"]) - handle_start
        frame_end = int(data["frameEnd"]) + handle_end

        self._root_node["lock_range"].setValue(False)
        self._root_node["fps"].setValue(fps)
        self._root_node["first_frame"].setValue(frame_start)
        self._root_node["last_frame"].setValue(frame_end)
        self._root_node["lock_range"].setValue(True)

        # setting active viewers
        try:
            nuke.frame(int(data["frameStart"]))
        except Exception as e:
            log.warning("no viewer in scene: `{}`".format(e))

        range = '{0}-{1}'.format(
            int(data["frameStart"]),
            int(data["frameEnd"]))

        for node in nuke.allNodes(filter="Viewer"):
            node['frame_range'].setValue(range)
            node['frame_range_lock'].setValue(True)
            node['frame_range'].setValue(range)
            node['frame_range_lock'].setValue(True)

        # adding handle_start/end to root avalon knob
        if not avalon.nuke.imprint(self._root_node, {
            "handleStart": int(handle_start),
            "handleEnd": int(handle_end)
        }):
            log.warning("Cannot set Avalon knob to Root node!")

    def reset_resolution(self):
        """Set resolution to project resolution."""
        log.info("Reseting resolution")
        project = io.find_one({"type": "project"})
        asset = api.Session["AVALON_ASSET"]
        asset = io.find_one({"name": asset, "type": "asset"})
        asset_data = asset.get('data', {})

        data = {
            "width": int(asset_data.get(
                'resolutionWidth',
                asset_data.get('resolution_width'))),
            "height": int(asset_data.get(
                'resolutionHeight',
                asset_data.get('resolution_height'))),
            "pixel_aspect": asset_data.get(
                'pixelAspect',
                asset_data.get('pixel_aspect', 1)),
            "name": project["name"]
        }

        if any(x for x in data.values() if x is None):
            msg = ("Missing set shot attributes in DB."
                   "\nContact your supervisor!."
                   "\n\nWidth: `{width}`"
                   "\nHeight: `{height}`"
                   "\nPixel Asspect: `{pixel_aspect}`").format(**data)
            log.error(msg)
            nuke.message(msg)

        bbox = self._asset_entity.get('data', {}).get('crop')

        if bbox:
            try:
                x, y, r, t = bbox.split(".")
                data.update(
                    {
                        "x": int(x),
                        "y": int(y),
                        "r": int(r),
                        "t": int(t),
                    }
                )
            except Exception as e:
                bbox = None
                msg = ("{}:{} \nFormat:Crop need to be set with dots, "
                       "example: 0.0.1920.1080, "
                       "/nSetting to default").format(__name__, e)
                log.error(msg)
                nuke.message(msg)

        existing_format = None
        for format in nuke.formats():
            if data["name"] == format.name():
                existing_format = format
                break

        if existing_format:
            # Enforce existing format to be correct.
            existing_format.setWidth(data["width"])
            existing_format.setHeight(data["height"])
            existing_format.setPixelAspect(data["pixel_aspect"])

            if bbox:
                existing_format.setX(data["x"])
                existing_format.setY(data["y"])
                existing_format.setR(data["r"])
                existing_format.setT(data["t"])
        else:
            format_string = self.make_format_string(**data)
            log.info("Creating new format: {}".format(format_string))
            nuke.addFormat(format_string)

        nuke.root()["format"].setValue(data["name"])
        log.info("Format is set.")

    def make_format_string(self, **kwargs):
        if kwargs.get("r"):
            return (
                "{width} "
                "{height} "
                "{x} "
                "{y} "
                "{r} "
                "{t} "
                "{pixel_aspect:.2f} "
                "{name}".format(**kwargs)
            )
        else:
            return (
                "{width} "
                "{height} "
                "{pixel_aspect:.2f} "
                "{name}".format(**kwargs)
            )

    def set_context_settings(self):
        # replace reset resolution from avalon core to pype's
        self.reset_resolution()
        # replace reset resolution from avalon core to pype's
        self.reset_frame_range_handles()
        # add colorspace menu item
        self.set_colorspace()

    def set_favorites(self):
        projects_root = os.getenv("PYPE_ROOT_WORK")
        work_dir = os.getenv("AVALON_WORKDIR")
        asset = os.getenv("AVALON_ASSET")
        project = os.getenv("AVALON_PROJECT")
        hierarchy = os.getenv("AVALON_HIERARCHY")
        favorite_items = OrderedDict()

        # project
        favorite_items.update({"Project dir": os.path.join(
            projects_root, project).replace("\\", "/")})
        # shot
        favorite_items.update({"Shot dir": os.path.join(
            projects_root, project,
            hierarchy, asset).replace("\\", "/")})
        # workdir
        favorite_items.update({"Work dir": work_dir})

        set_context_favorites(favorite_items)


def get_hierarchical_attr(entity, attr, default=None):
    attr_parts = attr.split('.')
    value = entity
    for part in attr_parts:
        value = value.get(part)
        if not value:
            break

    if value or entity['type'].lower() == 'project':
        return value

    parent_id = entity['parent']
    if (
        entity['type'].lower() == 'asset'
        and entity.get('data', {}).get('visualParent')
    ):
        parent_id = entity['data']['visualParent']

    parent = io.find_one({'_id': parent_id})

    return get_hierarchical_attr(parent, attr)


def get_write_node_template_attr(node):
    ''' Gets all defined data from presets

    '''
    # get avalon data from node
    data = dict()
    data['avalon'] = avalon.nuke.get_avalon_knob_data(
        node, ['avalon:', 'ak:'])
    data_preset = {
        "class": data['avalon']['family'],
        "families": data['avalon']['families'],
        "preset": data['avalon']['families']  # omit < 2.0.0v
    }

    # get template data
    nuke_dataflow_writes = get_node_dataflow_preset(**data_preset)
    nuke_colorspace_writes = get_node_colorspace_preset(**data_preset)

    # collecting correct data
    correct_data = OrderedDict({
        "file": get_render_path(node)
    })

    # adding dataflow template
    {correct_data.update({k: v})
     for k, v in nuke_dataflow_writes.items()
     if k not in ["_id", "_previous"]}

    # adding colorspace template
    {correct_data.update({k: v})
     for k, v in nuke_colorspace_writes.items()}

    # fix badly encoded data
    return avalon.nuke.lib.fix_data_for_node_create(correct_data)


class BuildWorkfile(WorkfileSettings):
    """
    Building first version of workfile.

    Settings are taken from presets and db. It will add all subsets
    in last version for defined representaions

    Arguments:
        variable (type): description

    """
    xpos = 0
    ypos = 0
    xpos_size = 80
    ypos_size = 90
    xpos_gap = 50
    ypos_gap = 50
    pos_layer = 10

    def __init__(self,
                 root_path=None,
                 root_node=None,
                 nodes=None,
                 to_script=None,
                 **kwargs):
        """
        A short description.

        A bit longer description.

        Argumetns:
            root_path (str): description
            root_node (nuke.Node): description
            nodes (list): list of nuke.Node
            nodes_effects (dict): dictionary with subsets

        Example:
            nodes_effects = {
                    "plateMain": {
                        "nodes": [
                               [("Class", "Reformat"),
                               ("resize", "distort"),
                               ("flip", True)],

                               [("Class", "Grade"),
                               ("blackpoint", 0.5),
                               ("multiply", 0.4)]
                            ]
                        },
                    }

        """

        WorkfileSettings.__init__(self,
                                  root_node=root_node,
                                  nodes=nodes,
                                  **kwargs)
        self.to_script = to_script
        
        # collect data for formating
        self.data_tmp = {
<<<<<<< HEAD
            "root": root_path or os.getenv("PYPE_ROOT_WORK"),
=======
>>>>>>> 00179b97
            "project": {"name": self._project["name"],
                        "code": self._project["data"].get("code", "")},
            "asset": self._asset or os.environ["AVALON_ASSET"],
            "task": kwargs.get("task") or api.Session["AVALON_TASK"],
            "hierarchy": kwargs.get("hierarchy") or pype.get_hierarchy(),
            "version": kwargs.get("version", {}).get("name", 1),
            "user": getpass.getuser(),
            "comment": "firstBuild",
            "ext": "nk"
        }

        # get presets from anatomy
        anatomy = get_anatomy()
        # format anatomy
        anatomy_filled = anatomy.format(self.data_tmp)

        # get dir and file for workfile
        self.work_dir = anatomy_filled["work"]["folder"]
        self.work_file = anatomy_filled["work"]["file"]

    def save_script_as(self, path=None):
        # first clear anything in open window
        nuke.scriptClear()

        if not path:
            dir = self.work_dir
            path = os.path.join(
                self.work_dir,
                self.work_file).replace("\\", "/")
        else:
            dir = os.path.dirname(path)

        # check if folder is created
        if not os.path.exists(dir):
            os.makedirs(dir)

        # save script to path
        nuke.scriptSaveAs(path)

    def process(self,
                regex_filter=None,
                version=None,
                representations=["exr", "dpx", "lutJson", "mov",
                                 "preview", "png", "jpeg", "jpg"]):
        """
        A short description.

        A bit longer description.

        Args:
            regex_filter (raw string): regex pattern to filter out subsets
            version (int): define a particular version, None gets last
            representations (list):

        Returns:
            type: description

        Raises:
            Exception: description

        """

        if not self.to_script:
            # save the script
            self.save_script_as()

        # create viewer and reset frame range
        viewer = self.get_nodes(nodes_filter=["Viewer"])
        if not viewer:
            vn = nuke.createNode("Viewer")
            vn["xpos"].setValue(self.xpos)
            vn["ypos"].setValue(self.ypos)
        else:
            vn = viewer[-1]

        # move position
        self.position_up()

        wn = self.write_create()
        wn["xpos"].setValue(self.xpos)
        wn["ypos"].setValue(self.ypos)
        wn["render"].setValue(True)
        vn.setInput(0, wn)

        # adding backdrop under write
        self.create_backdrop(label="Render write \n\n\n\nOUTPUT",
                             color='0xcc1102ff', layer=-1,
                             nodes=[wn])

        # move position
        self.position_up(4)

        # set frame range for new viewer
        self.reset_frame_range_handles()

        # get all available representations
        subsets = pype.get_subsets(self._asset,
                                   regex_filter=regex_filter,
                                   version=version,
                                   representations=representations)

        for name, subset in subsets.items():
            log.debug("___________________")
            log.debug(name)
            log.debug(subset["version"])

        nodes_backdrop = list()
        for name, subset in subsets.items():
            if "lut" in name:
                continue
            log.info("Building Loader to: `{}`".format(name))
            version = subset["version"]
            log.info("Version to: `{}`".format(version["name"]))
            representations = subset["representaions"]
            for repr in representations:
                rn = self.read_loader(repr)
                rn["xpos"].setValue(self.xpos)
                rn["ypos"].setValue(self.ypos)
                wn.setInput(0, rn)

                # get editional nodes
                lut_subset = [s for n, s in subsets.items()
                              if "lut{}".format(name.lower()) in n.lower()]
                log.debug(">> lut_subset: `{}`".format(lut_subset))

                if len(lut_subset) > 0:
                    lsub = lut_subset[0]
                    fxn = self.effect_loader(lsub["representaions"][-1])
                    fxn_ypos = fxn["ypos"].value()
                    fxn["ypos"].setValue(fxn_ypos - 100)
                    nodes_backdrop.append(fxn)

                nodes_backdrop.append(rn)
                # move position
                self.position_right()

        # adding backdrop under all read nodes
        self.create_backdrop(label="Loaded Reads",
                             color='0x2d7702ff', layer=-1,
                             nodes=nodes_backdrop)

    def read_loader(self, representation):
        """
        Gets Loader plugin for image sequence or mov

        Arguments:
            representation (dict): avalon db entity

        """
        context = representation["context"]

        loader_name = "LoadSequence"
        if "mov" in context["representation"]:
            loader_name = "LoadMov"

        loader_plugin = None
        for Loader in api.discover(api.Loader):
            if Loader.__name__ != loader_name:
                continue

            loader_plugin = Loader

        return api.load(Loader=loader_plugin,
                        representation=representation["_id"])

    def effect_loader(self, representation):
        """
        Gets Loader plugin for effects

        Arguments:
            representation (dict): avalon db entity

        """
        loader_name = "LoadLuts"

        loader_plugin = None
        for Loader in api.discover(api.Loader):
            if Loader.__name__ != loader_name:
                continue

            loader_plugin = Loader

        return api.load(Loader=loader_plugin,
                        representation=representation["_id"])

    def write_create(self):
        """
        Create render write

        Arguments:
            representation (dict): avalon db entity

        """
        task = self.data_tmp["task"]
        sanitized_task = re.sub('[^0-9a-zA-Z]+', '', task)
        subset_name = "render{}Main".format(
            sanitized_task.capitalize())

        Create_name = "CreateWriteRender"

        creator_plugin = None
        for Creator in api.discover(api.Creator):
            if Creator.__name__ != Create_name:
                continue

            creator_plugin = Creator

        # return api.create()
        return creator_plugin(subset_name, self._asset).process()

    def create_backdrop(self, label="", color=None, layer=0,
                        nodes=None):
        """
        Create Backdrop node

        Arguments:
            color (str): nuke compatible string with color code
            layer (int): layer of node usually used (self.pos_layer - 1)
            label (str): the message
            nodes (list): list of nodes to be wrapped into backdrop

        """
        assert isinstance(nodes, list), "`nodes` should be a list of nodes"
        layer = self.pos_layer + layer

        create_backdrop(label=label, color=color, layer=layer, nodes=nodes)

    def position_reset(self, xpos=0, ypos=0):
        self.xpos = xpos
        self.ypos = ypos

    def position_right(self, multiply=1):
        self.xpos += (self.xpos_size * multiply) + self.xpos_gap

    def position_left(self, multiply=1):
        self.xpos -= (self.xpos_size * multiply) + self.xpos_gap

    def position_down(self, multiply=1):
        self.ypos -= (self.ypos_size * multiply) + self.ypos_gap

    def position_up(self, multiply=1):
        self.ypos -= (self.ypos_size * multiply) + self.ypos_gap


class ExporterReview:
    """
    Base class object for generating review data from Nuke

    Args:
        klass (pyblish.plugin): pyblish plugin parent
        instance (pyblish.instance): instance of pyblish context

    """
    _temp_nodes = []
    data = dict({
        "representations": list()
    })

    def __init__(self,
                 klass,
                 instance
                 ):

        self.log = klass.log
        self.instance = instance
        self.path_in = self.instance.data.get("path", None)
        self.staging_dir = self.instance.data["stagingDir"]
        self.collection = self.instance.data.get("collection", None)

    def get_file_info(self):
        if self.collection:
            self.log.debug("Collection: `{}`".format(self.collection))
            # get path
            self.fname = os.path.basename(self.collection.format(
                "{head}{padding}{tail}"))
            self.fhead = self.collection.format("{head}")

            # get first and last frame
            self.first_frame = min(self.collection.indexes)
            self.last_frame = max(self.collection.indexes)
            if "slate" in self.instance.data["families"]:
                self.first_frame += 1
        else:
            self.fname = os.path.basename(self.path_in)
            self.fhead = os.path.splitext(self.fname)[0] + "."
            self.first_frame = self.instance.data.get("frameStartHandle", None)
            self.last_frame = self.instance.data.get("frameEndHandle", None)

        if "#" in self.fhead:
            self.fhead = self.fhead.replace("#", "")[:-1]

    def get_representation_data(self, tags=None, range=False):
        add_tags = []
        if tags:
            add_tags = tags

        repre = {
            'name': self.name,
            'ext': self.ext,
            'files': self.file,
            "stagingDir": self.staging_dir,
            "tags": [self.name.replace("_", "-")] + add_tags
        }

        if range:
            repre.update({
                "frameStart": self.first_frame,
                "frameEnd": self.last_frame,
            })

        self.data["representations"].append(repre)

    def get_view_process_node(self):
        """
        Will get any active view process.

        Arguments:
            self (class): in object definition

        Returns:
            nuke.Node: copy node of Input Process node
        """
        anlib.reset_selection()
        ipn_orig = None
        for v in [n for n in nuke.allNodes()
                  if "Viewer" in n.Class()]:
            ip = v['input_process'].getValue()
            ipn = v['input_process_node'].getValue()
            if "VIEWER_INPUT" not in ipn and ip:
                ipn_orig = nuke.toNode(ipn)
                ipn_orig.setSelected(True)

        if ipn_orig:
            # copy selected to clipboard
            nuke.nodeCopy('%clipboard%')
            # reset selection
            anlib.reset_selection()
            # paste node and selection is on it only
            nuke.nodePaste('%clipboard%')
            # assign to variable
            ipn = nuke.selectedNode()

            return ipn

    def clean_nodes(self):
        for node in self._temp_nodes:
            nuke.delete(node)
        self.log.info("Deleted nodes...")


class ExporterReviewLut(ExporterReview):
    """
    Generator object for review lut from Nuke

    Args:
        klass (pyblish.plugin): pyblish plugin parent
        instance (pyblish.instance): instance of pyblish context


    """
    def __init__(self,
                 klass,
                 instance,
                 name=None,
                 ext=None,
                 cube_size=None,
                 lut_size=None,
                 lut_style=None):
        # initialize parent class
        ExporterReview.__init__(self, klass, instance)

        # deal with now lut defined in viewer lut
        if hasattr(klass, "viewer_lut_raw"):
            self.viewer_lut_raw = klass.viewer_lut_raw
        else:
            self.viewer_lut_raw = False

        self.name = name or "baked_lut"
        self.ext = ext or "cube"
        self.cube_size = cube_size or 32
        self.lut_size = lut_size or 1024
        self.lut_style = lut_style or "linear"

        # set frame start / end and file name to self
        self.get_file_info()

        self.log.info("File info was set...")

        self.file = self.fhead + self.name + ".{}".format(self.ext)
        self.path = os.path.join(
            self.staging_dir, self.file).replace("\\", "/")

    def generate_lut(self):
        # ---------- start nodes creation

        # CMSTestPattern
        cms_node = nuke.createNode("CMSTestPattern")
        cms_node["cube_size"].setValue(self.cube_size)
        # connect
        self._temp_nodes.append(cms_node)
        self.previous_node = cms_node
        self.log.debug("CMSTestPattern...   `{}`".format(self._temp_nodes))

        # Node View Process
        ipn = self.get_view_process_node()
        if ipn is not None:
            # connect
            ipn.setInput(0, self.previous_node)
            self._temp_nodes.append(ipn)
            self.previous_node = ipn
            self.log.debug("ViewProcess...   `{}`".format(self._temp_nodes))

        if not self.viewer_lut_raw:
            # OCIODisplay
            dag_node = nuke.createNode("OCIODisplay")
            # connect
            dag_node.setInput(0, self.previous_node)
            self._temp_nodes.append(dag_node)
            self.previous_node = dag_node
            self.log.debug("OCIODisplay...   `{}`".format(self._temp_nodes))

        # GenerateLUT
        gen_lut_node = nuke.createNode("GenerateLUT")
        gen_lut_node["file"].setValue(self.path)
        gen_lut_node["file_type"].setValue(".{}".format(self.ext))
        gen_lut_node["lut1d"].setValue(self.lut_size)
        gen_lut_node["style1d"].setValue(self.lut_style)
        # connect
        gen_lut_node.setInput(0, self.previous_node)
        self._temp_nodes.append(gen_lut_node)
        self.log.debug("GenerateLUT...   `{}`".format(self._temp_nodes))

        # ---------- end nodes creation

        # Export lut file
        nuke.execute(
            gen_lut_node.name(),
            int(self.first_frame),
            int(self.first_frame))

        self.log.info("Exported...")

        # ---------- generate representation data
        self.get_representation_data()

        self.log.debug("Representation...   `{}`".format(self.data))

        # ---------- Clean up
        self.clean_nodes()

        return self.data


class ExporterReviewMov(ExporterReview):
    """
    Metaclass for generating review mov files

    Args:
        klass (pyblish.plugin): pyblish plugin parent
        instance (pyblish.instance): instance of pyblish context

    """
    def __init__(self,
                 klass,
                 instance,
                 name=None,
                 ext=None,
                 ):
        # initialize parent class
        ExporterReview.__init__(self, klass, instance)

        # passing presets for nodes to self
        if hasattr(klass, "nodes"):
            self.nodes = klass.nodes
        else:
            self.nodes = {}

        # deal with now lut defined in viewer lut
        self.viewer_lut_raw = klass.viewer_lut_raw
        self.bake_colorspace_fallback = klass.bake_colorspace_fallback
        self.bake_colorspace_main = klass.bake_colorspace_main

        self.name = name or "baked"
        self.ext = ext or "mov"

        # set frame start / end and file name to self
        self.get_file_info()

        self.log.info("File info was set...")

        self.file = self.fhead + self.name + ".{}".format(self.ext)
        self.path = os.path.join(
            self.staging_dir, self.file).replace("\\", "/")

    def render(self, render_node_name):
        self.log.info("Rendering...  ")
        # Render Write node
        nuke.execute(
            render_node_name,
            int(self.first_frame),
            int(self.last_frame))

        self.log.info("Rendered...")

    def save_file(self):
        import shutil
        with anlib.maintained_selection():
            self.log.info("Saving nodes as file...  ")
            # create nk path
            path = os.path.splitext(self.path)[0] + ".nk"
            # save file to the path
            shutil.copyfile(self.instance.context.data["currentFile"], path)

        self.log.info("Nodes exported...")
        return path

    def generate_mov(self, farm=False):
        # ---------- start nodes creation

        # Read node
        r_node = nuke.createNode("Read")
        r_node["file"].setValue(self.path_in)
        r_node["first"].setValue(self.first_frame)
        r_node["origfirst"].setValue(self.first_frame)
        r_node["last"].setValue(self.last_frame)
        r_node["origlast"].setValue(self.last_frame)
        # connect
        self._temp_nodes.append(r_node)
        self.previous_node = r_node
        self.log.debug("Read...   `{}`".format(self._temp_nodes))

        # View Process node
        ipn = self.get_view_process_node()
        if ipn is not None:
            # connect
            ipn.setInput(0, self.previous_node)
            self._temp_nodes.append(ipn)
            self.previous_node = ipn
            self.log.debug("ViewProcess...   `{}`".format(self._temp_nodes))

        if not self.viewer_lut_raw:
            colorspaces = [
                self.bake_colorspace_main, self.bake_colorspace_fallback
            ]

            if any(colorspaces):
                # OCIOColorSpace with controled output
                dag_node = nuke.createNode("OCIOColorSpace")
                for c in colorspaces:
                    test = dag_node["out_colorspace"].setValue(str(c))
                    if test:
                        self.log.info(
                            "Baking in colorspace...   `{}`".format(c))
                        break

                if not test:
                    dag_node = nuke.createNode("OCIODisplay")
            else:
                # OCIODisplay
                dag_node = nuke.createNode("OCIODisplay")

            # connect
            dag_node.setInput(0, self.previous_node)
            self._temp_nodes.append(dag_node)
            self.previous_node = dag_node
            self.log.debug("OCIODisplay...   `{}`".format(self._temp_nodes))

        # Write node
        write_node = nuke.createNode("Write")
        self.log.debug("Path: {}".format(self.path))
        write_node["file"].setValue(self.path)
        write_node["file_type"].setValue(self.ext)
        write_node["meta_codec"].setValue("ap4h")
        write_node["mov64_codec"].setValue("ap4h")
        write_node["mov64_write_timecode"].setValue(1)
        write_node["raw"].setValue(1)
        # connect
        write_node.setInput(0, self.previous_node)
        self._temp_nodes.append(write_node)
        self.log.debug("Write...   `{}`".format(self._temp_nodes))
        # ---------- end nodes creation

        # ---------- render or save to nk
        if farm:
            nuke.scriptSave()
            path_nk = self.save_file()
            self.data.update({
                "bakeScriptPath": path_nk,
                "bakeWriteNodeName": write_node.name(),
                "bakeRenderPath": self.path
            })
        else:
            self.render(write_node.name())
            # ---------- generate representation data
            self.get_representation_data(
                tags=["review", "delete"],
                range=True
            )

        self.log.debug("Representation...   `{}`".format(self.data))

        # ---------- Clean up
        self.clean_nodes()
        nuke.scriptSave()
        return self.data


def get_dependent_nodes(nodes):
    """Get all dependent nodes connected to the list of nodes.

    Looking for connections outside of the nodes in incoming argument.

    Arguments:
        nodes (list): list of nuke.Node objects

    Returns:
        connections_in: dictionary of nodes and its dependencies
        connections_out: dictionary of nodes and its dependency
    """

    connections_in = dict()
    connections_out = dict()
    node_names = [n.name() for n in nodes]
    for node in nodes:
        inputs = node.dependencies()
        outputs = node.dependent()
        # collect all inputs outside
        test_in = [(i, n) for i, n in enumerate(inputs)
                   if n.name() not in node_names]
        if test_in:
            connections_in.update({
                node: test_in
            })
        # collect all outputs outside
        test_out = [i for i in outputs if i.name() not in node_names]
        if test_out:
            # only one dependent node is allowed
            connections_out.update({
                node: test_out[-1]
            })

    return connections_in, connections_out


def find_free_space_to_paste_nodes(
        nodes,
        group=nuke.root(),
        direction="right",
        offset=300):
    """
    For getting coordinates in DAG (node graph) for placing new nodes

    Arguments:
        nodes (list): list of nuke.Node objects
        group (nuke.Node) [optional]: object in which context it is
        direction (str) [optional]: where we want it to be placed
                                    [left, right, top, bottom]
        offset (int) [optional]: what offset it is from rest of nodes

    Returns:
        xpos (int): x coordinace in DAG
        ypos (int): y coordinace in DAG
    """
    if len(nodes) == 0:
        return 0, 0

    group_xpos = list()
    group_ypos = list()

    # get local coordinates of all nodes
    nodes_xpos = [n.xpos() for n in nodes] + \
                 [n.xpos() + n.screenWidth() for n in nodes]

    nodes_ypos = [n.ypos() for n in nodes] + \
                 [n.ypos() + n.screenHeight() for n in nodes]

    # get complete screen size of all nodes to be placed in
    nodes_screen_width = max(nodes_xpos) - min(nodes_xpos)
    nodes_screen_heigth = max(nodes_ypos) - min(nodes_ypos)

    # get screen size (r,l,t,b) of all nodes in `group`
    with group:
        group_xpos = [n.xpos() for n in nuke.allNodes() if n not in nodes] + \
                     [n.xpos() + n.screenWidth() for n in nuke.allNodes()
                      if n not in nodes]
        group_ypos = [n.ypos() for n in nuke.allNodes() if n not in nodes] + \
                     [n.ypos() + n.screenHeight() for n in nuke.allNodes()
                      if n not in nodes]

        # calc output left
        if direction in "left":
            xpos = min(group_xpos) - abs(nodes_screen_width) - abs(offset)
            ypos = min(group_ypos)
            return xpos, ypos
        # calc output right
        if direction in "right":
            xpos = max(group_xpos) + abs(offset)
            ypos = min(group_ypos)
            return xpos, ypos
        # calc output top
        if direction in "top":
            xpos = min(group_xpos)
            ypos = min(group_ypos) - abs(nodes_screen_heigth) - abs(offset)
            return xpos, ypos
        # calc output bottom
        if direction in "bottom":
            xpos = min(group_xpos)
            ypos = max(group_ypos) + abs(offset)
            return xpos, ypos<|MERGE_RESOLUTION|>--- conflicted
+++ resolved
@@ -197,10 +197,6 @@
         data["version"] = pype.get_version_from_path(file)
     project_document = pype.get_project()
     data.update({
-<<<<<<< HEAD
-        "root": os.getenv("PYPE_ROOT_WORK"),
-=======
->>>>>>> 00179b97
         "subset": data["avalon"]["subset"],
         "asset": data["avalon"]["asset"],
         "task": api.Session["AVALON_TASK"],
@@ -1122,10 +1118,6 @@
         
         # collect data for formating
         self.data_tmp = {
-<<<<<<< HEAD
-            "root": root_path or os.getenv("PYPE_ROOT_WORK"),
-=======
->>>>>>> 00179b97
             "project": {"name": self._project["name"],
                         "code": self._project["data"].get("code", "")},
             "asset": self._asset or os.environ["AVALON_ASSET"],
