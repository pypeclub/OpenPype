--- conflicted
+++ resolved
@@ -41,10 +41,7 @@
     get_last_version_from_path,
     modified_environ,
     add_tool_to_environment,
-<<<<<<< HEAD
-=======
     source_hash,
->>>>>>> ffa23399
     get_latest_version
 )
 
