import os
import tempfile
import subprocess

import pyblish.api
from avalon import harmony
import pype.lib

import clique


class ExtractRender(pyblish.api.InstancePlugin):
    """Produce a flattened image file from instance.
    This plug-in only takes into account the nodes connected to the composite.
    """

    label = "Extract Render"
    order = pyblish.api.ExtractorOrder
    hosts = ["harmony"]
    families = ["render"]

    def process(self, instance):
        # Collect scene data.
        func = """function func(write_node)
        {
            return [
                about.getApplicationPath(),
                scene.currentProjectPath(),
                scene.currentScene(),
                scene.getFrameRate(),
                scene.getStartFrame(),
                scene.getStopFrame(),
                sound.getSoundtrackAll().path()
            ]
        }
        func
        """
        result = harmony.send(
            {"function": func, "args": [instance[0]]}
        )["result"]
        application_path = result[0]
        scene_path = os.path.join(result[1], result[2] + ".xstage")
        frame_rate = result[3]
        frame_start = result[4]
        frame_end = result[5]
        audio_path = result[6]
        if audio_path:
            instance.data["audio"] = [{"filename": audio_path}]
        instance.data["fps"] = frame_rate

        # Set output path to temp folder.
        path = tempfile.mkdtemp()
        func = """function func(args)
        {
            node.setTextAttr(args[0], "DRAWING_NAME", 1, args[1]);
        }
        func
        """
        result = harmony.send(
            {
                "function": func,
                "args": [instance[0], path + "/" + instance.data["name"]]
            }
        )
        harmony.save_scene()

        # Execute rendering. Ignoring error because Harmony returns error code
        # always.
        proc = subprocess.Popen(
            [application_path, "-batch", scene_path],
            stdout=subprocess.PIPE,
            stderr=subprocess.STDOUT,
            stdin=subprocess.PIPE
        )
        output, error = proc.communicate()
        if error:
            self.log(error)

        self.log.info("Batch Render: {}".format(output.decode("utf-8")))

        # Collect rendered files.
<<<<<<< HEAD
        self.log.debug("Temp Render Path: {}".format(path))
        files = os.listdir(path)
        if not files:
            path = os.getenv("PYBLISH_SESSION_TEMP_RENDERS_PATH")
            files = os.listdir(path)
        else:
            os.environ["PYBLISH_SESSION_TEMP_RENDERS_PATH"] = path

        self.log.debug("Temp Render Files: {}".format(files))
=======
        self.log.debug(path)
        files = os.listdir(path)
        self.log.debug(files)
>>>>>>> 76a241af
        collections, remainder = clique.assemble(files, minimum_items=1)
        if not os.getenv("PYBLISH_SESSION_TEMP_RENDERS_PATH"):
            assert not remainder, (
                "There should not be a remainder for {0}: {1}".format(
                    instance[0], remainder
                )
            )
<<<<<<< HEAD
        self.log.debug("Render collections: {}".format(collections))

        if not collections:
            raise Exception(
                "Renders Failed! Check the Batch Render log above.")

        if len(collections) > 1:
            for col in collections:
                if len(list(col)) > 1:
                    collection = col
        else:
            # assert len(collections) == 1, (
            #     "There should only be one image sequence in {}. Found: {}".format(
            #         path, len(collections)
            #     )
            # )
=======
        )
        self.log.debug(collections)
        if len(collections) > 1:
            for col in collections:
                if len(list(col)) > 1:
                     collection = col
        else:
>>>>>>> 76a241af
            collection = collections[0]

        # Generate thumbnail.
        thumbnail_path = os.path.join(path, "thumbnail.png")
        ffmpeg_path = pype.lib.get_ffmpeg_tool_path("ffmpeg")
        args = [
            ffmpeg_path, "-y",
            "-i", os.path.join(path, list(collections[0])[0]),
            "-vf", "scale=300:-1",
            "-vframes", "1",
            thumbnail_path
        ]
        process = subprocess.Popen(
            args,
            stdout=subprocess.PIPE,
            stderr=subprocess.STDOUT,
            stdin=subprocess.PIPE
        )

        output = process.communicate()[0]

        if process.returncode != 0:
            raise ValueError(output.decode("utf-8"))

        self.log.debug(output.decode("utf-8"))

        # Generate representations.
        extension = collection.tail[1:]
        representation = {
            "name": extension,
            "ext": extension,
            "files": list(collection),
            "stagingDir": path,
            "tags": ["review"],
            "fps": frame_rate
        }

        thumbnail = {
            "name": "thumbnail",
            "ext": "png",
            "files": os.path.basename(thumbnail_path),
            "stagingDir": path,
            "tags": ["thumbnail"]
        }
<<<<<<< HEAD
=======
        instance.data["representations"] = [representation, thumbnail]
>>>>>>> 76a241af

        scene_context_instance = instance.context.data.get("scene_instance")
        if scene_context_instance:
            if scene_context_instance.data.get("representations"):
                scene_context_instance.data["representations"].extend(
                    [representation, movie, thumbnail])
            else:
                scene_context_instance.data["representations"] = \
                    [representation, movie, thumbnail]
            # Required for extract_review plugin (L222 onwards).
            scene_context_instance.data["frameStart"] = frame_start
            scene_context_instance.data["frameEnd"] = frame_end
            scene_context_instance.data["fps"] = frame_rate

            # set render instance family to temp so it will not be integrated
            # and add paired_review_media to the families so IntegrateNew is not
            # performed on the scene instance
            instance.data["family"] = "paired_media"
            scene_context_instance.data["families"].append("paired_media")
            self.log.info(f"Extracted {instance} to {path}")
        else:
            # In the case of this render not being paired with a scene Version
            instance.data["representations"] = [representation, movie, thumbnail]
            # Required for extract_review plugin (L222 onwards).
            instance.data["frameStart"] = frame_start
            instance.data["frameEnd"] = frame_end
            instance.data["fps"] = frame_rate

            self.log.info(f"Extracted {instance} to {path}")

        instance.data["version_name"] = "{}_{}". \
            format(instance.data["subset"],
                   os.environ["AVALON_TASK"])<|MERGE_RESOLUTION|>--- conflicted
+++ resolved
@@ -79,9 +79,9 @@
         self.log.info("Batch Render: {}".format(output.decode("utf-8")))
 
         # Collect rendered files.
-<<<<<<< HEAD
         self.log.debug("Temp Render Path: {}".format(path))
         files = os.listdir(path)
+        self.log.debug(files)
         if not files:
             path = os.getenv("PYBLISH_SESSION_TEMP_RENDERS_PATH")
             files = os.listdir(path)
@@ -89,11 +89,6 @@
             os.environ["PYBLISH_SESSION_TEMP_RENDERS_PATH"] = path
 
         self.log.debug("Temp Render Files: {}".format(files))
-=======
-        self.log.debug(path)
-        files = os.listdir(path)
-        self.log.debug(files)
->>>>>>> 76a241af
         collections, remainder = clique.assemble(files, minimum_items=1)
         if not os.getenv("PYBLISH_SESSION_TEMP_RENDERS_PATH"):
             assert not remainder, (
@@ -101,8 +96,15 @@
                     instance[0], remainder
                 )
             )
-<<<<<<< HEAD
         self.log.debug("Render collections: {}".format(collections))
+        )
+        self.log.debug(collections)
+        if len(collections) > 1:
+            for col in collections:
+                if len(list(col)) > 1:
+                     collection = col
+        else:
+            collection = collections[0]
 
         if not collections:
             raise Exception(
@@ -118,15 +120,6 @@
             #         path, len(collections)
             #     )
             # )
-=======
-        )
-        self.log.debug(collections)
-        if len(collections) > 1:
-            for col in collections:
-                if len(list(col)) > 1:
-                     collection = col
-        else:
->>>>>>> 76a241af
             collection = collections[0]
 
         # Generate thumbnail.
@@ -171,10 +164,7 @@
             "stagingDir": path,
             "tags": ["thumbnail"]
         }
-<<<<<<< HEAD
-=======
         instance.data["representations"] = [representation, thumbnail]
->>>>>>> 76a241af
 
         scene_context_instance = instance.context.data.get("scene_instance")
         if scene_context_instance:
