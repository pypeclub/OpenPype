import os
import uuid

import clique

from avalon import api, harmony
import pype.lib

copy_files = """function copyFile(srcFilename, dstFilename)
{
    var srcFile = new PermanentFile(srcFilename);
    var dstFile = new PermanentFile(dstFilename);
    srcFile.copy(dstFile);
}
"""

import_files = """var PNGTransparencyMode = 1; //Premultiplied wih Black
var TGATransparencyMode = 0; //Premultiplied wih Black
var SGITransparencyMode = 0; //Premultiplied wih Black
var LayeredPSDTransparencyMode = 1; //Straight
var FlatPSDTransparencyMode = 2; //Premultiplied wih White

function getUniqueColumnName( column_prefix )
{
    var suffix = 0;
    // finds if unique name for a column
    var column_name = column_prefix;
    while(suffix < 2000)
    {
        if(!column.type(column_name))
        break;

        suffix = suffix + 1;
        column_name = column_prefix + "_" + suffix;
    }
    return column_name;
}

function import_files(args)
{
    var doc = $.scn;
    var files = args[0];
    var asset_name = args[1];
    var subset = args[2]
    var start_frame = args[3];
    var group_id = args[4];

    var vectorFormat = null;
    var extension = null;
    var filename = files[0];

    // Get the current group
    node_view_widget = $.app.getWidgetByName('Node View');
    if (!node_view_widget){
        $.alert("You must have a Node View open!", "No Node View!", "OK!");
        return;
    }
    
    node_view_widget.setFocus();
    const node_view = view.currentView();
    if (!node_view){
        const current_group = doc.root;
    } else {
        const current_group = doc.$node(view.group(node_view));
    }

    // Get a unique iterative name for the container read node
    var num = 0;
    var name = "";
    do {name = asset_name + "_" + (num++) + "_" + subset;
    } while (current_group.getNodeByName(name) != null);

    var pos = filename.lastIndexOf(".");
    if( pos < 0 )
        return null;

    extension = filename.substr(pos+1).toLowerCase();

    if(extension == "jpeg")
        extension = "jpg";
    if(extension == "tvg")
    {
        vectorFormat = "TVG"
        extension ="SCAN"; // element.add() will use this.
    }

    var elemId = element.add(
        name,
        "BW",
        scene.numberOfUnitsZ(),
        extension.toUpperCase(),
        vectorFormat
    );
    if (elemId == -1)
    {
        // hum, unknown file type most likely -- let's skip it.
        return null; // no read to add.
    }

    var uniqueColumnName = getUniqueColumnName(name);
    column.add(uniqueColumnName , "DRAWING");
    column.setElementIdOfDrawing(uniqueColumnName, elemId);

    var read = node.add(current_group, name, "READ", 0, 0, 0);
    var transparencyAttr = node.getAttr(
        read, frame.current(), "READ_TRANSPARENCY"
    );
    var opacityAttr = node.getAttr(read, frame.current(), "OPACITY");
    transparencyAttr.setValue(true);
    opacityAttr.setValue(true);

    var alignmentAttr = node.getAttr(read, frame.current(), "ALIGNMENT_RULE");
    alignmentAttr.setValue("ASIS");

    var transparencyModeAttr = node.getAttr(
        read, frame.current(), "applyMatteToColor"
    );
    if (extension == "png")
        transparencyModeAttr.setValue(PNGTransparencyMode);
    if (extension == "tga")
        transparencyModeAttr.setValue(TGATransparencyMode);
    if (extension == "sgi")
        transparencyModeAttr.setValue(SGITransparencyMode);
    if (extension == "psd")
        transparencyModeAttr.setValue(FlatPSDTransparencyMode);
    if (extension == "jpg")
        transparencyModeAttr.setValue(LayeredPSDTransparencyMode);

    node.linkAttr(read, "DRAWING.ELEMENT", uniqueColumnName);

    if (files.length == 1)
    {
        // Create a drawing drawing, 'true' indicate that the file exists.
        Drawing.create(elemId, 1, true);
        // Get the actual path, in tmp folder.
        var drawingFilePath = Drawing.filename(elemId, "1");
        copyFile(files[0], drawingFilePath);
        // Expose the image for the entire frame range.
        for( var i =0; i <= frame.numberOf() - 1; ++i)
        {
            timing = start_frame + i
            column.setEntry(uniqueColumnName, 1, timing, "1");
        }
    } else {
        // Create a drawing for each file.
        for( var i =0; i <= files.length - 1; ++i)
        {
            timing = start_frame + i
            // Create a drawing drawing, 'true' indicate that the file exists.
            Drawing.create(elemId, timing, true);
            // Get the actual path, in tmp folder.
            var drawingFilePath = Drawing.filename(elemId, timing.toString());
            copyFile( files[i], drawingFilePath );

            column.setEntry(uniqueColumnName, 1, timing, timing.toString());
        }
    }

    var green_color = new ColorRGBA(0, 255, 0, 255);
    node.setColor(read, green_color);
    
    // Add uuid to attribute of the container read node
    node.createDynamicAttr(read, "STRING", "uuid", "uuid", false)
    node.setTextAttr(read, "uuid", 1.0, group_id)
    
    return read;
}
import_files
"""

replace_files = """var PNGTransparencyMode = 1; //Premultiplied wih Black
var TGATransparencyMode = 0; //Premultiplied wih Black
var SGITransparencyMode = 0; //Premultiplied wih Black
var LayeredPSDTransparencyMode = 1; //Straight
var FlatPSDTransparencyMode = 2; //Premultiplied wih White

function replace_files(args)
{
    var files = args[0];
    MessageLog.trace(files);
    MessageLog.trace(files.length);
    var _node = args[1];
    var start_frame = args[2];

    var _column = node.linkedColumn(_node, "DRAWING.ELEMENT");
    var elemId = column.getElementIdOfDrawing(_column);

    // Delete existing drawings.
    var timings = column.getDrawingTimings(_column);
    for( var i =0; i <= timings.length - 1; ++i)
    {
        column.deleteDrawingAt(_column, parseInt(timings[i]));
    }

    var filename = files[0];
    var pos = filename.lastIndexOf(".");
    if( pos < 0 )
        return null;
    var extension = filename.substr(pos+1).toLowerCase();

    if(extension == "jpeg")
        extension = "jpg";

    var transparencyModeAttr = node.getAttr(
        _node, frame.current(), "applyMatteToColor"
    );
    if (extension == "png")
        transparencyModeAttr.setValue(PNGTransparencyMode);
    if (extension == "tga")
        transparencyModeAttr.setValue(TGATransparencyMode);
    if (extension == "sgi")
        transparencyModeAttr.setValue(SGITransparencyMode);
    if (extension == "psd")
        transparencyModeAttr.setValue(FlatPSDTransparencyMode);
    if (extension == "jpg")
        transparencyModeAttr.setValue(LayeredPSDTransparencyMode);

    if (files.length == 1)
    {
        // Create a drawing drawing, 'true' indicate that the file exists.
        Drawing.create(elemId, 1, true);
        // Get the actual path, in tmp folder.
        var drawingFilePath = Drawing.filename(elemId, "1");
        copyFile(files[0], drawingFilePath);
        MessageLog.trace(files[0]);
        MessageLog.trace(drawingFilePath);
        // Expose the image for the entire frame range.
        for( var i =0; i <= frame.numberOf() - 1; ++i)
        {
            timing = start_frame + i
            column.setEntry(_column, 1, timing, "1");
        }
    } else {
        // Create a drawing for each file.
        for( var i =0; i <= files.length - 1; ++i)
        {
            timing = start_frame + i
            // Create a drawing drawing, 'true' indicate that the file exists.
            Drawing.create(elemId, timing, true);
            // Get the actual path, in tmp folder.
            var drawingFilePath = Drawing.filename(elemId, timing.toString());
            copyFile( files[i], drawingFilePath );

            column.setEntry(_column, 1, timing, timing.toString());
        }
    }

    var green_color = new ColorRGBA(0, 255, 0, 255);
    node.setColor(_node, green_color);
}
replace_files
"""


class ImageSequenceLoader(api.Loader):
    """Load images
    Stores the imported asset in a container named after the asset.
    """
<<<<<<< HEAD
    families = ["shot", "render", "image", "plate"]
=======
    families = ["shot", "render", "image", "plate", "reference"]
>>>>>>> 76a241af
    representations = ["jpeg", "png", "jpg"]

    def load(self, context, name=None, namespace=None, data=None):
        self.fname = os.path.normpath(self.fname).replace("\\", "/")
        collections, remainder = clique.assemble(
            os.listdir(os.path.dirname(self.fname))
        )
        files = []
        if collections:
            for f in list(collections[0]):
                path = os.path.normpath(
                    os.path.join(
                        os.path.dirname(self.fname), f)
                ).replace("\\", "/")
                files.append(path)
        else:
            path = os.path.normpath(
                os.path.join(os.path.dirname(self.fname), remainder[0])
            ).replace("\\", "/")
            files.append(path)


        group_id = "{}".format(uuid.uuid4())

        read_node = harmony.send(
            {
                "function": copy_files + import_files,
                "args": [files,
                         context["asset"]["name"],
                         context["subset"]["name"],
                         1,
                         group_id]
            }
        )["result"]

        return harmony.containerise(
            name,
            namespace,
            read_node,
            context,
            self.__class__.__name__,
            nodes=[read_node]
        )

    def update(self, container, representation):
        node = harmony.find_node_by_name(container["name"], "READ")

        path = api.get_representation_path(representation)
        collections, remainder = clique.assemble(
            os.listdir(os.path.dirname(path))
        )
        files = []
        if collections:
            for f in list(collections[0]):
                files.append(
                    os.path.join(
                        os.path.dirname(path), f
                    ).replace("\\", "/")
                )
        else:
            files.append(
                os.path.join(
                    os.path.dirname(path), remainder[0]
                ).replace("\\", "/")
            )

        harmony.send(
            {
                "function": copy_files + replace_files,
                "args": [files, node, 1]
            }
        )

        # Colour node.
        func = """function func(args){
            for( var i =0; i <= args[0].length - 1; ++i)
            {
                var red_color = new ColorRGBA(255, 0, 0, 255);
                var green_color = new ColorRGBA(0, 255, 0, 255);
                if (args[1] == "red"){
                    node.setColor(args[0], red_color);
                }
                if (args[1] == "green"){
                    node.setColor(args[0], green_color);
                }
            }
        }
        func
        """
        if pype.lib.is_latest(representation):
            harmony.send({"function": func, "args": [node, "green"]})
        else:
            harmony.send({"function": func, "args": [node, "red"]})

        harmony.imprint(
            node, {"representation": str(representation["_id"])}
        )

    def remove(self, container):
        node = harmony.find_node_by_name(container["name"], "READ")

        func = """function deleteNode(_node)
        {
            node.deleteNode(_node, true, true);
        }
        deleteNode
        """
        harmony.send(
            {"function": func, "args": [node]}
        )
        harmony.imprint(node, {}, remove=True)

    def switch(self, container, representation):
        self.update(container, representation)<|MERGE_RESOLUTION|>--- conflicted
+++ resolved
@@ -256,11 +256,7 @@
     """Load images
     Stores the imported asset in a container named after the asset.
     """
-<<<<<<< HEAD
-    families = ["shot", "render", "image", "plate"]
-=======
     families = ["shot", "render", "image", "plate", "reference"]
->>>>>>> 76a241af
     representations = ["jpeg", "png", "jpg"]
 
     def load(self, context, name=None, namespace=None, data=None):
