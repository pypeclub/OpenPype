from pyblish import api


class CollectShots(api.InstancePlugin):
    """Collect Shot from Clip."""

    # Run just before CollectClipSubsets
    order = api.CollectorOrder + 0.1021
    label = "Collect Shots"
    hosts = ["nukestudio"]
    families = ["clip"]

    def process(self, instance):
        self.log.debug(
            "Skipping \"{}\" because its not tagged with "
            "\"Hierarchy\"".format(instance))
        # Exclude non-tagged instances.
        tagged = False
        for tag in instance.data["tags"]:
            if tag["name"].lower() == "hierarchy":
                tagged = True

        if not tagged:
            self.log.debug(
                "Skipping \"{}\" because its not tagged with "
                "\"Hierarchy\"".format(instance)
            )
            return

        # Collect data.
        data = {}
        for key, value in instance.data.iteritems():
            data[key] = value

        data["family"] = "shot"
        data["families"] = []

        data["subset"] = data["family"] + "Main"

        data["name"] = data["subset"] + "_" + data["asset"]

        data["label"] = (
<<<<<<< HEAD
            "{} - {} - tasks:{} - assetbuilds:{} - comments:{}".format(
=======
            "{} - {} - tasks: {} - assetbuilds: {} - comments: {}".format(
>>>>>>> 057c5792
                data["asset"],
                data["subset"],
                data["tasks"].keys(),
                [x["name"] for x in data.get("assetbuilds", [])],
                len(data["comments"])
            )
        )

        # Create instance.
        self.log.debug("Creating instance with: {}".format(data["name"]))
        instance.context.create_instance(**data)<|MERGE_RESOLUTION|>--- conflicted
+++ resolved
@@ -40,17 +40,13 @@
         data["name"] = data["subset"] + "_" + data["asset"]
 
         data["label"] = (
-<<<<<<< HEAD
-            "{} - {} - tasks:{} - assetbuilds:{} - comments:{}".format(
-=======
-            "{} - {} - tasks: {} - assetbuilds: {} - comments: {}".format(
->>>>>>> 057c5792
+             "{} - {} - tasks:{} - assetbuilds:{} - comments:{}".format(
                 data["asset"],
                 data["subset"],
                 data["tasks"].keys(),
                 [x["name"] for x in data.get("assetbuilds", [])],
                 len(data["comments"])
-            )
+                )
         )
 
         # Create instance.
