from pyblish import api


class CollectShots(api.InstancePlugin):
    """Collect Shot from Clip."""

    # Run just before CollectClipSubsets
    order = api.CollectorOrder + 0.1021
    label = "Collect Shots"
    hosts = ["nukestudio"]
    families = ["clip"]

    def process(self, instance):
        self.log.debug(
            "Skipping \"{}\" because its not tagged with "
            "\"Hierarchy\"".format(instance))
        # Exclude non-tagged instances.
        tagged = False
        for tag in instance.data["tags"]:
            if tag["name"].lower() == "hierarchy":
                tagged = True

        if not tagged:
            self.log.debug(
                "Skipping \"{}\" because its not tagged with "
                "\"Hierarchy\"".format(instance)
            )
            return

        # Collect data.
        data = {}
        for key, value in instance.data.iteritems():
            data[key] = value

        data["family"] = "shot"
        data["families"] = []

        data["subset"] = data["family"] + "Main"

        data["name"] = data["subset"] + "_" + data["asset"]

        data["label"] = (
            "{} - {} - tasks: {} - assetbuilds: {} - comments: {}".format(
                data["asset"],
                data["subset"],
<<<<<<< HEAD
                data["tasks"].keys(),
                [x["name"] for x in data.get("assetbuilds", [])]
=======
                data["tasks"],
                [x["name"] for x in data.get("assetbuilds", [])],
                len(data.get("comments", []))
>>>>>>> d4b3367b
            )
        )

        # Create instance.
        self.log.debug("Creating instance with: {}".format(data["name"]))
        instance.context.create_instance(**data)<|MERGE_RESOLUTION|>--- conflicted
+++ resolved
@@ -43,14 +43,8 @@
             "{} - {} - tasks: {} - assetbuilds: {} - comments: {}".format(
                 data["asset"],
                 data["subset"],
-<<<<<<< HEAD
                 data["tasks"].keys(),
                 [x["name"] for x in data.get("assetbuilds", [])]
-=======
-                data["tasks"],
-                [x["name"] for x in data.get("assetbuilds", [])],
-                len(data.get("comments", []))
->>>>>>> d4b3367b
             )
         )
 
