import json
from pyblish import api


class CollectClipHandles(api.ContextPlugin):
    """Collect Handles from all instanes and add to assetShared."""

    order = api.CollectorOrder + 0.0121
    label = "Collect Handles"
    hosts = ["nukestudio"]

    def process(self, context):
        assets_shared = context.data.get("assetsShared")

        # find all main types instances and add its handles to asset shared
        instances = context[:]
        filtered_instances = []
        for instance in instances:
            self.log.debug("_ instance.name: `{}`".format(instance.data["name"]))
            families = instance.data.get("families", [])
            families += [instance.data["family"]]
            if "clip" in families:
                filtered_instances.append(instance)
            else:
                continue

            # get handles
            handles = int(instance.data["handles"])
            handle_start = int(instance.data["handleStart"])
            handle_end = int(instance.data["handleEnd"])

            if instance.data.get("main"):
                name = instance.data["asset"]
                if assets_shared.get(name):
                    self.log.debug("Adding to shared assets: `{}`".format(
                        instance.data["name"]))
                    assets_shared[name].update({
                        "handles": handles,
                        "handleStart": handle_start,
                        "handleEnd": handle_end
                    })

        for instance in filtered_instances:
<<<<<<< HEAD
            if not instance.data.get("main") and not instance.data.get("handleTag"):
=======
            if not instance.data.get("main") or not instance.data.get("handleTag"):
>>>>>>> ed0ed9ac
                self.log.debug("Synchronize handles on: `{}`".format(
                    instance.data["name"]))
                name = instance.data["asset"]
                s_asset_data = assets_shared.get(name)
                instance.data["handles"] = s_asset_data.get("handles", 0)
                instance.data["handleStart"] = s_asset_data.get(
                    "handleStart", 0
                )
                instance.data["handleEnd"] = s_asset_data.get("handleEnd", 0)
                self.log.debug("_ s_asset_data: `{}`".format(
                    s_asset_data))
                self.log.debug("_ instance.data[handles]: `{}`".format(
                    instance.data["handles"]))
                self.log.debug("_ instance.data[handleStart]: `{}`".format(
                    instance.data["handleStart"]))
                self.log.debug("_ instance.data[handleEnd]: `{}`".format(
                    instance.data["handleEnd"]))<|MERGE_RESOLUTION|>--- conflicted
+++ resolved
@@ -41,11 +41,7 @@
                     })
 
         for instance in filtered_instances:
-<<<<<<< HEAD
-            if not instance.data.get("main") and not instance.data.get("handleTag"):
-=======
             if not instance.data.get("main") or not instance.data.get("handleTag"):
->>>>>>> ed0ed9ac
                 self.log.debug("Synchronize handles on: `{}`".format(
                     instance.data["name"]))
                 name = instance.data["asset"]
