<<<<<<< HEAD
import shutil
import pype
import pyblish.api


class VersionUpScene(pyblish.api.ContextPlugin):
    order = pyblish.api.IntegratorOrder + 0.5
    label = 'Version Up Scene'
    families = ['workfile']
    optional = True
    active = True

    def process(self, context):
        current_file = context.data.get('currentFile')
        v_up = pype.lib.version_up(current_file)
        self.log.debug('Current file is: {}'.format(current_file))
        self.log.debug('Version up: {}'.format(v_up))

        shutil.copy2(current_file, v_up)
        self.log.info('Scene saved into new version: {}'.format(v_up))
=======
import shutil
import pype
import pyblish.api


class VersionUpScene(pyblish.api.ContextPlugin):
    order = pyblish.api.IntegratorOrder + 0.5
    label = 'Version Up Scene'
    families = ['workfile']
    optional = True
    active = True

    def process(self, context):
        current_file = context.data.get('currentFile')
        v_up = pype.lib.version_up(current_file)
        self.log.debug('Current file is: {}'.format(current_file))
        self.log.debug('Version up: {}'.format(v_up))

        shutil.copy2(current_file, v_up)
        self.log.info('Scene saved into new version: {}'.format(v_up))
>>>>>>> 76a241af
<|MERGE_RESOLUTION|>--- conflicted
+++ resolved
@@ -1,43 +1,20 @@
-<<<<<<< HEAD
-import shutil
-import pype
-import pyblish.api
-
-
-class VersionUpScene(pyblish.api.ContextPlugin):
-    order = pyblish.api.IntegratorOrder + 0.5
-    label = 'Version Up Scene'
-    families = ['workfile']
-    optional = True
-    active = True
-
-    def process(self, context):
-        current_file = context.data.get('currentFile')
-        v_up = pype.lib.version_up(current_file)
-        self.log.debug('Current file is: {}'.format(current_file))
-        self.log.debug('Version up: {}'.format(v_up))
-
-        shutil.copy2(current_file, v_up)
-        self.log.info('Scene saved into new version: {}'.format(v_up))
-=======
-import shutil
-import pype
-import pyblish.api
-
-
-class VersionUpScene(pyblish.api.ContextPlugin):
-    order = pyblish.api.IntegratorOrder + 0.5
-    label = 'Version Up Scene'
-    families = ['workfile']
-    optional = True
-    active = True
-
-    def process(self, context):
-        current_file = context.data.get('currentFile')
-        v_up = pype.lib.version_up(current_file)
-        self.log.debug('Current file is: {}'.format(current_file))
-        self.log.debug('Version up: {}'.format(v_up))
-
-        shutil.copy2(current_file, v_up)
-        self.log.info('Scene saved into new version: {}'.format(v_up))
->>>>>>> 76a241af
+import shutil
+import pype
+import pyblish.api
+
+
+class VersionUpScene(pyblish.api.ContextPlugin):
+    order = pyblish.api.IntegratorOrder + 0.5
+    label = 'Version Up Scene'
+    families = ['workfile']
+    optional = True
+    active = True
+
+    def process(self, context):
+        current_file = context.data.get('currentFile')
+        v_up = pype.lib.version_up(current_file)
+        self.log.debug('Current file is: {}'.format(current_file))
+        self.log.debug('Version up: {}'.format(v_up))
+
+        shutil.copy2(current_file, v_up)
+        self.log.info('Scene saved into new version: {}'.format(v_up))