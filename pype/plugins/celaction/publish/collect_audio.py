--- conflicted
+++ resolved
@@ -1,85 +1,41 @@
-<<<<<<< HEAD
-import pyblish.api
-import os
-
-import pype.api as pype
-from pprint import pformat
-
-
-class AppendCelactionAudio(pyblish.api.ContextPlugin):
-
-    label = "Colect Audio for publishing"
-    order = pyblish.api.CollectorOrder + 0.1
-
-    def process(self, context):
-        self.log.info('Collecting Audio Data')
-        asset_entity = context.data["assetEntity"]
-
-        # get all available representations
-        subsets = pype.get_subsets(asset_entity["name"],
-                                   representations=["audio", "wav"]
-                                   )
-        self.log.info(f"subsets is: {pformat(subsets)}")
-
-        if not subsets.get("audioMain"):
-            raise AttributeError("`audioMain` subset does not exist")
-
-        reprs = subsets.get("audioMain", {}).get("representations", [])
-        self.log.info(f"reprs is: {pformat(reprs)}")
-
-        repr = next((r for r in reprs), None)
-        if not repr:
-            raise "Missing `audioMain` representation"
-        self.log.info(f"represetation is: {repr}")
-
-        audio_file = repr.get('data', {}).get('path', "")
-
-        if os.path.exists(audio_file):
-            context.data["audioFile"] = audio_file
-            self.log.info(
-                'audio_file: {}, has been added to context'.format(audio_file))
-        else:
-            self.log.warning("Couldn't find any audio file on Ftrack.")
-=======
-import pyblish.api
-import os
-
-import pype.api as pype
-from pprint import pformat
-
-
-class AppendCelactionAudio(pyblish.api.ContextPlugin):
-
-    label = "Colect Audio for publishing"
-    order = pyblish.api.CollectorOrder + 0.1
-
-    def process(self, context):
-        self.log.info('Collecting Audio Data')
-        asset_entity = context.data["assetEntity"]
-
-        # get all available representations
-        subsets = pype.get_subsets(asset_entity["name"],
-                                   representations=["audio", "wav"]
-                                   )
-        self.log.info(f"subsets is: {pformat(subsets)}")
-
-        if not subsets.get("audioMain"):
-            raise AttributeError("`audioMain` subset does not exist")
-
-        reprs = subsets.get("audioMain", {}).get("representations", [])
-        self.log.info(f"reprs is: {pformat(reprs)}")
-
-        repr = next((r for r in reprs), None)
-        if not repr:
-            raise "Missing `audioMain` representation"
-        self.log.info(f"represetation is: {repr}")
-
-        audio_file = repr.get('data', {}).get('path', "")
-
-        if os.path.exists(audio_file):
-            context.data["audioFile"] = audio_file
-            self.log.info(
-                'audio_file: {}, has been added to context'.format(audio_file))
-        else:
-            self.log.warning("Couldn't find any audio file on Ftrack.")
->>>>>>> 76a241af
+import pyblish.api
+import os
+
+import pype.api as pype
+from pprint import pformat
+
+
+class AppendCelactionAudio(pyblish.api.ContextPlugin):
+
+    label = "Colect Audio for publishing"
+    order = pyblish.api.CollectorOrder + 0.1
+
+    def process(self, context):
+        self.log.info('Collecting Audio Data')
+        asset_entity = context.data["assetEntity"]
+
+        # get all available representations
+        subsets = pype.get_subsets(asset_entity["name"],
+                                   representations=["audio", "wav"]
+                                   )
+        self.log.info(f"subsets is: {pformat(subsets)}")
+
+        if not subsets.get("audioMain"):
+            raise AttributeError("`audioMain` subset does not exist")
+
+        reprs = subsets.get("audioMain", {}).get("representations", [])
+        self.log.info(f"reprs is: {pformat(reprs)}")
+
+        repr = next((r for r in reprs), None)
+        if not repr:
+            raise "Missing `audioMain` representation"
+        self.log.info(f"represetation is: {repr}")
+
+        audio_file = repr.get('data', {}).get('path', "")
+
+        if os.path.exists(audio_file):
+            context.data["audioFile"] = audio_file
+            self.log.info(
+                'audio_file: {}, has been added to context'.format(audio_file))
+        else:
+            self.log.warning("Couldn't find any audio file on Ftrack.")