--- conflicted
+++ resolved
@@ -244,11 +244,8 @@
                 "resolutionHeight": cmds.getAttr("defaultResolution.height"),
                 "pixelAspect": cmds.getAttr("defaultResolution.pixelAspect"),
                 "tileRendering": render_instance.data.get("tileRendering") or False,  # noqa: E501
-<<<<<<< HEAD
-=======
                 "tilesX": render_instance.data.get("tilesX") or 2,
                 "tilesY": render_instance.data.get("tilesY") or 2,
->>>>>>> 76a241af
                 "priority": render_instance.data.get("priority")
             }
 
