--- conflicted
+++ resolved
@@ -412,7 +412,6 @@
         # Optional, enable double-click to preview rendered
         # frames from Deadline Monitor
         payload_skeleton["JobInfo"]["OutputDirectory0"] = \
-<<<<<<< HEAD
             os.path.dirname(output_filename_0)
 
         if "vrayscene" not in instance.data["families"]:
@@ -421,11 +420,6 @@
         else:
             payload_skeleton["PluginInfo"]["VRayExportFile"] = \
                 instance.data["VRayExportFile"]
-=======
-            os.path.dirname(output_filename_0).replace("\\", "/")
-        payload_skeleton["JobInfo"]["OutputFilename0"] = \
-            output_filename_0.replace("\\", "/")
->>>>>>> 06fe8d4c
 
         payload_skeleton["JobInfo"]["Comment"] = comment
         payload_skeleton["PluginInfo"]["RenderLayer"] = renderlayer
