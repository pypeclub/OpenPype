--- conflicted
+++ resolved
@@ -51,14 +51,11 @@
             shapes = cmds.ls(nodes, shapes=True, long=True)
 
             newNodes = (list(set(nodes) - set(shapes)))
-<<<<<<< HEAD
 
             current_namespace = pm.namespaceInfo(currentNamespace=True)
 
             if current_namespace != ":":
                 groupName = current_namespace + ":" + groupName
-=======
->>>>>>> 96cfd9b6
 
             groupNode = pm.PyNode(groupName)
             roots = set()
