import os
from os.path import getsize
import logging
import sys
import copy
import clique
import errno
import six
import re
import shutil

from pymongo import DeleteOne, InsertOne
import pyblish.api
from avalon import io
from avalon.vendor import filelink
import pype.api
from datetime import datetime

# this is needed until speedcopy for linux is fixed
if sys.platform == "win32":
    from speedcopy import copyfile
else:
    from shutil import copyfile

log = logging.getLogger(__name__)


class IntegrateAssetNew(pyblish.api.InstancePlugin):
    """Resolve any dependency issues

    This plug-in resolves any paths which, if not updated might break
    the published file.

    The order of families is important, when working with lookdev you want to
    first publish the texture, update the texture paths in the nodes and then
    publish the shading network. Same goes for file dependent assets.

    Requirements for instance to be correctly integrated

    instance.data['representations'] - must be a list and each member
    must be a dictionary with following data:
        'files': list of filenames for sequence, string for single file.
                 Only the filename is allowed, without the folder path.
        'stagingDir': "path/to/folder/with/files"
        'name': representation name (usually the same as extension)
        'ext': file extension
    optional data
        "frameStart"
        "frameEnd"
        'fps'
        "data": additional metadata for each representation.
    """

    label = "Integrate Asset New"
    order = pyblish.api.IntegratorOrder
    families = ["workfile",
                "pointcache",
                "camera",
                "animation",
                "model",
                "mayaAscii",
                "setdress",
                "layout",
                "ass",
                "vdbcache",
                "scene",
                "vrayproxy",
                "render",
                "prerender",
                "imagesequence",
                "review",
                "rendersetup",
                "rig",
                "plate",
                "look",
                "lut",
                "audio",
                "yetiRig",
                "yeticache",
                "nukenodes",
                "gizmo",
                "source",
                "matchmove",
                "image",
                "source",
                "assembly",
                "fbx",
                "textures",
                "action",
<<<<<<< HEAD
                "palette",
=======
                "harmony.template",
                "harmony.palette",
>>>>>>> 76a241af
                "editorial",
                "background"
                ]
    exclude_families = ["clip", "paired_media", "temp"]
    db_representation_context_keys = [
        "project", "asset", "task", "subset", "version", "representation",
        "family", "hierarchy", "task", "username"
    ]
    default_template_name = "publish"
    template_name_profiles = None

    # file_url : file_size of all published and uploaded files
    integrated_file_sizes = {}
<<<<<<< HEAD

    TMP_FILE_EXT = 'tmp'  # suffix to denote temporary files, use without '.'

    def process(self, instance):
        self.integrated_file_sizes = {}
        if instance.data["family"] in self.exclude_families:
            return

        try:
            self.log.info(instance.data)
=======

    TMP_FILE_EXT = 'tmp'  # suffix to denote temporary files, use without '.'

    def process(self, instance):
        self.integrated_file_sizes = {}
        if [ef for ef in self.exclude_families
                if instance.data["family"] in ef]:
            return

        try:
>>>>>>> 76a241af
            self.register(instance)
            self.log.info("Integrated Asset in to the database ...")
            self.log.info("instance.data: {}".format(instance.data))
            self.handle_destination_files(self.integrated_file_sizes,
                                          'finalize')
<<<<<<< HEAD
        except Exception as err:
            # clean destination
            self.log.error(err)
=======
        except Exception:
            # clean destination
>>>>>>> 76a241af
            self.log.critical("Error when registering", exc_info=True)
            self.handle_destination_files(self.integrated_file_sizes, 'remove')
            six.reraise(*sys.exc_info())

    def register(self, instance):
        # Required environment variables
        anatomy_data = instance.data["anatomyData"]

        io.install()

        context = instance.context

        project_entity = instance.data["projectEntity"]

        context_asset_name = context.data["assetEntity"]["name"]

        asset_name = instance.data["asset"]
        asset_entity = instance.data.get("assetEntity")
        if not asset_entity or asset_entity["name"] != context_asset_name:
            asset_entity = io.find_one({
                "type": "asset",
                "name": asset_name,
                "parent": project_entity["_id"]
            })
            assert asset_entity, (
                "No asset found by the name \"{0}\" in project \"{1}\""
            ).format(asset_name, project_entity["name"])

            instance.data["assetEntity"] = asset_entity

            # update anatomy data with asset specific keys
            # - name should already been set
            hierarchy = ""
            parents = asset_entity["data"]["parents"]
            if parents:
                hierarchy = "/".join(parents)
            anatomy_data["hierarchy"] = hierarchy

        task_name = instance.data.get("task")
        if task_name:
            anatomy_data["task"] = task_name

        anatomy_data["family"] = instance.data.get("family")

        stagingdir = instance.data.get("stagingDir")
        if not stagingdir:
            self.log.info((
                "{0} is missing reference to staging directory."
                " Will try to get it from representation."
            ).format(instance))

        else:
            self.log.debug(
                "Establishing staging directory @ {0}".format(stagingdir)
            )

        # Ensure at least one file is set up for transfer in staging dir.
        repres = instance.data.get("representations")
        assert repres, "Instance has no files to transfer"
        assert isinstance(repres, (list, tuple)), (
            "Instance 'files' must be a list, got: {0} {1}".format(
                str(type(repres)), str(repres)
            )
        )

        subset = self.get_subset(asset_entity, instance)
        instance.data["subsetEntity"] = subset

        version_number = instance.data["version"]
        self.log.debug("Next version: v{}".format(version_number))

        version_data = self.create_version_data(context, instance)

        version_data_instance = instance.data.get('versionData')
        if version_data_instance:
            version_data.update(version_data_instance)

        # TODO rename method from `create_version` to
        # `prepare_version` or similar...
        version = self.create_version(
            subset=subset,
            version_number=version_number,
            data=version_data
        )

        self.log.debug("Creating version ...")

        new_repre_names_low = [_repre["name"].lower() for _repre in repres]

        existing_version = io.find_one({
            'type': 'version',
            'parent': subset["_id"],
            'name': version_number
        })

        if existing_version is None:
            version_id = io.insert_one(version).inserted_id
        else:
            # Check if instance have set `append` mode which cause that
            # only replicated representations are set to archive
            append_repres = instance.data.get("append", False)

            # Update version data
            # TODO query by _id and
            io.update_many({
                'type': 'version',
                'parent': subset["_id"],
                'name': version_number
            }, {
                '$set': version
            })
            version_id = existing_version['_id']

            # Find representations of existing version and archive them
            current_repres = list(io.find({
                "type": "representation",
                "parent": version_id
            }))
            bulk_writes = []
            for repre in current_repres:
                if append_repres:
                    # archive only duplicated representations
                    if repre["name"].lower() not in new_repre_names_low:
                        continue
                # Representation must change type,
                # `_id` must be stored to other key and replaced with new
                # - that is because new representations should have same ID
                repre_id = repre["_id"]
                bulk_writes.append(DeleteOne({"_id": repre_id}))

                repre["orig_id"] = repre_id
                repre["_id"] = io.ObjectId()
                repre["type"] = "archived_representation"
                bulk_writes.append(InsertOne(repre))

            # bulk updates
            if bulk_writes:
                io._database[io.Session["AVALON_PROJECT"]].bulk_write(
                    bulk_writes
                )

        version = io.find_one({"_id": version_id})
        instance.data["versionEntity"] = version

        existing_repres = list(io.find({
            "parent": version_id,
            "type": "archived_representation"
        }))

        instance.data['version'] = version['name']

        intent_value = instance.context.data.get("intent")
        if intent_value and isinstance(intent_value, dict):
            intent_value = intent_value.get("value")

        if intent_value:
            anatomy_data["intent"] = intent_value

        anatomy = instance.context.data['anatomy']

        # Find the representations to transfer amongst the files
        # Each should be a single representation (as such, a single extension)
        representations = []
        destination_list = []

        orig_transfers = []
        if 'transfers' not in instance.data:
            instance.data['transfers'] = []
        else:
            orig_transfers = list(instance.data['transfers'])

        template_name = self.template_name_from_instance(instance)

        published_representations = {}
        for idx, repre in enumerate(instance.data["representations"]):
            # reset transfers for next representation
            # instance.data['transfers'] is used as a global variable
            # in current codebase
            instance.data['transfers'] = list(orig_transfers)

            if "delete" in repre.get("tags", []):
                continue

            published_files = []

            # create template data for Anatomy
            template_data = copy.deepcopy(anatomy_data)
            if intent_value is not None:
                template_data["intent"] = intent_value

            resolution_width = repre.get("resolutionWidth")
            resolution_height = repre.get("resolutionHeight")
            fps = instance.data.get("fps")

            if resolution_width:
                template_data["resolution_width"] = resolution_width
            if resolution_width:
                template_data["resolution_height"] = resolution_height
            if resolution_width:
                template_data["fps"] = fps

            files = repre['files']
            if repre.get('stagingDir'):
                stagingdir = repre['stagingDir']

            if repre.get("outputName"):
                template_data["output"] = repre['outputName']

            template = os.path.normpath(
                anatomy.templates[template_name]["path"])

            sequence_repre = isinstance(files, list)
            repre_context = None
            if sequence_repre:
                self.log.debug(
                    "files: {}".format(files))
                src_collections, remainder = clique.assemble(files)
                self.log.debug(
                    "src_tail_collections: {}".format(str(src_collections)))
                src_collection = src_collections[0]

                # Assert that each member has identical suffix
                src_head = src_collection.format("{head}")
                src_tail = src_collection.format("{tail}")

                # fix dst_padding
                valid_files = [x for x in files if src_collection.match(x)]
                padd_len = len(
                    valid_files[0].replace(src_head, "").replace(src_tail, "")
                )
                src_padding_exp = "%0{}d".format(padd_len)

                test_dest_files = list()
                for i in [1, 2]:
                    template_data["representation"] = repre['ext']
                    template_data["frame"] = src_padding_exp % i
                    anatomy_filled = anatomy.format(template_data)
                    template_filled = anatomy_filled[template_name]["path"]
                    if repre_context is None:
                        repre_context = template_filled.used_values
                    test_dest_files.append(
                        os.path.normpath(template_filled)
                    )
                template_data["frame"] = repre_context["frame"]

                self.log.debug(
                    "test_dest_files: {}".format(str(test_dest_files)))

                dst_collections, remainder = clique.assemble(test_dest_files)
                dst_collection = dst_collections[0]
                dst_head = dst_collection.format("{head}")
                dst_tail = dst_collection.format("{tail}")

                index_frame_start = None

                if repre.get("frameStart") is not None:
                    frame_start_padding = int(
                        anatomy.templates["render"].get(
                            "frame_padding",
                            anatomy.templates["render"].get("padding")
                        )
                    )

                    index_frame_start = int(repre.get("frameStart"))

                # exception for slate workflow
                if index_frame_start and "slate" in instance.data["families"]:
                    index_frame_start -= 1

                dst_padding_exp = src_padding_exp
                dst_start_frame = None
                for i in src_collection.indexes:
                    # TODO 1.) do not count padding in each index iteration
                    # 2.) do not count dst_padding from src_padding before
                    #   index_frame_start check
                    src_padding = src_padding_exp % i

                    src_file_name = "{0}{1}{2}".format(
                        src_head, src_padding, src_tail)

                    dst_padding = src_padding_exp % i

                    if index_frame_start is not None:
                        dst_padding_exp = "%0{}d".format(frame_start_padding)
                        dst_padding = dst_padding_exp % index_frame_start
                        index_frame_start += 1

                    dst = "{0}{1}{2}".format(
                        dst_head,
                        dst_padding,
                        dst_tail).replace("..", ".")

                    self.log.debug("destination: `{}`".format(dst))
                    src = os.path.join(stagingdir, src_file_name)

                    self.log.debug("source: {}".format(src))
                    instance.data["transfers"].append([src, dst])

                    published_files.append(dst)

                    # for adding first frame into db
                    if not dst_start_frame:
                        dst_start_frame = dst_padding

                # Store used frame value to template data
                template_data["frame"] = dst_start_frame
                dst = "{0}{1}{2}".format(
                    dst_head,
                    dst_start_frame,
                    dst_tail
                ).replace("..", ".")
                repre['published_path'] = dst

            else:
                # Single file
                #  _______
                # |      |\
                # |       |
                # |       |
                # |       |
                # |_______|
                #
                template_data.pop("frame", None)
                fname = files
                assert not os.path.isabs(fname), (
                    "Given file name is a full path"
                )

                template_data["representation"] = repre['ext']

                src = os.path.join(stagingdir, fname)
                anatomy_filled = anatomy.format(template_data)
                template_filled = anatomy_filled[template_name]["path"]
                repre_context = template_filled.used_values
                dst = os.path.normpath(template_filled).replace("..", ".")

                instance.data["transfers"].append([src, dst])

                published_files.append(dst)
                repre['published_path'] = dst
                self.log.debug("__ dst: {}".format(dst))

            repre["publishedFiles"] = published_files

            for key in self.db_representation_context_keys:
                value = template_data.get(key)
                if not value:
                    continue
                repre_context[key] = template_data[key]

            # Use previous representation's id if there are any
            repre_id = None
            repre_name_low = repre["name"].lower()
            for _repre in existing_repres:
                # NOTE should we check lowered names?
                if repre_name_low == _repre["name"]:
                    repre_id = _repre["orig_id"]
                    break

            # Create new id if existing representations does not match
            if repre_id is None:
                repre_id = io.ObjectId()

            data = repre.get("data") or {}
            data.update({'path': dst, 'template': template})
            representation = {
                "_id": repre_id,
                "schema": "pype:representation-2.0",
                "type": "representation",
                "parent": version_id,
                "name": repre['name'],
                "data": data,
                "dependencies": instance.data.get("dependencies", "").split(),

                # Imprint shortcut to context
                # for performance reasons.
                "context": repre_context
            }

            if repre.get("outputName"):
                representation["context"]["output"] = repre['outputName']

            if sequence_repre and repre.get("frameStart"):
                representation['context']['frame'] = (
                    dst_padding_exp % int(repre.get("frameStart"))
                )

            # any file that should be physically copied is expected in
            # 'transfers' or 'hardlinks'
            if instance.data.get('transfers', False) or \
               instance.data.get('hardlinks', False):
                # could throw exception, will be caught in 'process'
                # all integration to DB is being done together lower,
                # so no rollback needed
                self.log.debug("Integrating source files to destination ...")
                self.integrated_file_sizes.update(self.integrate(instance))
                self.log.debug("Integrated files {}".
                               format(self.integrated_file_sizes))

            # get 'files' info for representation and all attached resources
            self.log.debug("Preparing files information ...")
            representation["files"] = self.get_files_info(
                                           instance,
                                           self.integrated_file_sizes)

            self.log.debug("__ representation: {}".format(representation))
            destination_list.append(dst)
            self.log.debug("__ destination_list: {}".format(destination_list))
            instance.data['destination_list'] = destination_list
            representations.append(representation)
            published_representations[repre_id] = {
                "representation": representation,
                "anatomy_data": template_data,
                "published_files": published_files
            }
            self.log.debug("__ representations: {}".format(representations))

        # Remove old representations if there are any (before insertion of new)
        if existing_repres:
            repre_ids_to_remove = []
            for repre in existing_repres:
                repre_ids_to_remove.append(repre["_id"])
            io.delete_many({"_id": {"$in": repre_ids_to_remove}})

        self.log.debug("__ representations: {}".format(representations))
        for rep in instance.data["representations"]:
            self.log.debug("__ represNAME: {}".format(rep['name']))
            self.log.debug("__ represPATH: {}".format(rep['published_path']))
        io.insert_many(representations)
        instance.data["published_representations"] = (
            published_representations
        )
        # self.log.debug("Representation: {}".format(representations))
        self.log.info("Registered {} items".format(len(representations)))

    def integrate(self, instance):
        """ Move the files.

            Through `instance.data["transfers"]`

            Args:
                instance: the instance to integrate
            Returns:
                integrated_file_sizes: dictionary of destination file url and
                its size in bytes
        """
        # store destination url and size for reporting and rollback
        integrated_file_sizes = {}
        transfers = list(instance.data.get("transfers", list()))
        for src, dest in transfers:
            if os.path.normpath(src) != os.path.normpath(dest):
                dest = self.get_dest_temp_url(dest)
                self.copy_file(src, dest)
                # TODO needs to be updated during site implementation
                integrated_file_sizes[dest] = os.path.getsize(dest)

        # Produce hardlinked copies
        # Note: hardlink can only be produced between two files on the same
        # server/disk and editing one of the two will edit both files at once.
        # As such it is recommended to only make hardlinks between static files
        # to ensure publishes remain safe and non-edited.
        hardlinks = instance.data.get("hardlinks", list())
        for src, dest in hardlinks:
            dest = self.get_dest_temp_url(dest)
            self.log.debug("Hardlinking file ... {} -> {}".format(src, dest))
            if not os.path.exists(dest):
                self.hardlink_file(src, dest)

            # TODO needs to be updated during site implementation
            integrated_file_sizes[dest] = os.path.getsize(dest)

        return integrated_file_sizes

    def copy_file(self, src, dst):
        """ Copy given source to destination

        Arguments:
            src (str): the source file which needs to be copied
            dst (str): the destination of the sourc file
        Returns:
            None
        """
        src = os.path.normpath(src)
        dst = os.path.normpath(dst)
        self.log.debug("Copying file ... {} -> {}".format(src, dst))
        dirname = os.path.dirname(dst)
        try:
            os.makedirs(dirname)
        except OSError as e:
            if e.errno == errno.EEXIST:
                pass
            else:
                self.log.critical("An unexpected error occurred.")
                six.reraise(*sys.exc_info())

        # copy file with speedcopy and check if size of files are symmetrical
        while True:
            import shutil
            try:
                copyfile(src, dst)
            except shutil.SameFileError:
                self.log.critical("files are the same {} to {}".format(src,
                                                                       dst))
                os.remove(dst)
                try:
                    shutil.copyfile(src, dst)
                    self.log.debug("Copying files with shutil...")
                except OSError as e:
                    self.log.critical("Cannot copy {} to {}".format(src, dst))
                    self.log.critical(e)
                    six.reraise(*sys.exc_info())
            if str(getsize(src)) in str(getsize(dst)):
                break

    def hardlink_file(self, src, dst):
        dirname = os.path.dirname(dst)

        try:
            os.makedirs(dirname)
        except OSError as e:
            if e.errno == errno.EEXIST:
                pass
            else:
                self.log.critical("An unexpected error occurred.")
                six.reraise(*sys.exc_info())

        filelink.create(src, dst, filelink.HARDLINK)

    def get_subset(self, asset, instance):
        subset_name = instance.data["subset"]
        subset = io.find_one({
            "type": "subset",
            "parent": asset["_id"],
            "name": subset_name
        })

        if subset is None:
            self.log.info("Subset '%s' not found, creating ..." % subset_name)
            self.log.debug("families.  %s" % instance.data.get('families'))
            self.log.debug(
                "families.  %s" % type(instance.data.get('families')))

            _id = io.insert_one({
                "schema": "pype:subset-3.0",
                "type": "subset",
                "name": subset_name,
                "data": {
                    "families": instance.data.get("families", [])
                },
                "parent": asset["_id"]
            }).inserted_id

            subset = io.find_one({"_id": _id})

        # add group if available
        if instance.data.get("subsetGroup"):
            io.update_many({
                'type': 'subset',
                '_id': io.ObjectId(subset["_id"])
            }, {'$set': {'data.subsetGroup':
                instance.data.get('subsetGroup')}}
            )

        return subset

    def create_version(self, subset, version_number, data=None):
        """ Copy given source to destination

        Args:
            subset (dict): the registered subset of the asset
            version_number (int): the version number

        Returns:
            dict: collection of data to create a version
        """

        return {"schema": "pype:version-3.0",
                "type": "version",
                "parent": subset["_id"],
                "name": version_number,
                "data": data}

    def create_version_data(self, context, instance):
        """Create the data collection for the version

        Args:
            context: the current context
            instance: the current instance being published

        Returns:
            dict: the required information with instance.data as key
        """

        families = []
        current_families = instance.data.get("families", list())
        instance_family = instance.data.get("family", None)

        if instance_family is not None:
            families.append(instance_family)
        families += current_families

        # create relative source path for DB
        if "source" in instance.data:
            source = instance.data["source"]
        else:
            source = context.data["currentFile"]
            anatomy = instance.context.data["anatomy"]
            source = self.get_rootless_path(anatomy, source)

        self.log.debug("Source: {}".format(source))
        version_data = {
            "families": families,
            "time": context.data["time"],
            "author": context.data["user"],
            "source": source,
            "comment": context.data.get("comment"),
            "machine": context.data.get("machine"),
            "fps": context.data.get(
                "fps", instance.data.get("fps")
            )
        }

        intent_value = instance.context.data.get("intent")
        if intent_value and isinstance(intent_value, dict):
            intent_value = intent_value.get("value")

        if intent_value:
            version_data["intent"] = intent_value

        # Include optional data if present in
        optionals = [
            "frameStart", "frameEnd", "step", "handles",
            "handleEnd", "handleStart", "sourceHashes"
        ]
        for key in optionals:
            if key in instance.data:
                version_data[key] = instance.data[key]

        return version_data

    def main_family_from_instance(self, instance):
        """Returns main family of entered instance."""
        family = instance.data.get("family")
        if not family:
            family = instance.data["families"][0]
        return family

    def template_name_from_instance(self, instance):
        template_name = self.default_template_name
        if not self.template_name_profiles:
            self.log.debug((
                "Template name profiles are not set."
                " Using default \"{}\""
            ).format(template_name))
            return template_name

        # Task name from session?
        task_name = io.Session.get("AVALON_TASK")
        family = self.main_family_from_instance(instance)

        matching_profiles = {}
        highest_value = -1
        self.log.info(self.template_name_profiles)
        for name, filters in self.template_name_profiles.items():
            value = 0
            families = filters.get("families")
            if families:
                if family not in families:
                    continue
                value += 1

            tasks = filters.get("tasks")
            if tasks:
                if task_name not in tasks:
                    continue
                value += 1

            if value > highest_value:
                matching_profiles = {}
                highest_value = value

            if value == highest_value:
                matching_profiles[name] = filters

        if len(matching_profiles) == 1:
            template_name = tuple(matching_profiles.keys())[0]
            self.log.debug(
                "Using template name \"{}\".".format(template_name)
            )

        elif len(matching_profiles) > 1:
            template_name = tuple(matching_profiles.keys())[0]
            self.log.warning((
                "More than one template profiles matched"
                " Family \"{}\" and Task: \"{}\"."
                " Using first template name in row \"{}\"."
            ).format(family, task_name, template_name))

        else:
            self.log.debug((
                "None of template profiles matched"
                " Family \"{}\" and Task: \"{}\"."
                " Using default template name \"{}\""
            ).format(family, task_name, template_name))

        return template_name

    def get_rootless_path(self, anatomy, path):
        """  Returns, if possible, path without absolute portion from host
             (eg. 'c:\' or '/opt/..')
             This information is host dependent and shouldn't be captured.
             Example:
                 'c:/projects/MyProject1/Assets/publish...' >
                 '{root}/MyProject1/Assets...'

        Args:
                anatomy: anatomy part from instance
                path: path (absolute)
        Returns:
                path: modified path if possible, or unmodified path
                + warning logged
        """
        success, rootless_path = (
            anatomy.find_root_template_from_path(path)
        )
        if success:
            path = rootless_path
        else:
            self.log.warning((
                              "Could not find root path for remapping \"{}\"."
                              " This may cause issues on farm."
                              ).format(path))
        return path

    def get_files_info(self, instance, integrated_file_sizes):
        """ Prepare 'files' portion for attached resources and main asset.
            Combining records from 'transfers' and 'hardlinks' parts from
            instance.
            All attached resources should be added, currently without
            Context info.

        Arguments:
            instance: the current instance being published
            integrated_file_sizes: dictionary of destination path (absolute)
            and its file size
        Returns:
            output_resources: array of dictionaries to be added to 'files' key
            in representation
        """
        resources = list(instance.data.get("transfers", []))
        resources.extend(list(instance.data.get("hardlinks", [])))

        self.log.debug("get_resource_files_info.resources:{}".
                       format(resources))

        output_resources = []
        anatomy = instance.context.data["anatomy"]
        for _src, dest in resources:
            path = self.get_rootless_path(anatomy, dest)
            dest = self.get_dest_temp_url(dest)
            file_hash = pype.api.source_hash(dest)
            if self.TMP_FILE_EXT and \
               ',{}'.format(self.TMP_FILE_EXT) in file_hash:
                file_hash = file_hash.replace(',{}'.format(self.TMP_FILE_EXT),
                                              '')

            file_info = self.prepare_file_info(path,
                                               integrated_file_sizes[dest],
                                               file_hash)
            output_resources.append(file_info)

        return output_resources

    def get_dest_temp_url(self, dest):
        """ Enhance destination path with TMP_FILE_EXT to denote temporary
            file.
            Temporary files will be renamed after successful registration
            into DB and full copy to destination

        Arguments:
            dest: destination url of published file (absolute)
        Returns:
            dest: destination path + '.TMP_FILE_EXT'
        """
        if self.TMP_FILE_EXT and '.{}'.format(self.TMP_FILE_EXT) not in dest:
            dest += '.{}'.format(self.TMP_FILE_EXT)
        return dest

    def prepare_file_info(self, path, size=None, file_hash=None, sites=None):
        """ Prepare information for one file (asset or resource)

        Arguments:
            path: destination url of published file (rootless)
            size(optional): size of file in bytes
            file_hash(optional): hash of file for synchronization validation
            sites(optional): array of published locations,
                            ['studio': {'created_dt':date}] by default
                                keys expected ['studio', 'site1', 'gdrive1']
        Returns:
            rec: dictionary with filled info
        """

        rec = {
            "_id": io.ObjectId(),
            "path": path
        }
        if size:
            rec["size"] = size

        if file_hash:
            rec["hash"] = file_hash

        if sites:
            rec["sites"] = sites
        else:
            meta = {"created_dt": datetime.now()}
            rec["sites"] = {"studio": meta}

        return rec

    def handle_destination_files(self, integrated_file_sizes, mode):
        """ Clean destination files
            Called when error happened during integrating to DB or to disk
            OR called to rename uploaded files from temporary name to final to
            highlight publishing in progress/broken
            Used to clean unwanted files

        Arguments:
            integrated_file_sizes: dictionary, file urls as keys, size as value
            mode: 'remove' - clean files,
                  'finalize' - rename files,
                               remove TMP_FILE_EXT suffix denoting temp file
        """
        if integrated_file_sizes:
            for file_url, _file_size in integrated_file_sizes.items():
<<<<<<< HEAD
                try:
                    if mode == 'remove':
                        self.log.debug("Removing file ...{}".format(file_url))
                        os.remove(file_url)
                    if mode == 'finalize':
                        self.log.debug("Renaming file ...{}".format(file_url))
                        import re
                        os.rename(file_url,
                                  re.sub('\.{}$'.format(self.TMP_FILE_EXT),
                                         '',
                                         file_url)
                                  )

                except FileNotFoundError:
                    pass  # file not there, nothing to delete
=======
                if not os.path.exists(file_url):
                    self.log.debug(
                        "File {} was not found.".format(file_url)
                    )
                    continue

                try:
                    if mode == 'remove':
                        self.log.debug("Removing file {}".format(file_url))
                        os.remove(file_url)
                    if mode == 'finalize':
                        new_name = re.sub(
                            r'\.{}$'.format(self.TMP_FILE_EXT),
                            '',
                            file_url
                        )

                        if os.path.exists(new_name):
                            self.log.debug(
                                "Overwriting file {} to {}".format(
                                    file_url, new_name
                                )
                            )
                            shutil.copy(file_url, new_name)
                        else:
                            self.log.debug(
                                "Renaming file {} to {}".format(
                                    file_url, new_name
                                )
                            )
                            os.rename(file_url, new_name)
>>>>>>> 76a241af
                except OSError:
                    self.log.error("Cannot {} file {}".format(mode, file_url),
                                   exc_info=True)
                    six.reraise(*sys.exc_info())<|MERGE_RESOLUTION|>--- conflicted
+++ resolved
@@ -87,12 +87,8 @@
                 "fbx",
                 "textures",
                 "action",
-<<<<<<< HEAD
-                "palette",
-=======
                 "harmony.template",
                 "harmony.palette",
->>>>>>> 76a241af
                 "editorial",
                 "background"
                 ]
@@ -106,18 +102,6 @@
 
     # file_url : file_size of all published and uploaded files
     integrated_file_sizes = {}
-<<<<<<< HEAD
-
-    TMP_FILE_EXT = 'tmp'  # suffix to denote temporary files, use without '.'
-
-    def process(self, instance):
-        self.integrated_file_sizes = {}
-        if instance.data["family"] in self.exclude_families:
-            return
-
-        try:
-            self.log.info(instance.data)
-=======
 
     TMP_FILE_EXT = 'tmp'  # suffix to denote temporary files, use without '.'
 
@@ -128,20 +112,13 @@
             return
 
         try:
->>>>>>> 76a241af
             self.register(instance)
             self.log.info("Integrated Asset in to the database ...")
             self.log.info("instance.data: {}".format(instance.data))
             self.handle_destination_files(self.integrated_file_sizes,
                                           'finalize')
-<<<<<<< HEAD
-        except Exception as err:
-            # clean destination
-            self.log.error(err)
-=======
         except Exception:
             # clean destination
->>>>>>> 76a241af
             self.log.critical("Error when registering", exc_info=True)
             self.handle_destination_files(self.integrated_file_sizes, 'remove')
             six.reraise(*sys.exc_info())
@@ -977,23 +954,6 @@
         """
         if integrated_file_sizes:
             for file_url, _file_size in integrated_file_sizes.items():
-<<<<<<< HEAD
-                try:
-                    if mode == 'remove':
-                        self.log.debug("Removing file ...{}".format(file_url))
-                        os.remove(file_url)
-                    if mode == 'finalize':
-                        self.log.debug("Renaming file ...{}".format(file_url))
-                        import re
-                        os.rename(file_url,
-                                  re.sub('\.{}$'.format(self.TMP_FILE_EXT),
-                                         '',
-                                         file_url)
-                                  )
-
-                except FileNotFoundError:
-                    pass  # file not there, nothing to delete
-=======
                 if not os.path.exists(file_url):
                     self.log.debug(
                         "File {} was not found.".format(file_url)
@@ -1025,7 +985,6 @@
                                 )
                             )
                             os.rename(file_url, new_name)
->>>>>>> 76a241af
                 except OSError:
                     self.log.error("Cannot {} file {}".format(mode, file_url),
                                    exc_info=True)
