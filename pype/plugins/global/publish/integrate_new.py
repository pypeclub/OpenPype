import os
from os.path import getsize
import logging
import sys
import copy
import clique
import errno
import six

from pymongo import DeleteOne, InsertOne
import pyblish.api
from avalon import io
from avalon.vendor import filelink
import pype.api
from datetime import datetime

# this is needed until speedcopy for linux is fixed
if sys.platform == "win32":
    from speedcopy import copyfile
else:
    from shutil import copyfile

log = logging.getLogger(__name__)


class IntegrateAssetNew(pyblish.api.InstancePlugin):
    """Resolve any dependency issues

    This plug-in resolves any paths which, if not updated might break
    the published file.

    The order of families is important, when working with lookdev you want to
    first publish the texture, update the texture paths in the nodes and then
    publish the shading network. Same goes for file dependent assets.

    Requirements for instance to be correctly integrated

    instance.data['representations'] - must be a list and each member
    must be a dictionary with following data:
        'files': list of filenames for sequence, string for single file.
                 Only the filename is allowed, without the folder path.
        'stagingDir': "path/to/folder/with/files"
        'name': representation name (usually the same as extension)
        'ext': file extension
    optional data
        "frameStart"
        "frameEnd"
        'fps'
        "data": additional metadata for each representation.
    """

    label = "Integrate Asset New"
    order = pyblish.api.IntegratorOrder
    families = ["workfile",
                "pointcache",
                "camera",
                "animation",
                "model",
                "mayaAscii",
                "setdress",
                "layout",
                "ass",
                "vdbcache",
                "scene",
                "vrayproxy",
                "render",
                "prerender",
                "imagesequence",
                "review",
                "rendersetup",
                "rig",
                "plate",
                "look",
                "lut",
                "audio",
                "yetiRig",
                "yeticache",
                "nukenodes",
                "gizmo",
                "source",
                "matchmove",
                "image",
                "source",
                "assembly",
                "fbx",
                "textures",
                "action",
                "harmony.template",
                "harmony.palette",
                "editorial",
                "background"
                ]
    exclude_families = ["clip"]
    db_representation_context_keys = [
        "project", "asset", "task", "subset", "version", "representation",
        "family", "hierarchy", "task", "username"
    ]
    default_template_name = "publish"
    template_name_profiles = None

    # file_url : file_size of all published and uploaded files
    integrated_file_sizes = {}

    TMP_FILE_EXT = 'tmp'  # suffix to denote temporary files, use without '.'

    def process(self, instance):
        self.integrated_file_sizes = {}
        if [ef for ef in self.exclude_families
                if instance.data["family"] in ef]:
            return

        try:
            self.register(instance)
            self.log.info("Integrated Asset in to the database ...")
            self.log.info("instance.data: {}".format(instance.data))
            self.handle_destination_files(self.integrated_file_sizes,
                                          'finalize')
        except Exception:
            # clean destination
            self.log.critical("Error when registering", exc_info=True)
            self.handle_destination_files(self.integrated_file_sizes, 'remove')
            six.reraise(*sys.exc_info())

    def register(self, instance):
        # Required environment variables
        anatomy_data = instance.data["anatomyData"]

        io.install()

        context = instance.context

        project_entity = instance.data["projectEntity"]

        context_asset_name = context.data["assetEntity"]["name"]

        asset_name = instance.data["asset"]
        asset_entity = instance.data.get("assetEntity")
        if not asset_entity or asset_entity["name"] != context_asset_name:
            asset_entity = io.find_one({
                "type": "asset",
                "name": asset_name,
                "parent": project_entity["_id"]
            })
            assert asset_entity, (
                "No asset found by the name \"{0}\" in project \"{1}\""
            ).format(asset_name, project_entity["name"])

            instance.data["assetEntity"] = asset_entity

            # update anatomy data with asset specific keys
            # - name should already been set
            hierarchy = ""
            parents = asset_entity["data"]["parents"]
            if parents:
                hierarchy = "/".join(parents)
            anatomy_data["hierarchy"] = hierarchy

        task_name = instance.data.get("task")
        if task_name:
            anatomy_data["task"] = task_name

        anatomy_data["family"] = instance.data.get("family")

        stagingdir = instance.data.get("stagingDir")
        if not stagingdir:
            self.log.info((
                "{0} is missing reference to staging directory."
                " Will try to get it from representation."
            ).format(instance))

        else:
            self.log.debug(
                "Establishing staging directory @ {0}".format(stagingdir)
            )

        # Ensure at least one file is set up for transfer in staging dir.
        repres = instance.data.get("representations")
        assert repres, "Instance has no files to transfer"
        assert isinstance(repres, (list, tuple)), (
            "Instance 'files' must be a list, got: {0} {1}".format(
                str(type(repres)), str(repres)
            )
        )

        subset = self.get_subset(asset_entity, instance)
        instance.data["subsetEntity"] = subset

        version_number = instance.data["version"]
        self.log.debug("Next version: v{}".format(version_number))

        version_data = self.create_version_data(context, instance)

        version_data_instance = instance.data.get('versionData')
        if version_data_instance:
            version_data.update(version_data_instance)

        # TODO rename method from `create_version` to
        # `prepare_version` or similar...
        version = self.create_version(
            subset=subset,
            version_number=version_number,
            data=version_data
        )

        self.log.debug("Creating version ...")

        new_repre_names_low = [_repre["name"].lower() for _repre in repres]

        existing_version = io.find_one({
            'type': 'version',
            'parent': subset["_id"],
            'name': version_number
        })

        if existing_version is None:
            version_id = io.insert_one(version).inserted_id
        else:
            # Check if instance have set `append` mode which cause that
            # only replicated representations are set to archive
            append_repres = instance.data.get("append", False)

            # Update version data
            # TODO query by _id and
            io.update_many({
                'type': 'version',
                'parent': subset["_id"],
                'name': version_number
            }, {
                '$set': version
            })
            version_id = existing_version['_id']

            # Find representations of existing version and archive them
            current_repres = list(io.find({
                "type": "representation",
                "parent": version_id
            }))
            bulk_writes = []
            for repre in current_repres:
                if append_repres:
                    # archive only duplicated representations
                    if repre["name"].lower() not in new_repre_names_low:
                        continue
                # Representation must change type,
                # `_id` must be stored to other key and replaced with new
                # - that is because new representations should have same ID
                repre_id = repre["_id"]
                bulk_writes.append(DeleteOne({"_id": repre_id}))

                repre["orig_id"] = repre_id
                repre["_id"] = io.ObjectId()
                repre["type"] = "archived_representation"
                bulk_writes.append(InsertOne(repre))

            # bulk updates
            if bulk_writes:
                io._database[io.Session["AVALON_PROJECT"]].bulk_write(
                    bulk_writes
                )

        version = io.find_one({"_id": version_id})
        instance.data["versionEntity"] = version

        existing_repres = list(io.find({
            "parent": version_id,
            "type": "archived_representation"
        }))

        instance.data['version'] = version['name']

        intent_value = instance.context.data.get("intent")
        if intent_value and isinstance(intent_value, dict):
            intent_value = intent_value.get("value")

        if intent_value:
            anatomy_data["intent"] = intent_value

        anatomy = instance.context.data['anatomy']

        # Find the representations to transfer amongst the files
        # Each should be a single representation (as such, a single extension)
        representations = []
        destination_list = []

        orig_transfers = []
        if 'transfers' not in instance.data:
            instance.data['transfers'] = []
        else:
            orig_transfers = list(instance.data['transfers'])

        template_name = self.template_name_from_instance(instance)

        published_representations = {}
        for idx, repre in enumerate(instance.data["representations"]):
<<<<<<< HEAD
            # reset transfers for next representation
            # instance.data['transfers'] is used as a global variable
            # in current codebase
            instance.data['transfers'] = list(orig_transfers)
=======
            if "delete" in repre.get("tags", []):
                continue
>>>>>>> 7924d49a

            published_files = []

            # create template data for Anatomy
            template_data = copy.deepcopy(anatomy_data)
            if intent_value is not None:
                template_data["intent"] = intent_value

            resolution_width = repre.get("resolutionWidth")
            resolution_height = repre.get("resolutionHeight")
            fps = instance.data.get("fps")

            if resolution_width:
                template_data["resolution_width"] = resolution_width
            if resolution_width:
                template_data["resolution_height"] = resolution_height
            if resolution_width:
                template_data["fps"] = fps

            files = repre['files']
            if repre.get('stagingDir'):
                stagingdir = repre['stagingDir']

            if repre.get("outputName"):
                template_data["output"] = repre['outputName']

            template = os.path.normpath(
                anatomy.templates[template_name]["path"])

            sequence_repre = isinstance(files, list)
            repre_context = None
            if sequence_repre:
                self.log.debug(
                    "files: {}".format(files))
                src_collections, remainder = clique.assemble(files)
                self.log.debug(
                    "src_tail_collections: {}".format(str(src_collections)))
                src_collection = src_collections[0]

                # Assert that each member has identical suffix
                src_head = src_collection.format("{head}")
                src_tail = src_collection.format("{tail}")

                # fix dst_padding
                valid_files = [x for x in files if src_collection.match(x)]
                padd_len = len(
                    valid_files[0].replace(src_head, "").replace(src_tail, "")
                )
                src_padding_exp = "%0{}d".format(padd_len)

                test_dest_files = list()
                for i in [1, 2]:
                    template_data["representation"] = repre['ext']
                    template_data["frame"] = src_padding_exp % i
                    anatomy_filled = anatomy.format(template_data)
                    template_filled = anatomy_filled[template_name]["path"]
                    if repre_context is None:
                        repre_context = template_filled.used_values
                    test_dest_files.append(
                        os.path.normpath(template_filled)
                    )
                template_data["frame"] = repre_context["frame"]

                self.log.debug(
                    "test_dest_files: {}".format(str(test_dest_files)))

                dst_collections, remainder = clique.assemble(test_dest_files)
                dst_collection = dst_collections[0]
                dst_head = dst_collection.format("{head}")
                dst_tail = dst_collection.format("{tail}")

                index_frame_start = None

                if repre.get("frameStart"):
                    frame_start_padding = int(
                        anatomy.templates["render"].get(
                            "frame_padding",
                            anatomy.templates["render"].get("padding")
                        )
                    )

                    index_frame_start = int(repre.get("frameStart"))

                # exception for slate workflow
                if index_frame_start and "slate" in instance.data["families"]:
                    index_frame_start -= 1

                dst_padding_exp = src_padding_exp
                dst_start_frame = None
                for i in src_collection.indexes:
                    # TODO 1.) do not count padding in each index iteration
                    # 2.) do not count dst_padding from src_padding before
                    #   index_frame_start check
                    src_padding = src_padding_exp % i

                    src_file_name = "{0}{1}{2}".format(
                        src_head, src_padding, src_tail)

                    dst_padding = src_padding_exp % i

                    if index_frame_start:
                        dst_padding_exp = "%0{}d".format(frame_start_padding)
                        dst_padding = dst_padding_exp % index_frame_start
                        index_frame_start += 1

                    dst = "{0}{1}{2}".format(
                        dst_head,
                        dst_padding,
                        dst_tail).replace("..", ".")

                    self.log.debug("destination: `{}`".format(dst))
                    src = os.path.join(stagingdir, src_file_name)

                    self.log.debug("source: {}".format(src))
                    instance.data["transfers"].append([src, dst])

                    published_files.append(dst)

                    # for adding first frame into db
                    if not dst_start_frame:
                        dst_start_frame = dst_padding

                # Store used frame value to template data
                template_data["frame"] = dst_start_frame
                dst = "{0}{1}{2}".format(
                    dst_head,
                    dst_start_frame,
                    dst_tail
                ).replace("..", ".")
                repre['published_path'] = dst

            else:
                # Single file
                #  _______
                # |      |\
                # |       |
                # |       |
                # |       |
                # |_______|
                #
                template_data.pop("frame", None)
                fname = files
                assert not os.path.isabs(fname), (
                    "Given file name is a full path"
                )

                template_data["representation"] = repre['ext']

                src = os.path.join(stagingdir, fname)
                anatomy_filled = anatomy.format(template_data)
                template_filled = anatomy_filled[template_name]["path"]
                repre_context = template_filled.used_values
                dst = os.path.normpath(template_filled).replace("..", ".")

                instance.data["transfers"].append([src, dst])

                published_files.append(dst)
                repre['published_path'] = dst
                self.log.debug("__ dst: {}".format(dst))

            repre["publishedFiles"] = published_files

            for key in self.db_representation_context_keys:
                value = template_data.get(key)
                if not value:
                    continue
                repre_context[key] = template_data[key]

            # Use previous representation's id if there are any
            repre_id = None
            repre_name_low = repre["name"].lower()
            for _repre in existing_repres:
                # NOTE should we check lowered names?
                if repre_name_low == _repre["name"]:
                    repre_id = _repre["orig_id"]
                    break

            # Create new id if existing representations does not match
            if repre_id is None:
                repre_id = io.ObjectId()

            data = repre.get("data") or {}
            data.update({'path': dst, 'template': template})
            representation = {
                "_id": repre_id,
                "schema": "pype:representation-2.0",
                "type": "representation",
                "parent": version_id,
                "name": repre['name'],
                "data": data,
                "dependencies": instance.data.get("dependencies", "").split(),

                # Imprint shortcut to context
                # for performance reasons.
                "context": repre_context
            }

            if repre.get("outputName"):
                representation["context"]["output"] = repre['outputName']

            if sequence_repre and repre.get("frameStart"):
                representation['context']['frame'] = (
                    dst_padding_exp % int(repre.get("frameStart"))
                )

            # any file that should be physically copied is expected in
            # 'transfers' or 'hardlinks'
            if instance.data.get('transfers', False) or \
               instance.data.get('hardlinks', False):
                # could throw exception, will be caught in 'process'
                # all integration to DB is being done together lower,
                # so no rollback needed
                self.log.debug("Integrating source files to destination ...")
                self.integrated_file_sizes.update(self.integrate(instance))
                self.log.debug("Integrated files {}".
                               format(self.integrated_file_sizes))

            # get 'files' info for representation and all attached resources
            self.log.debug("Preparing files information ...")
            representation["files"] = self.get_files_info(
                                           instance,
                                           self.integrated_file_sizes)

            self.log.debug("__ representation: {}".format(representation))
            destination_list.append(dst)
            self.log.debug("__ destination_list: {}".format(destination_list))
            instance.data['destination_list'] = destination_list
            representations.append(representation)
            published_representations[repre_id] = {
                "representation": representation,
                "anatomy_data": template_data,
                "published_files": published_files
            }
            self.log.debug("__ representations: {}".format(representations))

        # Remove old representations if there are any (before insertion of new)
        if existing_repres:
            repre_ids_to_remove = []
            for repre in existing_repres:
                repre_ids_to_remove.append(repre["_id"])
            io.delete_many({"_id": {"$in": repre_ids_to_remove}})

        self.log.debug("__ representations: {}".format(representations))
        for rep in instance.data["representations"]:
            self.log.debug("__ represNAME: {}".format(rep['name']))
            self.log.debug("__ represPATH: {}".format(rep['published_path']))
        io.insert_many(representations)
        instance.data["published_representations"] = (
            published_representations
        )
        # self.log.debug("Representation: {}".format(representations))
        self.log.info("Registered {} items".format(len(representations)))

    def integrate(self, instance):
        """ Move the files.

            Through `instance.data["transfers"]`

            Args:
                instance: the instance to integrate
            Returns:
                integrated_file_sizes: dictionary of destination file url and
                its size in bytes
        """
        # store destination url and size for reporting and rollback
        integrated_file_sizes = {}
        transfers = list(instance.data.get("transfers", list()))
        for src, dest in transfers:
            if os.path.normpath(src) != os.path.normpath(dest):
                dest = self.get_dest_temp_url(dest)
                self.copy_file(src, dest)
                # TODO needs to be updated during site implementation
                integrated_file_sizes[dest] = os.path.getsize(dest)

        # Produce hardlinked copies
        # Note: hardlink can only be produced between two files on the same
        # server/disk and editing one of the two will edit both files at once.
        # As such it is recommended to only make hardlinks between static files
        # to ensure publishes remain safe and non-edited.
        hardlinks = instance.data.get("hardlinks", list())
        for src, dest in hardlinks:
            dest = self.get_dest_temp_url(dest)
            self.log.debug("Hardlinking file ... {} -> {}".format(src, dest))
            if not os.path.exists(dest):
                self.hardlink_file(src, dest)

            # TODO needs to be updated during site implementation
            integrated_file_sizes[dest] = os.path.getsize(dest)

        return integrated_file_sizes

    def copy_file(self, src, dst):
        """ Copy given source to destination

        Arguments:
            src (str): the source file which needs to be copied
            dst (str): the destination of the sourc file
        Returns:
            None
        """
        src = os.path.normpath(src)
        dst = os.path.normpath(dst)
        self.log.debug("Copying file ... {} -> {}".format(src, dst))
        dirname = os.path.dirname(dst)
        try:
            os.makedirs(dirname)
        except OSError as e:
            if e.errno == errno.EEXIST:
                pass
            else:
                self.log.critical("An unexpected error occurred.")
                six.reraise(*sys.exc_info())

        # copy file with speedcopy and check if size of files are simetrical
        while True:
            import shutil
            try:
                copyfile(src, dst)
            except shutil.SameFileError:
                self.log.critical("files are the same {} to {}".format(src,
                                                                       dst))
                os.remove(dst)
                try:
                    shutil.copyfile(src, dst)
                    self.log.debug("Copying files with shutil...")
                except OSError as e:
                    self.log.critical("Cannot copy {} to {}".format(src, dst))
                    self.log.critical(e)
                    six.reraise(*sys.exc_info())
            if str(getsize(src)) in str(getsize(dst)):
                break

    def hardlink_file(self, src, dst):
        dirname = os.path.dirname(dst)

        try:
            os.makedirs(dirname)
        except OSError as e:
            if e.errno == errno.EEXIST:
                pass
            else:
                self.log.critical("An unexpected error occurred.")
                six.reraise(*sys.exc_info())

        filelink.create(src, dst, filelink.HARDLINK)

    def get_subset(self, asset, instance):
        subset_name = instance.data["subset"]
        subset = io.find_one({
            "type": "subset",
            "parent": asset["_id"],
            "name": subset_name
        })

        if subset is None:
            self.log.info("Subset '%s' not found, creating ..." % subset_name)
            self.log.debug("families.  %s" % instance.data.get('families'))
            self.log.debug(
                "families.  %s" % type(instance.data.get('families')))

            _id = io.insert_one({
                "schema": "pype:subset-3.0",
                "type": "subset",
                "name": subset_name,
                "data": {
                    "families": instance.data.get("families", [])
                },
                "parent": asset["_id"]
            }).inserted_id

            subset = io.find_one({"_id": _id})

        # add group if available
        if instance.data.get("subsetGroup"):
            io.update_many({
                'type': 'subset',
                '_id': io.ObjectId(subset["_id"])
            }, {'$set': {'data.subsetGroup':
                instance.data.get('subsetGroup')}}
            )

        return subset

    def create_version(self, subset, version_number, data=None):
        """ Copy given source to destination

        Args:
            subset (dict): the registered subset of the asset
            version_number (int): the version number

        Returns:
            dict: collection of data to create a version
        """

        return {"schema": "pype:version-3.0",
                "type": "version",
                "parent": subset["_id"],
                "name": version_number,
                "data": data}

    def create_version_data(self, context, instance):
        """Create the data collection for the version

        Args:
            context: the current context
            instance: the current instance being published

        Returns:
            dict: the required information with instance.data as key
        """

        families = []
        current_families = instance.data.get("families", list())
        instance_family = instance.data.get("family", None)

        if instance_family is not None:
            families.append(instance_family)
        families += current_families

        # create relative source path for DB
        if "source" in instance.data:
            source = instance.data["source"]
        else:
            source = context.data["currentFile"]
            anatomy = instance.context.data["anatomy"]
            source = self.get_rootless_path(anatomy, source)

        self.log.debug("Source: {}".format(source))
        version_data = {
            "families": families,
            "time": context.data["time"],
            "author": context.data["user"],
            "source": source,
            "comment": context.data.get("comment"),
            "machine": context.data.get("machine"),
            "fps": context.data.get(
                "fps", instance.data.get("fps")
            )
        }

        intent_value = instance.context.data.get("intent")
        if intent_value and isinstance(intent_value, dict):
            intent_value = intent_value.get("value")

        if intent_value:
            version_data["intent"] = intent_value

        # Include optional data if present in
        optionals = [
            "frameStart", "frameEnd", "step", "handles",
            "handleEnd", "handleStart", "sourceHashes"
        ]
        for key in optionals:
            if key in instance.data:
                version_data[key] = instance.data[key]

        return version_data

    def main_family_from_instance(self, instance):
        """Returns main family of entered instance."""
        family = instance.data.get("family")
        if not family:
            family = instance.data["families"][0]
        return family

    def template_name_from_instance(self, instance):
        template_name = self.default_template_name
        if not self.template_name_profiles:
            self.log.debug((
                "Template name profiles are not set."
                " Using default \"{}\""
            ).format(template_name))
            return template_name

        # Task name from session?
        task_name = io.Session.get("AVALON_TASK")
        family = self.main_family_from_instance(instance)

        matching_profiles = {}
        highest_value = -1
        self.log.info(self.template_name_profiles)
        for name, filters in self.template_name_profiles.items():
            value = 0
            families = filters.get("families")
            if families:
                if family not in families:
                    continue
                value += 1

            tasks = filters.get("tasks")
            if tasks:
                if task_name not in tasks:
                    continue
                value += 1

            if value > highest_value:
                matching_profiles = {}
                highest_value = value

            if value == highest_value:
                matching_profiles[name] = filters

        if len(matching_profiles) == 1:
            template_name = tuple(matching_profiles.keys())[0]
            self.log.debug(
                "Using template name \"{}\".".format(template_name)
            )

        elif len(matching_profiles) > 1:
            template_name = tuple(matching_profiles.keys())[0]
            self.log.warning((
                "More than one template profiles matched"
                " Family \"{}\" and Task: \"{}\"."
                " Using first template name in row \"{}\"."
            ).format(family, task_name, template_name))

        else:
            self.log.debug((
                "None of template profiles matched"
                " Family \"{}\" and Task: \"{}\"."
                " Using default template name \"{}\""
            ).format(family, task_name, template_name))

        return template_name

    def get_rootless_path(self, anatomy, path):
        """  Returns, if possible, path without absolute portion from host
             (eg. 'c:\' or '/opt/..')
             This information is host dependent and shouldn't be captured.
             Example:
                 'c:/projects/MyProject1/Assets/publish...' >
                 '{root}/MyProject1/Assets...'

        Args:
                anatomy: anatomy part from instance
                path: path (absolute)
        Returns:
                path: modified path if possible, or unmodified path
                + warning logged
        """
        success, rootless_path = (
            anatomy.find_root_template_from_path(path)
        )
        if success:
            path = rootless_path
        else:
            self.log.warning((
                              "Could not find root path for remapping \"{}\"."
                              " This may cause issues on farm."
                              ).format(path))
        return path

    def get_files_info(self, instance, integrated_file_sizes):
        """ Prepare 'files' portion for attached resources and main asset.
            Combining records from 'transfers' and 'hardlinks' parts from
            instance.
            All attached resources should be added, currently without
            Context info.

        Arguments:
            instance: the current instance being published
            integrated_file_sizes: dictionary of destination path (absolute)
            and its file size
        Returns:
            output_resources: array of dictionaries to be added to 'files' key
            in representation
        """
        resources = list(instance.data.get("transfers", []))
        resources.extend(list(instance.data.get("hardlinks", [])))

        self.log.debug("get_resource_files_info.resources:{}".
                       format(resources))

        output_resources = []
        anatomy = instance.context.data["anatomy"]
        for _src, dest in resources:
            path = self.get_rootless_path(anatomy, dest)
            dest = self.get_dest_temp_url(dest)
            file_hash = pype.api.source_hash(dest)
            if self.TMP_FILE_EXT and \
               ',{}'.format(self.TMP_FILE_EXT) in file_hash:
                file_hash = file_hash.replace(',{}'.format(self.TMP_FILE_EXT),
                                              '')

            file_info = self.prepare_file_info(path,
                                               integrated_file_sizes[dest],
                                               file_hash)
            output_resources.append(file_info)

        return output_resources

    def get_dest_temp_url(self, dest):
        """ Enhance destination path with TMP_FILE_EXT to denote temporary
            file.
            Temporary files will be renamed after successful registration
            into DB and full copy to destination

        Arguments:
            dest: destination url of published file (absolute)
        Returns:
            dest: destination path + '.TMP_FILE_EXT'
        """
        if self.TMP_FILE_EXT and '.{}'.format(self.TMP_FILE_EXT) not in dest:
            dest += '.{}'.format(self.TMP_FILE_EXT)
        return dest

    def prepare_file_info(self, path, size=None, file_hash=None, sites=None):
        """ Prepare information for one file (asset or resource)

        Arguments:
            path: destination url of published file (rootless)
            size(optional): size of file in bytes
            file_hash(optional): hash of file for synchronization validation
            sites(optional): array of published locations,
                            ['studio': {'created_dt':date}] by default
                                keys expected ['studio', 'site1', 'gdrive1']
        Returns:
            rec: dictionary with filled info
        """

        rec = {
            "_id": io.ObjectId(),
            "path": path
        }
        if size:
            rec["size"] = size

        if file_hash:
            rec["hash"] = file_hash

        if sites:
            rec["sites"] = sites
        else:
            meta = {"created_dt": datetime.now()}
            rec["sites"] = {"studio": meta}

        return rec

    def handle_destination_files(self, integrated_file_sizes, mode):
        """ Clean destination files
            Called when error happened during integrating to DB or to disk
            OR called to rename uploaded files from temporary name to final to
            highlight publishing in progress/broken
            Used to clean unwanted files

        Arguments:
            integrated_file_sizes: dictionary, file urls as keys, size as value
            mode: 'remove' - clean files,
                  'finalize' - rename files,
                               remove TMP_FILE_EXT suffix denoting temp file
        """
        if integrated_file_sizes:
            for file_url, _file_size in integrated_file_sizes.items():
                try:
                    if mode == 'remove':
                        self.log.debug("Removing file ...{}".format(file_url))
                        os.remove(file_url)
                    if mode == 'finalize':
                        self.log.debug("Renaming file ...{}".format(file_url))
                        import re
                        os.rename(file_url,
                                  re.sub('\.{}$'.format(self.TMP_FILE_EXT),
                                         '',
                                         file_url)
                                  )

                except FileNotFoundError:
                    pass  # file not there, nothing to delete
                except OSError:
                    self.log.error("Cannot {} file {}".format(mode, file_url),
                                   exc_info=True)
                    six.reraise(*sys.exc_info())<|MERGE_RESOLUTION|>--- conflicted
+++ resolved
@@ -292,15 +292,13 @@
 
         published_representations = {}
         for idx, repre in enumerate(instance.data["representations"]):
-<<<<<<< HEAD
             # reset transfers for next representation
             # instance.data['transfers'] is used as a global variable
             # in current codebase
             instance.data['transfers'] = list(orig_transfers)
-=======
+
             if "delete" in repre.get("tags", []):
                 continue
->>>>>>> 7924d49a
 
             published_files = []
 
