--- conflicted
+++ resolved
@@ -51,11 +51,7 @@
 
     def process(self, instance):
         # Skip review when requested.
-<<<<<<< HEAD
-        if not instance.data.get("review"):
-=======
         if not instance.data.get("review", True):
->>>>>>> 76a241af
             return
 
         # ffmpeg doesn't support multipart exrs
