--- conflicted
+++ resolved
@@ -3,13 +3,9 @@
 import os
 import re
 import shutil
-<<<<<<< HEAD
 
 import pyblish.api
-=======
-import pyblish.api
 import re
->>>>>>> 76a241af
 
 
 class CleanUp(pyblish.api.InstancePlugin):
@@ -67,14 +63,7 @@
             return
 
         self.log.info("Removing staging directory {}".format(staging_dir))
-<<<<<<< HEAD
-        try:
-            shutil.rmtree(staging_dir)
-        except Exception as err:
-            self.log.error(err)
-=======
         shutil.rmtree(staging_dir)
->>>>>>> 76a241af
 
     def clean_renders(self, instance):
         transfers = instance.data.get("transfers", list())
