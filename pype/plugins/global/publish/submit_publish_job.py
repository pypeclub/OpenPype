# -*- coding: utf-8 -*-
"""Submit publishing job to farm."""

import os
import json
import re
from copy import copy

from avalon import api, io
from avalon.vendor import requests, clique

import pyblish.api


def _get_script(path):

    # pass input path if exists
    if path:
        if os.path.exists(path):
            return str(path)
        else:
            raise

    """Get path to the image sequence script."""
    try:
        from pathlib import Path
    except ImportError:
        from pathlib2 import Path

    try:
        from pype.scripts import publish_filesequence
    except Exception:
        assert False, "Expected module 'publish_deadline'to be available"

    module_path = publish_filesequence.__file__
    if module_path.endswith(".pyc"):
        module_path = module_path[: -len(".pyc")] + ".py"

    path = Path(os.path.normpath(module_path)).resolve(strict=True)
    assert path is not None, ("Cannot determine path")

    return str(path)


def get_latest_version(asset_name, subset_name, family):
    """Retrieve latest files concerning extendFrame feature."""
    # Get asset
    asset_name = io.find_one(
        {"type": "asset", "name": asset_name}, projection={"name": True}
    )

    subset = io.find_one(
        {"type": "subset", "name": subset_name, "parent": asset_name["_id"]},
        projection={"_id": True, "name": True},
    )

    # Check if subsets actually exists (pre-run check)
    assert subset, "No subsets found, please publish with `extendFrames` off"

    # Get version
    version_projection = {
        "name": True,
        "data.startFrame": True,
        "data.endFrame": True,
        "parent": True,
    }

    version = io.find_one(
        {"type": "version", "parent": subset["_id"], "data.families": family},
        projection=version_projection,
        sort=[("name", -1)],
    )

    assert version, "No version found, this is a bug"

    return version


def get_resources(version, extension=None):
    """Get the files from the specific version."""
    query = {"type": "representation", "parent": version["_id"]}
    if extension:
        query["name"] = extension

    representation = io.find_one(query)
    assert representation, "This is a bug"

    directory = api.get_representation_path(representation)
    print("Source: ", directory)
    resources = sorted(
        [
            os.path.normpath(os.path.join(directory, fname))
            for fname in os.listdir(directory)
        ]
    )

    return resources


def get_resource_files(resources, frame_range=None):
    """Get resource files at given path.

    If `frame_range` is specified those outside will be removed.

    Arguments:
        resources (list): List of resources
        frame_range (list): Frame range to apply override

    Returns:
        list of str: list of collected resources

    """
    res_collections, _ = clique.assemble(resources)
    assert len(res_collections) == 1, "Multiple collections found"
    res_collection = res_collections[0]

    # Remove any frames
    if frame_range is not None:
        for frame in frame_range:
            if frame not in res_collection.indexes:
                continue
            res_collection.indexes.remove(frame)

    return list(res_collection)


class ProcessSubmittedJobOnFarm(pyblish.api.InstancePlugin):
    """Process Job submitted on farm.

    These jobs are dependent on a deadline or muster job
    submission prior to this plug-in.

    - In case of Deadline, it creates dependend job on farm publishing
      rendered image sequence.

    - In case of Muster, there is no need for such thing as dependend job,
      post action will be executed and rendered sequence will be published.

    Options in instance.data:
        - deadlineSubmissionJob (dict, Required): The returned .json
          data from the job submission to deadline.

        - musterSubmissionJob (dict, Required): same as deadline.

        - outputDir (str, Required): The output directory where the metadata
            file should be generated. It's assumed that this will also be
            final folder containing the output files.

        - ext (str, Optional): The extension (including `.`) that is required
            in the output filename to be picked up for image sequence
            publishing.

        - publishJobState (str, Optional): "Active" or "Suspended"
            This defaults to "Suspended"

        - expectedFiles (list or dict): explained bellow

    """

    label = "Submit image sequence jobs to Deadline or Muster"
    order = pyblish.api.IntegratorOrder + 0.2
    icon = "tractor"

    hosts = ["fusion", "maya", "nuke", "celaction"]

    families = ["render.farm", "prerener",
                "renderlayer", "imagesequence", "vrayscene"]

    aov_filter = {"maya": ["beauty"]}

    enviro_filter = [
        "FTRACK_API_USER",
        "FTRACK_API_KEY",
        "FTRACK_SERVER",
        "PYPE_METADATA_FILE",
        "AVALON_PROJECT",
        "PYPE_LOG_NO_COLORS"
    ]

    # custom deadline atributes
    deadline_department = ""
    deadline_pool = ""
    deadline_pool_secondary = ""
    deadline_group = ""
    deadline_chunk_size = 1

    # regex for finding frame number in string
    R_FRAME_NUMBER = re.compile(r'.+\.(?P<frame>[0-9]+)\..+')

    # mapping of instance properties to be transfered to new instance for every
    # specified family
    instance_transfer = {
        "slate": ["slateFrame"],
        "review": ["lutPath"],
        "render2d": ["bakeScriptPath", "bakeRenderPath",
                     "bakeWriteNodeName", "version"]
    }

    # list of family names to transfer to new family if present
    families_transfer = ["render3d", "render2d", "ftrack", "slate"]
    plugin_python_version = "3.7"

    # script path for publish_filesequence.py
    publishing_script = None

    # poor man exclusion
    skip_integration_repre_list = []

    def _create_metadata_path(self, instance):
        ins_data = instance.data
        # Ensure output dir exists
        output_dir = ins_data.get(
            "publishRenderMetadataFolder", ins_data["outputDir"])

        try:
            if not os.path.isdir(output_dir):
                os.makedirs(output_dir)
        except OSError:
            # directory is not available
            self.log.warning("Path is unreachable: `{}`".format(output_dir))

        metadata_filename = "{}_metadata.json".format(ins_data["subset"])

        metadata_path = os.path.join(output_dir, metadata_filename)

        # Convert output dir to `{root}/rest/of/path/...` with Anatomy
        success, roothless_mtdt_p = self.anatomy.find_root_template_from_path(
            metadata_path)
        if not success:
            # `rootless_path` is not set to `output_dir` if none of roots match
            self.log.warning((
                "Could not find root path for remapping \"{}\"."
                " This may cause issues on farm."
            ).format(output_dir))
            roothless_mtdt_p = metadata_path

        return (metadata_path, roothless_mtdt_p)

    def _submit_deadline_post_job(self, instance, job, instances):
        """Submit publish job to Deadline.

        Deadline specific code separated from :meth:`process` for sake of
        more universal code. Muster post job is sent directly by Muster
        submitter, so this type of code isn't necessary for it.

        """
        data = instance.data.copy()
        subset = data["subset"]
        job_name = "Publish - {subset}".format(subset=subset)

        output_dir = instance.data["outputDir"]

        # Generate the payload for Deadline submission
        payload = {
            "JobInfo": {
                "Plugin": "Python",
                "BatchName": job["Props"]["Batch"],
                "Name": job_name,
                "UserName": job["Props"]["User"],
                "Comment": instance.context.data.get("comment", ""),

                "Department": self.deadline_department,
                "ChunkSize": self.deadline_chunk_size,
                "Priority": job["Props"]["Pri"],

                "Group": self.deadline_group,
                "Pool": self.deadline_pool,
                "SecondaryPool": self.deadline_pool_secondary,

                "OutputDirectory0": output_dir
            },
            "PluginInfo": {
                "Version": self.plugin_python_version,
                "ScriptFile": _get_script(self.publishing_script),
                "Arguments": "",
                "SingleFrameOnly": "True",
            },
            # Mandatory for Deadline, may be empty
            "AuxFiles": [],
        }

        # add assembly jobs as dependencies
        if instance.data.get("tileRendering"):
            self.log.info("Adding tile assembly jobs as dependencies...")
            job_index = 0
            for assembly_id in instance.data.get("assemblySubmissionJobs"):
                payload["JobInfo"]["JobDependency{}".format(job_index)] = assembly_id  # noqa: E501
                job_index += 1
        else:
            payload["JobInfo"]["JobDependency0"] = job["_id"]

        # Transfer the environment from the original job to this dependent
        # job so they use the same environment
        metadata_path, roothless_metadata_path = self._create_metadata_path(
            instance)
        environment = job["Props"].get("Env", {})
        environment["PYPE_METADATA_FILE"] = roothless_metadata_path
        environment["AVALON_PROJECT"] = io.Session["AVALON_PROJECT"]
        environment["PYPE_LOG_NO_COLORS"] = "1"
        try:
            environment["PYPE_PYTHON_EXE"] = os.environ["PYPE_PYTHON_EXE"]
        except KeyError:
            # PYPE_PYTHON_EXE not set
            pass
        i = 0
        for index, key in enumerate(environment):
            if key.upper() in self.enviro_filter:
                payload["JobInfo"].update(
                    {
                        "EnvironmentKeyValue%d"
                        % i: "{key}={value}".format(
                            key=key, value=environment[key]
                        )
                    }
                )
                i += 1

        # remove secondary pool
        payload["JobInfo"].pop("SecondaryPool", None)

        self.log.info("Submitting Deadline job ...")
        # self.log.info(json.dumps(payload, indent=4, sort_keys=True))

        url = "{}/api/jobs".format(self.DEADLINE_REST_URL)
        response = requests.post(url, json=payload, timeout=10)
        if not response.ok:
            raise Exception(response.text)

    def _copy_extend_frames(self, instance, representation):
        """Copy existing frames from latest version.

        This will copy all existing frames from subset's latest version back
        to render directory and rename them to what renderer is expecting.

        Arguments:
            instance (pyblish.plugin.Instance): instance to get required
                data from
            representation (dict): presentation to operate on

        """
        import speedcopy

        self.log.info("Preparing to copy ...")
        start = instance.data.get("startFrame")
        end = instance.data.get("endFrame")

        # get latest version of subset
        # this will stop if subset wasn't published yet
        version = get_latest_version(
            instance.data.get("asset"),
            instance.data.get("subset"), "render")
        # get its files based on extension
        subset_resources = get_resources(version, representation.get("ext"))
        r_col, _ = clique.assemble(subset_resources)

        # if override remove all frames we are expecting to be rendered
        # so we'll copy only those missing from current render
        if instance.data.get("overrideExistingFrame"):
            for frame in range(start, end + 1):
                if frame not in r_col.indexes:
                    continue
                r_col.indexes.remove(frame)

        # now we need to translate published names from represenation
        # back. This is tricky, right now we'll just use same naming
        # and only switch frame numbers
        resource_files = []
        r_filename = os.path.basename(
            representation.get("files")[0])  # first file
        op = re.search(self.R_FRAME_NUMBER, r_filename)
        pre = r_filename[:op.start("frame")]
        post = r_filename[op.end("frame"):]
        assert op is not None, "padding string wasn't found"
        for frame in list(r_col):
            fn = re.search(self.R_FRAME_NUMBER, frame)
            # silencing linter as we need to compare to True, not to
            # type
            assert fn is not None, "padding string wasn't found"
            # list of tuples (source, destination)
            staging = representation.get("stagingDir")
            staging = self.anatomy.fill_roots(staging)
            resource_files.append(
                (frame,
                 os.path.join(staging,
                              "{}{}{}".format(pre,
                                              fn.group("frame"),
                                              post)))
            )

        # test if destination dir exists and create it if not
        output_dir = os.path.dirname(representation.get("files")[0])
        if not os.path.isdir(output_dir):
            os.makedirs(output_dir)

        # copy files
        for source in resource_files:
            speedcopy.copy(source[0], source[1])
            self.log.info("  > {}".format(source[1]))

        self.log.info(
            "Finished copying %i files" % len(resource_files))

    def _create_instances_for_aov(self, instance_data, exp_files):
        """Create instance for each AOV found.

        This will create new instance for every aov it can detect in expected
        files list.

        Arguments:
            instance_data (pyblish.plugin.Instance): skeleton data for instance
                (those needed) later by collector
            exp_files (list): list of expected files divided by aovs

        Returns:
            list of instances

        """
        task = os.environ["AVALON_TASK"]
        subset = instance_data["subset"]
        instances = []
        # go through aovs in expected files
        for aov, files in exp_files[0].items():
            cols, rem = clique.assemble(files)
            # we shouldn't have any reminders. And if we do, it should
            # be just one item for single frame renders.
            if not cols and rem:
                assert len(rem) == 1, ("Found multiple non related files "
                                       "to render, don't know what to do "
                                       "with them.")
                col = rem[0]
<<<<<<< HEAD
                _, ext = os.path.splitext(col)
=======
                ext = os.path.splitext(col)[1].lstrip(".")
>>>>>>> 76a241af
            else:
                # but we really expect only one collection.
                # Nothing else make sense.
                assert len(cols) == 1, "only one image sequence type is expected"  # noqa: E501
                ext = cols[0].tail.lstrip(".")
                col = list(cols[0])

            self.log.debug(col)
            # create subset name `familyTaskSubset_AOV`
            group_name = 'render{}{}{}{}'.format(
                task[0].upper(), task[1:],
                subset[0].upper(), subset[1:])

            subset_name = '{}_{}'.format(group_name, aov)

            if isinstance(col, (list, tuple)):
                staging = os.path.dirname(col[0])
            else:
                staging = os.path.dirname(col)

            success, rootless_staging_dir = (
                self.anatomy.find_root_template_from_path(staging)
            )
            if success:
                staging = rootless_staging_dir
            else:
                self.log.warning((
                    "Could not find root path for remapping \"{}\"."
                    " This may cause issues on farm."
                ).format(staging))

            self.log.info("Creating data for: {}".format(subset_name))

            app = os.environ.get("AVALON_APP", "")

            preview = False
            if app in self.aov_filter.keys():
                if aov in self.aov_filter[app]:
                    preview = True

            new_instance = copy(instance_data)
            new_instance["subset"] = subset_name
            new_instance["subsetGroup"] = group_name

            # create represenation
            if isinstance(col, (list, tuple)):
                files = [os.path.basename(f) for f in col]
            else:
                files = os.path.basename(col)

            rep = {
                "name": ext,
                "ext": ext,
                "files": files,
                "frameStart": int(instance_data.get("frameStartHandle")),
                "frameEnd": int(instance_data.get("frameEndHandle")),
                # If expectedFile are absolute, we need only filenames
                "stagingDir": staging,
                "fps": new_instance.get("fps"),
                "tags": ["review"] if preview else []
            }

            # poor man exclusion
            if ext in self.skip_integration_repre_list:
                rep["tags"].append("delete")

            self._solve_families(new_instance, preview)

            new_instance["representations"] = [rep]

            # if extending frames from existing version, copy files from there
            # into our destination directory
            if new_instance.get("extendFrames", False):
                self._copy_extend_frames(new_instance, rep)
            instances.append(new_instance)

        return instances

    def _get_representations(self, instance, exp_files):
        """Create representations for file sequences.

        This will return representations of expected files if they are not
        in hierarchy of aovs. There should be only one sequence of files for
        most cases, but if not - we create representation from each of them.

        Arguments:
            instance (pyblish.plugin.Instance): instance for which we are
                                                setting representations
            exp_files (list): list of expected files

        Returns:
            list of representations

        """
        representations = []
        collections, remainders = clique.assemble(exp_files)
        bake_render_path = instance.get("bakeRenderPath")

        # create representation for every collected sequence
        for collection in collections:
            ext = collection.tail.lstrip(".")
            preview = False
            # if filtered aov name is found in filename, toggle it for
            # preview video rendering
            for app in self.aov_filter:
                if os.environ.get("AVALON_APP", "") == app:
                    for aov in self.aov_filter[app]:
                        if re.match(
                            r".+(?:\.|_)({})(?:\.|_).*".format(aov),
                            list(collection)[0]
                        ):
                            preview = True
                            break
                break

            if bake_render_path:
                preview = False

            if "celaction" in pyblish.api.registered_hosts():
                preview = True

            staging = os.path.dirname(list(collection)[0])
            success, rootless_staging_dir = (
                self.anatomy.find_root_template_from_path(staging)
            )
            if success:
                staging = rootless_staging_dir
            else:
                self.log.warning((
                    "Could not find root path for remapping \"{}\"."
                    " This may cause issues on farm."
                ).format(staging))

            rep = {
                "name": ext,
                "ext": ext,
                "files": [os.path.basename(f) for f in list(collection)],
                "frameStart": int(instance.get("frameStartHandle")),
                "frameEnd": int(instance.get("frameEndHandle")),
                # If expectedFile are absolute, we need only filenames
                "stagingDir": staging,
                "fps": instance.get("fps"),
                "tags": ["review", "preview"] if preview else [],
            }

            # poor man exclusion
            if ext in self.skip_integration_repre_list:
                rep["tags"].append("delete")

            if instance.get("multipartExr", False):
                rep["tags"].append("multipartExr")

            representations.append(rep)

            self._solve_families(instance, preview)

        # add reminders as representations
        for remainder in remainders:
            ext = remainder.split(".")[-1]

            staging = os.path.dirname(remainder)
            success, rootless_staging_dir = (
                self.anatomy.find_root_template_from_path(staging)
            )
            if success:
                staging = rootless_staging_dir
            else:
                self.log.warning((
                    "Could not find root path for remapping \"{}\"."
                    " This may cause issues on farm."
                ).format(staging))

            rep = {
                "name": ext,
                "ext": ext,
                "files": os.path.basename(remainder),
                "stagingDir": os.path.dirname(remainder),
            }
            if remainder in bake_render_path:
                rep.update({
                    "fps": instance.get("fps"),
                    "tags": ["review", "delete"]
                })
                # solve families with `preview` attributes
                self._solve_families(instance, True)
            representations.append(rep)

        return representations

    def _solve_families(self, instance, preview=False):
        families = instance.get("families")
        # if we have one representation with preview tag
        # flag whole instance for review and for ftrack
        if preview:
            if "ftrack" not in families:
                if os.environ.get("FTRACK_SERVER"):
                    families.append("ftrack")
            if "review" not in families:
                families.append("review")
            instance["families"] = families

    def process(self, instance):
        """Process plugin.

        Detect type of renderfarm submission and create and post dependend job
        in case of Deadline. It creates json file with metadata needed for
        publishing in directory of render.

        :param instance: Instance data
        :type instance: dict
        """
        data = instance.data.copy()
        context = instance.context
        self.context = context
        self.anatomy = instance.context.data["anatomy"]

        if hasattr(instance, "_log"):
            data['_log'] = instance._log

        asset = data.get("asset") or api.Session["AVALON_ASSET"]
        subset = data.get("subset")

        start = instance.data.get("frameStart")
        if start is None:
            start = context.data["frameStart"]

        end = instance.data.get("frameEnd")
        if end is None:
            end = context.data["frameEnd"]

        handle_start = instance.data.get("handleStart")
        if handle_start is None:
            handle_start = context.data["handleStart"]

        handle_end = instance.data.get("handleEnd")
        if handle_end is None:
            handle_end = context.data["handleEnd"]

        fps = instance.data.get("fps")
        if fps is None:
            fps = context.data["fps"]

        if data.get("extendFrames", False):
            start, end = self._extend_frames(
                asset,
                subset,
                start,
                end,
                data["overrideExistingFrame"])

        try:
            source = data["source"]
        except KeyError:
            source = context.data["currentFile"]

        success, rootless_path = (
            self.anatomy.find_root_template_from_path(source)
        )
        if success:
            source = rootless_path

        else:
            # `rootless_path` is not set to `source` if none of roots match
            self.log.warning((
                "Could not find root path for remapping \"{}\"."
                " This may cause issues."
            ).format(source))

        families = ["render"]

        instance_skeleton_data = {
            "family": "render",
            "subset": subset,
            "families": families,
            "asset": asset,
            "frameStart": start,
            "frameEnd": end,
            "handleStart": handle_start,
            "handleEnd": handle_end,
            "frameStartHandle": start - handle_start,
            "frameEndHandle": end + handle_end,
            "fps": fps,
            "source": source,
            "extendFrames": data.get("extendFrames"),
            "overrideExistingFrame": data.get("overrideExistingFrame"),
            "pixelAspect": data.get("pixelAspect", 1),
            "resolutionWidth": data.get("resolutionWidth", 1920),
            "resolutionHeight": data.get("resolutionHeight", 1080),
            "multipartExr": data.get("multipartExr", False),
            "jobBatchName": data.get("jobBatchName", "")
        }

        if "prerender" in instance.data["families"]:
            instance_skeleton_data.update({
                "family": "prerender",
                "families": []})

        # transfer specific families from original instance to new render
        for item in self.families_transfer:
            if item in instance.data.get("families", []):
                instance_skeleton_data["families"] += [item]

        # transfer specific properties from original instance based on
        # mapping dictionary `instance_transfer`
        for key, values in self.instance_transfer.items():
            if key in instance.data.get("families", []):
                for v in values:
                    instance_skeleton_data[v] = instance.data.get(v)

        # look into instance data if representations are not having any
        # which are having tag `publish_on_farm` and include them
        for repre in instance.data.get("representations", []):
            staging_dir = repre.get("stagingDir")
            if staging_dir:
                success, rootless_staging_dir = (
                    self.anatomy.find_root_template_from_path(
                        staging_dir
                    )
                )
                if success:
                    repre["stagingDir"] = rootless_staging_dir
                else:
                    self.log.warning((
                        "Could not find root path for remapping \"{}\"."
                        " This may cause issues on farm."
                    ).format(staging_dir))
                    repre["stagingDir"] = staging_dir

            if "publish_on_farm" in repre.get("tags"):
                # create representations attribute of not there
                if "representations" not in instance_skeleton_data.keys():
                    instance_skeleton_data["representations"] = []

                instance_skeleton_data["representations"].append(repre)

        instances = None
        assert data.get("expectedFiles"), ("Submission from old Pype version"
                                           " - missing expectedFiles")

        """
        if content of `expectedFiles` are dictionaries, we will handle
        it as list of AOVs, creating instance from every one of them.

        Example:
        --------

        expectedFiles = [
            {
                "beauty": [
                    "foo_v01.0001.exr",
                    "foo_v01.0002.exr"
                ],

                "Z": [
                    "boo_v01.0001.exr",
                    "boo_v01.0002.exr"
                ]
            }
        ]

        This will create instances for `beauty` and `Z` subset
        adding those files to their respective representations.

        If we've got only list of files, we collect all filesequences.
        More then one doesn't probably make sense, but we'll handle it
        like creating one instance with multiple representations.

        Example:
        --------

        expectedFiles = [
            "foo_v01.0001.exr",
            "foo_v01.0002.exr",
            "xxx_v01.0001.exr",
            "xxx_v01.0002.exr"
        ]

        This will result in one instance with two representations:
        `foo` and `xxx`
        """

        self.log.info(data.get("expectedFiles"))

        if isinstance(data.get("expectedFiles")[0], dict):
            # we cannot attach AOVs to other subsets as we consider every
            # AOV subset of its own.

            if len(data.get("attachTo")) > 0:
                assert len(data.get("expectedFiles")[0].keys()) == 1, (
                    "attaching multiple AOVs or renderable cameras to "
                    "subset is not supported")

            # create instances for every AOV we found in expected files.
            # note: this is done for every AOV and every render camere (if
            #       there are multiple renderable cameras in scene)
            instances = self._create_instances_for_aov(
                instance_skeleton_data,
                data.get("expectedFiles"))
            self.log.info("got {} instance{}".format(
                len(instances),
                "s" if len(instances) > 1 else ""))

        else:
            representations = self._get_representations(
                instance_skeleton_data,
                data.get("expectedFiles")
            )

            if "representations" not in instance_skeleton_data.keys():
                instance_skeleton_data["representations"] = []

            # add representation
            instance_skeleton_data["representations"] += representations
            instances = [instance_skeleton_data]

        # if we are attaching to other subsets, create copy of existing
        # instances, change data to match thats subset and replace
        # existing instances with modified data
        if instance.data.get("attachTo"):
            self.log.info("Attaching render to subset:")
            new_instances = []
            for at in instance.data.get("attachTo"):
                for i in instances:
                    new_i = copy(i)
                    new_i["version"] = at.get("version")
                    new_i["subset"] = at.get("subset")
                    new_i["append"] = True
                    new_i["families"].append(at.get("family"))
                    new_instances.append(new_i)
                    self.log.info("  - {} / v{}".format(
                        at.get("subset"), at.get("version")))
            instances = new_instances

        r''' SUBMiT PUBLiSH JOB 2 D34DLiN3
          ____
        '     '            .---.  .---. .--. .---. .--..--..--..--. .---.
        |     |   --= \   |  .  \/   _|/    \|  .  \  ||  ||   \  |/   _|
        | JOB |   --= /   |  |  ||  __|  ..  |  |  |  |;_ ||  \   ||  __|
        |     |           |____./ \.__|._||_.|___./|_____|||__|\__|\.___|
        ._____.

        '''

        render_job = None
        if instance.data.get("toBeRenderedOn") == "deadline":
            render_job = data.pop("deadlineSubmissionJob", None)
            submission_type = "deadline"

        if instance.data.get("toBeRenderedOn") == "muster":
            render_job = data.pop("musterSubmissionJob", None)
            submission_type = "muster"

        if not render_job and instance.data.get("tileRendering") is False:
            raise AssertionError(("Cannot continue without valid Deadline "
                                  "or Muster submission."))

        if not render_job:
            import getpass

            render_job = {}
            self.log.info("Faking job data ...")
            render_job["Props"] = {}
            # Render job doesn't exist because we do not have prior submission.
            # We still use data from it so lets fake it.
            #
            # Batch name reflect original scene name

            if instance.data.get("assemblySubmissionJobs"):
                render_job["Props"]["Batch"] = instance.data.get(
                    "jobBatchName")
            else:
                render_job["Props"]["Batch"] = os.path.splitext(
                    os.path.basename(context.data.get("currentFile")))[0]
            # User is deadline user
            render_job["Props"]["User"] = context.data.get(
                "deadlineUser", getpass.getuser())
            # Priority is now not handled at all
            render_job["Props"]["Pri"] = instance.data.get("priority")

            render_job["Props"]["Env"] = {
                "FTRACK_API_USER": os.environ.get("FTRACK_API_USER"),
                "FTRACK_API_KEY": os.environ.get("FTRACK_API_KEY"),
                "FTRACK_SERVER": os.environ.get("FTRACK_SERVER"),
            }

        if submission_type == "deadline":
            self.DEADLINE_REST_URL = os.environ.get(
                "DEADLINE_REST_URL", "http://localhost:8082"
            )
            assert self.DEADLINE_REST_URL, "Requires DEADLINE_REST_URL"

            self._submit_deadline_post_job(instance, render_job, instances)

        # publish job file
        publish_job = {
            "asset": asset,
            "frameStart": start,
            "frameEnd": end,
            "fps": context.data.get("fps", None),
            "source": source,
            "user": context.data["user"],
            "version": context.data["version"],  # this is workfile version
            "intent": context.data.get("intent"),
            "comment": context.data.get("comment"),
            "job": render_job or None,
            "session": api.Session.copy(),
            "instances": instances
        }

        # add audio to metadata file if available
        audio_file = context.data.get("audioFile")
        if audio_file and os.path.isfile(audio_file):
            publish_job.update({"audio": audio_file})

        # pass Ftrack credentials in case of Muster
        if submission_type == "muster":
            ftrack = {
                "FTRACK_API_USER": os.environ.get("FTRACK_API_USER"),
                "FTRACK_API_KEY": os.environ.get("FTRACK_API_KEY"),
                "FTRACK_SERVER": os.environ.get("FTRACK_SERVER"),
            }
            publish_job.update({"ftrack": ftrack})

        metadata_path, roothless_metadata_path = self._create_metadata_path(
            instance)

        self.log.info("Writing json file: {}".format(metadata_path))
        with open(metadata_path, "w") as f:
            json.dump(publish_job, f, indent=4, sort_keys=True)

    def _extend_frames(self, asset, subset, start, end):
        """Get latest version of asset nad update frame range.

        Based on minimum and maximuma values.

        Arguments:
            asset (str): asset name
            subset (str): subset name
            start (int): start frame
            end (int): end frame

        Returns:
            (int, int): upddate frame start/end

        """
        # Frame comparison
        prev_start = None
        prev_end = None

        version = get_latest_version(
            asset_name=asset,
            subset_name=subset,
            family='render'
        )

        # Set prev start / end frames for comparison
        if not prev_start and not prev_end:
            prev_start = version["data"]["frameStart"]
            prev_end = version["data"]["frameEnd"]

        updated_start = min(start, prev_start)
        updated_end = max(end, prev_end)

        self.log.info(
            "Updating start / end frame : "
            "{} - {}".format(updated_start, updated_end)
        )

        return updated_start, updated_end<|MERGE_RESOLUTION|>--- conflicted
+++ resolved
@@ -428,11 +428,7 @@
                                        "to render, don't know what to do "
                                        "with them.")
                 col = rem[0]
-<<<<<<< HEAD
-                _, ext = os.path.splitext(col)
-=======
                 ext = os.path.splitext(col)[1].lstrip(".")
->>>>>>> 76a241af
             else:
                 # but we really expect only one collection.
                 # Nothing else make sense.
