import pyblish.api


class CollectClipFrameRanges(pyblish.api.InstancePlugin):
<<<<<<< HEAD
    """Collect all frame range data:
    source(In,Out), timeline(In,Out), edit_(in, out), f(start, end)
=======
    """Collect all frame range data.

    Collecting data:
        sourceIn, sourceOut with handles,
        clipIn, clipOut with handles,
        clipDuration with handles
        frameStart, frameEnd
>>>>>>> 7f27aca1
    """

    order = pyblish.api.CollectorOrder + 0.101
    label = "Collect Frame Ranges"
    hosts = ["hiero"]
    families = ["clip"]

    def process(self, instance):
        data = {}
        track_item = instance.data["item"]
        item_handle_in = int(track_item.handleInLength())
        item_handle_out = int(track_item.handleOutLength())

        # Timeline data.
        handle_start = instance.data["handleStart"]
        handle_end = instance.data["handleEnd"]

        source_in_h = instance.data(
            "sourceInH",
            (instance.data("sourceIn") + item_handle_in) - handle_start)
        source_out_h = instance.data(
            "sourceOutH",
            (instance.data("sourceOut") - item_handle_out) + handle_end)

        timeline_in = instance.data["clipIn"]
        timeline_out = instance.data["clipOut"]

        timeline_in_h = timeline_in - handle_start
        timeline_out_h = timeline_out + handle_end

        # set frame start with tag or take it from timeline
        frame_start = instance.data.get("startingFrame")

        if not frame_start:
            frame_start = timeline_in

        frame_end = frame_start + (timeline_out - timeline_in)

        data.update({
            "sourceInH": source_in_h,
            "sourceOutH": source_out_h,
            "frameStart": frame_start,
            "frameEnd": frame_end,
            "clipInH": timeline_in_h,
            "clipOutH": timeline_out_h,
            "clipDurationH": instance.data.get(
                "clipDuration") + handle_start + handle_end
        })
        self.log.debug("__ data: {}".format(data))
        instance.data.update(data)<|MERGE_RESOLUTION|>--- conflicted
+++ resolved
@@ -2,10 +2,6 @@
 
 
 class CollectClipFrameRanges(pyblish.api.InstancePlugin):
-<<<<<<< HEAD
-    """Collect all frame range data:
-    source(In,Out), timeline(In,Out), edit_(in, out), f(start, end)
-=======
     """Collect all frame range data.
 
     Collecting data:
@@ -13,7 +9,6 @@
         clipIn, clipOut with handles,
         clipDuration with handles
         frameStart, frameEnd
->>>>>>> 7f27aca1
     """
 
     order = pyblish.api.CollectorOrder + 0.101
