--- conflicted
+++ resolved
@@ -17,17 +17,12 @@
     hosts = ["hiero"]
 
     def process(self, context):
-<<<<<<< HEAD
-        # only return enabled track items
-        track_items = phiero.get_track_items(check_enabled=True)
-=======
         track_items = phiero.get_track_items(
             selected=True, check_tagged=True, check_enabled=True)
         # only return enabled track items
         if not track_items:
             track_items = phiero.get_track_items(
                 check_enabled=True, check_tagged=True)
->>>>>>> a85438e5
         # get sequence and video tracks
         sequence = context.data["activeSequence"]
         tracks = sequence.videoTracks()
@@ -46,12 +41,9 @@
             # get pype tag data
             tag_parsed_data = phiero.get_track_item_pype_data(_ti)
             # self.log.debug(pformat(tag_parsed_data))
-<<<<<<< HEAD
-=======
 
             if not tag_parsed_data:
                 continue
->>>>>>> a85438e5
 
             if tag_parsed_data.get("id") != "pyblish.avalon.instance":
                 continue
