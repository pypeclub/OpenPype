from compiler.ast import flatten
from pyblish import api
from pype.hosts import hiero as phiero
import hiero
# from pype.hosts.hiero import lib
# reload(lib)
# reload(phiero)


class CollectInstances(api.ContextPlugin):
    """Collect all Track items selection."""

    order = api.CollectorOrder - 0.509
    label = "Collect Instances"
    hosts = ["hiero"]

    def process(self, context):
        track_items = phiero.get_track_items(
            selected=True, check_tagged=True, check_enabled=True)
        # only return enabled track items
        if not track_items:
            track_items = phiero.get_track_items(
                check_enabled=True, check_tagged=True)
        # get sequence and video tracks
        sequence = context.data["activeSequence"]
        tracks = sequence.videoTracks()

        # add collection to context
        tracks_effect_items = self.collect_sub_track_items(tracks)

        context.data["tracksEffectItems"] = tracks_effect_items

        self.log.info(
            "Processing enabled track items: {}".format(len(track_items)))

        for _ti in track_items:
            data = dict()
            clip = _ti.source()

            # get clips subtracks and anotations
            annotations = self.clip_annotations(clip)
            subtracks = self.clip_subtrack(_ti)
            self.log.debug("Annotations: {}".format(annotations))
            self.log.debug(">> Subtracks: {}".format(subtracks))

            # get pype tag data
            tag_parsed_data = phiero.get_track_item_pype_data(_ti)
            # self.log.debug(pformat(tag_parsed_data))

            if not tag_parsed_data:
                continue

            if tag_parsed_data.get("id") != "pyblish.avalon.instance":
                continue
            # add tag data to instance data
            data.update({
                k: v for k, v in tag_parsed_data.items()
                if k not in ("id", "applieswhole", "label")
            })

            asset = tag_parsed_data["asset"]
            subset = tag_parsed_data["subset"]
            review = tag_parsed_data["review"]
            audio = tag_parsed_data["audio"]

            # remove audio attribute from data
            data.pop("audio")

            # insert family into families
            family = tag_parsed_data["family"]
            families = [str(f) for f in tag_parsed_data["families"]]
            families.insert(0, str(family))

            track = _ti.parent()
            media_source = _ti.source().mediaSource()
            source_path = media_source.firstpath()
            file_head = media_source.filenameHead()
            file_info = media_source.fileinfos().pop()
            source_first_frame = int(file_info.startFrame())

            # apply only for feview and master track instance
            if review:
                families += ["review", "ftrack"]

            data.update({
                "name": "{} {} {}".format(asset, subset, families),
                "asset": asset,
                "item": _ti,
                "families": families,

                # tags
                "tags": _ti.tags(),

                # track item attributes
                "track": track.name(),
                "trackItem": track,

                # version data
                "versionData": {
                    "colorspace": _ti.sourceMediaColourTransform()
                },

                # source attribute
                "source": source_path,
                "sourceMedia": media_source,
                "sourcePath": source_path,
                "sourceFileHead": file_head,
                "sourceFirst": source_first_frame,

                # clip's effect
                "clipEffectItems": subtracks
            })

            instance = context.create_instance(**data)

            self.log.info("Creating instance: {}".format(instance))

<<<<<<< HEAD
            if audio:
                a_data = dict()

                # add tag data to instance data
                a_data.update({
                    k: v for k, v in tag_parsed_data.items()
                    if k not in ("id", "applieswhole", "label")
                })

                # create main attributes
                subset = "audioMain"
                family = "audio"
                families = ["clip", "ftrack"]
                families.insert(0, str(family))

                name = "{} {} {}".format(asset, subset, families)

                a_data.update({
                    "name": name,
                    "subset": subset,
                    "asset": asset,
                    "family": family,
                    "families": families,
                    "item": _ti,

                    # tags
                    "tags": _ti.tags(),
                })

                a_instance = context.create_instance(**a_data)
                self.log.info("Creating audio instance: {}".format(a_instance))

    def collect_sub_track_items(self, tracks):
=======
    @staticmethod
    def clip_annotations(clip):
        """
        Returns list of Clip's hiero.core.Annotation
        """
        annotations = []
        subTrackItems = flatten(clip.subTrackItems())
        annotations += [item for item in subTrackItems if isinstance(
            item, hiero.core.Annotation)]
        return annotations

    @staticmethod
    def clip_subtrack(clip):
        """
        Returns list of Clip's hiero.core.SubTrackItem
        """
        subtracks = []
        subTrackItems = flatten(clip.parent().subTrackItems())
        for item in subTrackItems:
            # avoid all anotation
            if isinstance(item, hiero.core.Annotation):
                continue
            # # avoid all not anaibled
            if not item.isEnabled():
                continue
            subtracks.append(item)
        return subtracks

    @staticmethod
    def collect_sub_track_items(tracks):
        """
        Returns dictionary with track index as key and list of subtracks
        """
>>>>>>> 1690cba0
        # collect all subtrack items
        sub_track_items = dict()
        for track in tracks:
            items = track.items()

            # skip if no clips on track > need track with effect only
            if items:
                continue

            # skip all disabled tracks
            if not track.isEnabled():
                continue

            track_index = track.trackIndex()
            _sub_track_items = flatten(track.subTrackItems())

            # continue only if any subtrack items are collected
            if len(_sub_track_items) < 1:
                continue

            enabled_sti = list()
            # loop all found subtrack items and check if they are enabled
            for _sti in _sub_track_items:
                # checking if not enabled
                if not _sti.isEnabled():
                    continue
                if isinstance(_sti, hiero.core.Annotation):
                    continue
                # collect the subtrack item
                enabled_sti.append(_sti)

            # continue only if any subtrack items are collected
            if len(enabled_sti) < 1:
                continue

            # add collection of subtrackitems to dict
            sub_track_items[track_index] = enabled_sti

        return sub_track_items<|MERGE_RESOLUTION|>--- conflicted
+++ resolved
@@ -115,7 +115,6 @@
 
             self.log.info("Creating instance: {}".format(instance))
 
-<<<<<<< HEAD
             if audio:
                 a_data = dict()
 
@@ -148,8 +147,6 @@
                 a_instance = context.create_instance(**a_data)
                 self.log.info("Creating audio instance: {}".format(a_instance))
 
-    def collect_sub_track_items(self, tracks):
-=======
     @staticmethod
     def clip_annotations(clip):
         """
@@ -183,7 +180,6 @@
         """
         Returns dictionary with track index as key and list of subtracks
         """
->>>>>>> 1690cba0
         # collect all subtrack items
         sub_track_items = dict()
         for track in tracks:
