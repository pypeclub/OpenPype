import pyblish.api
import json


class IntegrateFtrackInstance(pyblish.api.InstancePlugin):
    """Collect ftrack component data

    Add ftrack component list to instance.


    """

    order = pyblish.api.IntegratorOrder + 0.48
    label = 'Integrate Ftrack Component'
    families = ["ftrack"]

<<<<<<< HEAD
    family_mapping = {"camera": "cam",
                      "look": "look",
                      "mayaascii": "scene",
                      "model": "geo",
                      "rig": "rig",
                      "setdress": "setdress",
                      "pointcache": "cache",
                      "render": "render",
                      "render2d": "render",
                      "nukescript": "comp",
                      "write": "render",
                      "review": "mov",
                      "plate": "img",
                      "audio": "audio",
                      "workfile": "scene",
                      "animation": "cache",
                      "image": "img",
                      "palette": "palette",
                      "scene": "scene",
=======
    family_mapping = {'camera': 'cam',
                      'look': 'look',
                      'mayaascii': 'scene',
                      'model': 'geo',
                      'rig': 'rig',
                      'setdress': 'setdress',
                      'pointcache': 'cache',
                      'render': 'render',
                      'render2d': 'render',
                      'nukescript': 'comp',
                      'write': 'render',
                      'review': 'mov',
                      'plate': 'img',
                      'audio': 'audio',
                      'workfile': 'scene',
                      'animation': 'cache',
                      'image': 'img',
                      'reference': 'reference'
>>>>>>> 76a241af
                      }

    def process(self, instance):
        self.ftrack_locations = {}
        self.log.debug('instance {}'.format(instance))

        if instance.data.get('version'):
            version_number = int(instance.data.get('version'))
        else:
            raise ValueError("Instance version not set")

        family = instance.data['family'].lower()

        asset_type = instance.data.get("ftrackFamily")
        if not asset_type and family in self.family_mapping:
            asset_type = self.family_mapping[family]

        # Ignore this instance if neither "ftrackFamily" or a family mapping is
        # found.
        if not asset_type:
            return

        componentList = []
        ft_session = instance.context.data["ftrackSession"]

        comps = instance.data['representations'] or []
        for comp in comps:
            self.log.debug('component {}'.format(comp))

            if comp.get('thumbnail') or ("thumbnail" in comp.get('tags', [])):
                location = self.get_ftrack_location(
                    'ftrack.server', ft_session
                )
                component_data = {
                    "name": "thumbnail"  # Default component name is "main".
                }
                comp['thumbnail'] = True
            elif comp.get('ftrackreview') or ("ftrackreview" in comp.get('tags', [])):
                '''
                Ftrack bug requirement:
                    - Start frame must be 0
                    - End frame must be {duration}
                EXAMPLE: When mov has 55 frames:
                    - Start frame should be 0
                    - End frame should be 55 (do not ask why please!)
                '''
                start_frame = 0
                end_frame = 1
                if 'frameEndFtrack' in comp and 'frameStartFtrack' in comp:
                    end_frame += (
                        comp['frameEndFtrack'] - comp['frameStartFtrack']
                    )
                else:
                    end_frame += (
                        instance.data["frameEnd"] - instance.data["frameStart"]
                    )

                fps = comp.get('fps')
                if fps is None:
                    fps = instance.data.get(
                        "fps", instance.context.data['fps']
                    )

                comp['fps'] = fps

                location = self.get_ftrack_location(
                    'ftrack.server', ft_session
                )
                component_data = {
                    # Default component name is "main".
                    "name": "ftrackreview-mp4",
                    "metadata": {'ftr_meta': json.dumps({
                                 'frameIn': int(start_frame),
                                 'frameOut': int(end_frame),
                                 'frameRate': float(comp['fps'])})}
                }
                comp['thumbnail'] = False
            else:
                component_data = {
                    "name": comp['name']
                }
                location = self.get_ftrack_location(
                    'ftrack.unmanaged', ft_session
                )
                comp['thumbnail'] = False

            self.log.debug('location {}'.format(location))

            component_item = {
                "assettype_data": {
                    "short": asset_type,
                },
                "asset_data": {
                    "name": instance.data.get("version_name") or instance.data["subset"],
                },
                "assetversion_data": {
                    "version": version_number,
                    "comment": instance.context.data.get("comment", "")
                },
                "component_data": component_data,
                "component_path": comp.get('published_path'),
                'component_location': location,
                "component_overwrite": False,
                "thumbnail": comp['thumbnail']
            }

            # Add custom attributes for AssetVersion
            assetversion_cust_attrs = {}
            intent_val = instance.context.data.get("intent")
            if intent_val and isinstance(intent_val, dict):
                intent_val = intent_val.get("value")

            if intent_val:
                assetversion_cust_attrs["intent"] = intent_val

            component_item["assetversion_data"]["custom_attributes"] = (
                assetversion_cust_attrs
            )

            componentList.append(component_item)
            # Create copy with ftrack.unmanaged location if thumb or prev
            if comp.get('thumbnail') or comp.get('preview') \
                    or ("preview" in comp.get('tags', [])) \
                    or ("thumbnail" in comp.get('tags', [])):
                unmanaged_loc = self.get_ftrack_location(
                    'ftrack.unmanaged', ft_session
                )

                component_data_src = component_data.copy()
                name = component_data['name'] + '_src'
                component_data_src['name'] = name

                component_item_src = {
                    "assettype_data": {
                        "short": asset_type,
                    },
                    "asset_data": {
                        "name": instance.data.get("version_name") or instance.data["subset"],
                    },
                    "assetversion_data": {
                        "version": version_number,
                    },
                    "component_data": component_data_src,
                    "component_path": comp.get('published_path'),
                    'component_location': unmanaged_loc,
                    "component_overwrite": False,
                    "thumbnail": False
                }

                componentList.append(component_item_src)

        self.log.debug('componentsList: {}'.format(str(componentList)))
        instance.data["ftrackComponentsList"] = componentList

    def get_ftrack_location(self, name, session):
        if name in self.ftrack_locations:
            return self.ftrack_locations[name]

        location = session.query(
            'Location where name is "{}"'.format(name)
        ).one()
        self.ftrack_locations[name] = location
        return location<|MERGE_RESOLUTION|>--- conflicted
+++ resolved
@@ -14,27 +14,6 @@
     label = 'Integrate Ftrack Component'
     families = ["ftrack"]
 
-<<<<<<< HEAD
-    family_mapping = {"camera": "cam",
-                      "look": "look",
-                      "mayaascii": "scene",
-                      "model": "geo",
-                      "rig": "rig",
-                      "setdress": "setdress",
-                      "pointcache": "cache",
-                      "render": "render",
-                      "render2d": "render",
-                      "nukescript": "comp",
-                      "write": "render",
-                      "review": "mov",
-                      "plate": "img",
-                      "audio": "audio",
-                      "workfile": "scene",
-                      "animation": "cache",
-                      "image": "img",
-                      "palette": "palette",
-                      "scene": "scene",
-=======
     family_mapping = {'camera': 'cam',
                       'look': 'look',
                       'mayaascii': 'scene',
@@ -53,7 +32,6 @@
                       'animation': 'cache',
                       'image': 'img',
                       'reference': 'reference'
->>>>>>> 76a241af
                       }
 
     def process(self, instance):
