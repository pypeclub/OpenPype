--- conflicted
+++ resolved
@@ -130,17 +130,11 @@
 
 
 def application_launch():
-<<<<<<< HEAD
-    """Set scene settings and check outdated containers on Harmony startup."""
-    ensure_scene_settings()
-    check_inventory()
-=======
     # FIXME: This is breaking server <-> client communication.
     # It is now moved so it it manually called.
     # ensure_scene_settings()
     # check_inventory()
     pass
->>>>>>> 8a8652e9
 
 
 def export_template(backdrops, nodes, filepath):
