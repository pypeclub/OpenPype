import os
import sys

<<<<<<< HEAD
from avalon import api, harmony
from avalon.vendor import Qt
=======
from avalon import api, io, harmony
from avalon.vendor import Qt
import avalon.tools.sceneinventory
>>>>>>> 1e952b80
import pyblish.api
from pype import lib


def set_scene_settings(settings):
    func = """function func(args)
    {
        if (args[0]["fps"])
        {
            scene.setFrameRate(args[0]["fps"]);
        }
        if (args[0]["frameStart"] && args[0]["frameEnd"])
        {
            var duration = args[0]["frameEnd"] - args[0]["frameStart"] + 1
            if (frame.numberOf() > duration)
            {
                frame.remove(
                    duration, frame.numberOf() - duration
                );
            }
            if (frame.numberOf() < duration)
            {
                frame.insert(
                    duration, duration - frame.numberOf()
                );
            }

            scene.setStartFrame(1);
            scene.setStopFrame(duration);
        }
        if (args[0]["resolutionWidth"] && args[0]["resolutionHeight"])
        {
            scene.setDefaultResolution(
                args[0]["resolutionWidth"], args[0]["resolutionHeight"], 41.112
            )
        }
    }
    func
    """
    harmony.send({"function": func, "args": [settings]})


def get_asset_settings():
    asset_data = lib.get_asset()["data"]
    fps = asset_data.get("fps")
    frame_start = asset_data.get("frameStart")
    frame_end = asset_data.get("frameEnd")
    resolution_width = asset_data.get("resolutionWidth")
    resolution_height = asset_data.get("resolutionHeight")

    return {
        "fps": fps,
        "frameStart": frame_start,
        "frameEnd": frame_end,
        "resolutionWidth": resolution_width,
        "resolutionHeight": resolution_height
    }


def ensure_scene_settings():
    settings = get_asset_settings()

    invalid_settings = []
    valid_settings = {}
    for key, value in settings.items():
        if value is None:
            invalid_settings.append(key)
        else:
            valid_settings[key] = value

    # Warn about missing attributes.
    print("Starting new QApplication..")
    app = Qt.QtWidgets.QApplication(sys.argv)

    message_box = Qt.QtWidgets.QMessageBox()
    message_box.setIcon(Qt.QtWidgets.QMessageBox.Warning)
    msg = "Missing attributes:"
    if invalid_settings:
        for item in invalid_settings:
            msg += f"\n{item}"
        message_box.setText(msg)
        message_box.exec_()

    # Garbage collect QApplication.
    del app

    set_scene_settings(valid_settings)


<<<<<<< HEAD
=======
def check_inventory():
    if not lib.any_outdated():
        return

    host = avalon.api.registered_host()
    outdated_containers = []
    for container in host.ls():
        representation = container['representation']
        representation_doc = io.find_one(
            {
                "_id": io.ObjectId(representation),
                "type": "representation"
            },
            projection={"parent": True}
        )
        if representation_doc and not lib.is_latest(representation_doc):
            outdated_containers.append(container)

    # Colour nodes.
    func = """function func(args){
        for( var i =0; i <= args[0].length - 1; ++i)
        {
            var red_color = new ColorRGBA(255, 0, 0, 255);
            node.setColor(args[0][i], red_color);
        }
    }
    func
    """
    outdated_nodes = []
    for container in outdated_containers:
        if container["loader"] == "ImageSequenceLoader":
            outdated_nodes.append(
                harmony.find_node_by_name(container["name"], "READ")
            )
    harmony.send({"function": func, "args": [outdated_nodes]})

    # Warn about outdated containers.
    print("Starting new QApplication..")
    app = Qt.QtWidgets.QApplication(sys.argv)

    message_box = Qt.QtWidgets.QMessageBox()
    message_box.setIcon(Qt.QtWidgets.QMessageBox.Warning)
    msg = "There are outdated containers in the scene."
    message_box.setText(msg)
    message_box.exec_()

    # Garbage collect QApplication.
    del app


def application_launch():
    ensure_scene_settings()
    check_inventory()


>>>>>>> 1e952b80
def export_template(backdrops, nodes, filepath):
    func = """function func(args)
    {
        // Add an extra node just so a new group can be created.
        var temp_node = node.add("Top", "temp_note", "NOTE", 0, 0, 0);
        var template_group = node.createGroup(temp_node, "temp_group");
        node.deleteNode( template_group + "/temp_note" );

        // This will make Node View to focus on the new group.
        selection.clearSelection();
        selection.addNodeToSelection(template_group);
        Action.perform("onActionEnterGroup()", "Node View");

        // Recreate backdrops in group.
        for (var i = 0 ; i < args[0].length; i++)
        {
            Backdrop.addBackdrop(template_group, args[0][i]);
        };

        // Copy-paste the selected nodes into the new group.
        var drag_object = copyPaste.copy(args[1], 1, frame.numberOf, "");
        copyPaste.pasteNewNodes(drag_object, template_group, "");

        // Select all nodes within group and export as template.
        Action.perform( "selectAll()", "Node View" );
        copyPaste.createTemplateFromSelection(args[2], args[3]);

        // Unfocus the group in Node view, delete all nodes and backdrops
        // created during the process.
        Action.perform("onActionUpToParent()", "Node View");
        node.deleteNode(template_group, true, true);
    }
    func
    """
    harmony.send({
        "function": func,
        "args": [
            backdrops,
            nodes,
            os.path.basename(filepath),
            os.path.dirname(filepath)
        ]
    })


def install():
    print("Installing Pype config...")

    plugins_directory = os.path.join(
        os.path.dirname(os.path.dirname(os.path.dirname(__file__))),
        "plugins",
        "harmony"
    )

    pyblish.api.register_plugin_path(
        os.path.join(plugins_directory, "publish")
    )
    api.register_plugin_path(
        api.Loader, os.path.join(plugins_directory, "load")
    )
    api.register_plugin_path(
        api.Creator, os.path.join(plugins_directory, "create")
    )

    # Register callbacks.
    pyblish.api.register_callback(
        "instanceToggled", on_pyblish_instance_toggled
    )

<<<<<<< HEAD
    api.on("application.launched", ensure_scene_settings)
=======
    api.on("application.launched", application_launch)
>>>>>>> 1e952b80


def on_pyblish_instance_toggled(instance, old_value, new_value):
    """Toggle node enabling on instance toggles."""
    func = """function func(args)
    {
        node.setEnable(args[0], args[1])
    }
    func
    """
    harmony.send(
        {"function": func, "args": [instance[0], new_value]}
    )<|MERGE_RESOLUTION|>--- conflicted
+++ resolved
@@ -1,14 +1,9 @@
 import os
 import sys
 
-<<<<<<< HEAD
-from avalon import api, harmony
-from avalon.vendor import Qt
-=======
 from avalon import api, io, harmony
 from avalon.vendor import Qt
 import avalon.tools.sceneinventory
->>>>>>> 1e952b80
 import pyblish.api
 from pype import lib
 
@@ -98,8 +93,6 @@
     set_scene_settings(valid_settings)
 
 
-<<<<<<< HEAD
-=======
 def check_inventory():
     if not lib.any_outdated():
         return
@@ -155,7 +148,6 @@
     check_inventory()
 
 
->>>>>>> 1e952b80
 def export_template(backdrops, nodes, filepath):
     func = """function func(args)
     {
@@ -225,11 +217,7 @@
         "instanceToggled", on_pyblish_instance_toggled
     )
 
-<<<<<<< HEAD
-    api.on("application.launched", ensure_scene_settings)
-=======
     api.on("application.launched", application_launch)
->>>>>>> 1e952b80
 
 
 def on_pyblish_instance_toggled(instance, old_value, new_value):
