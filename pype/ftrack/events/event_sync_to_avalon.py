import os
import collections
import copy
import queue
import time
import datetime
import atexit
import traceback

from bson.objectid import ObjectId
from pymongo import UpdateOne

from avalon import schema

from pype.ftrack.lib import avalon_sync
from pype.ftrack.lib.avalon_sync import (
    CustAttrIdKey, CustAttrAutoSync, EntitySchemas
)
import ftrack_api
from pype.ftrack import BaseEvent

from pype.ftrack.lib.io_nonsingleton import DbConnector


class SyncToAvalonEvent(BaseEvent):

    dbcon = DbConnector()

<<<<<<< HEAD
    ignore_entTypes = [
        "socialfeed", "socialnotification", "note",
        "assetversion", "job", "user", "reviewsessionobject", "timer",
        "timelog", "auth_userrole", "appointment", "notelabellink"
    ]
=======
    interest_entTypes = ["show", "task"]
>>>>>>> d5b65add
    ignore_ent_types = ["Milestone"]
    ignore_keys = ["statusid", "thumbid"]

    project_query = (
        "select full_name, name, custom_attributes"
        ", project_schema._task_type_schema.types.name"
        " from Project where id is \"{}\""
    )

    entities_query_by_id = (
        "select id, name, parent_id, link, custom_attributes from TypedContext"
        " where project_id is \"{}\" and id in ({})"
    )
    entities_name_query_by_name = (
        "select id, name from TypedContext"
        " where project_id is \"{}\" and name in ({})"
    )
    created_entities = []

    def __init__(self, session, plugins_presets={}):
        '''Expects a ftrack_api.Session instance'''
        # Debug settings
        # - time expiration in seconds
        self.debug_print_time_expiration = 5 * 60
        # - store current time
        self.debug_print_time = datetime.datetime.now()
        # - store synchronize entity types to be able to use
        #   only entityTypes in interest instead of filtering by ignored
        self.debug_sync_types = collections.defaultdict(list)

        # Set processing session to not use global
        self.set_process_session(session)
        super().__init__(session, plugins_presets)

    def debug_logs(self):
        """This is debug method for printing small debugs messages. """
        now_datetime = datetime.datetime.now()
        delta = now_datetime - self.debug_print_time
        if delta.total_seconds() < self.debug_print_time_expiration:
            return

        self.debug_print_time = now_datetime
        known_types_items = []
        for entityType, entity_type in self.debug_sync_types.items():
            ent_types_msg = ", ".join(entity_type)
            known_types_items.append(
                "<{}> ({})".format(entityType, ent_types_msg)
            )

        known_entityTypes = ", ".join(known_types_items)
        self.log.debug(
            "DEBUG MESSAGE: Known types {}".format(known_entityTypes)
        )

    @property
    def cur_project(self):
        if self._cur_project is None:
            found_id = None
            for ent_info in self._cur_event["data"]["entities"]:
                if found_id is not None:
                    break
                parents = ent_info.get("parents") or []
                for parent in parents:
                    if parent.get("entityType") == "show":
                        found_id = parent.get("entityId")
                        break
            if found_id:
                self._cur_project = self.process_session.query(
                    self.project_query.format(found_id)
                ).one()
        return self._cur_project

    @property
    def avalon_cust_attrs(self):
        if self._avalon_cust_attrs is None:
            self._avalon_cust_attrs = avalon_sync.get_avalon_attr(
                self.process_session
            )
        return self._avalon_cust_attrs

    @property
    def avalon_entities(self):
        if self._avalon_ents is None:
            self.dbcon.install()
            self.dbcon.Session["AVALON_PROJECT"] = (
                self.cur_project["full_name"]
            )
            avalon_project = self.dbcon.find_one({"type": "project"})
            avalon_entities = list(self.dbcon.find({"type": "asset"}))
            self._avalon_ents = (avalon_project, avalon_entities)
        return self._avalon_ents

    @property
    def avalon_ents_by_name(self):
        if self._avalon_ents_by_name is None:
            self._avalon_ents_by_name = {}
            proj, ents = self.avalon_entities
            for ent in ents:
                self._avalon_ents_by_name[ent["name"]] = ent
        return self._avalon_ents_by_name

    @property
    def avalon_ents_by_id(self):
        if self._avalon_ents_by_id is None:
            self._avalon_ents_by_id = {}
            proj, ents = self.avalon_entities
            if proj:
                self._avalon_ents_by_id[proj["_id"]] = proj
                for ent in ents:
                    self._avalon_ents_by_id[ent["_id"]] = ent
        return self._avalon_ents_by_id

    @property
    def avalon_ents_by_parent_id(self):
        if self._avalon_ents_by_parent_id is None:
            self._avalon_ents_by_parent_id = collections.defaultdict(list)
            proj, ents = self.avalon_entities
            for ent in ents:
                vis_par = ent["data"]["visualParent"]
                if vis_par is None:
                    vis_par = proj["_id"]
                self._avalon_ents_by_parent_id[vis_par].append(ent)
        return self._avalon_ents_by_parent_id

    @property
    def avalon_ents_by_ftrack_id(self):
        if self._avalon_ents_by_ftrack_id is None:
            self._avalon_ents_by_ftrack_id = {}
            proj, ents = self.avalon_entities
            if proj:
                ftrack_id = proj["data"]["ftrackId"]
                self._avalon_ents_by_ftrack_id[ftrack_id] = proj
                for ent in ents:
                    ftrack_id = ent["data"].get("ftrackId")
                    if ftrack_id is None:
                        continue
                    self._avalon_ents_by_ftrack_id[ftrack_id] = ent
        return self._avalon_ents_by_ftrack_id

    @property
    def avalon_subsets_by_parents(self):
        if self._avalon_subsets_by_parents is None:
            self._avalon_subsets_by_parents = collections.defaultdict(list)
            self.dbcon.install()
            self.dbcon.Session["AVALON_PROJECT"] = (
                self.cur_project["full_name"]
            )
            for subset in self.dbcon.find({"type": "subset"}):
                self._avalon_subsets_by_parents[subset["parent"]].append(
                    subset
                )
        return self._avalon_subsets_by_parents

    @property
    def avalon_archived_by_id(self):
        if self._avalon_archived_by_id is None:
            self._avalon_archived_by_id = {}
            self.dbcon.install()
            self.dbcon.Session["AVALON_PROJECT"] = (
                self.cur_project["full_name"]
            )
            for asset in self.dbcon.find({"type": "archived_asset"}):
                self._avalon_archived_by_id[asset["_id"]] = asset
        return self._avalon_archived_by_id

    @property
    def avalon_archived_by_name(self):
        if self._avalon_archived_by_name is None:
            self._avalon_archived_by_name = {}
            for asset in self.avalon_archived_by_id.values():
                self._avalon_archived_by_name[asset["name"]] = asset
        return self._avalon_archived_by_name

    @property
    def changeability_by_mongo_id(self):
        """Return info about changeability of entity and it's parents."""
        if self._changeability_by_mongo_id is None:
            self._changeability_by_mongo_id = collections.defaultdict(
                lambda: True
            )
            avalon_project, avalon_entities = self.avalon_entities
            self._changeability_by_mongo_id[avalon_project["_id"]] = False
            self._bubble_changeability(
                list(self.avalon_subsets_by_parents.keys())
            )

        return self._changeability_by_mongo_id

    @property
    def avalon_custom_attributes(self):
        """Return info about changeability of entity and it's parents."""
        if self._avalon_custom_attributes is None:
            self._avalon_custom_attributes = avalon_sync.get_avalon_attr(
                self.process_session
            )
        return self._avalon_custom_attributes

    def remove_cached_by_key(self, key, values):
        if self._avalon_ents is None:
            return

        if not isinstance(values, (list, tuple)):
            values = [values]

        def get_found_data(entity):
            if not entity:
                return None
            return {
                "ftrack_id": entity["data"]["ftrackId"],
                "parent_id": entity["data"]["visualParent"],
                "_id": entity["_id"],
                "name": entity["name"],
                "entity": entity
            }

        if key == "id":
            key = "_id"
        elif key == "ftrack_id":
            key = "data.ftrackId"

        found_data = {}
        project, entities = self._avalon_ents
        key_items = key.split(".")
        for value in values:
            ent = None
            if key == "_id":
                if self._avalon_ents_by_id is not None:
                    ent = self._avalon_ents_by_id.get(value)

            elif key == "name":
                if self._avalon_ents_by_name is not None:
                    ent = self._avalon_ents_by_name.get(value)

            elif key == "data.ftrackId":
                if self._avalon_ents_by_ftrack_id is not None:
                    ent = self._avalon_ents_by_ftrack_id.get(value)

            if ent is None:
                for _ent in entities:
                    _temp = _ent
                    for item in key_items:
                        _temp = _temp[item]

                    if _temp == value:
                        ent = _ent
                        break

            found_data[value] = get_found_data(ent)

        for value in values:
            data = found_data[value]
            if not data:
                # TODO logging
                self.log.warning(
                    "Didn't found entity by key/value \"{}\" / \"{}\"".format(
                        key, value
                    )
                )
                continue

            ftrack_id = data["ftrack_id"]
            parent_id = data["parent_id"]
            mongo_id = data["_id"]
            name = data["name"]
            entity = data["entity"]

            project, ents = self._avalon_ents
            ents.remove(entity)
            self._avalon_ents = project, ents

            if self._avalon_ents_by_ftrack_id is not None:
                self._avalon_ents_by_ftrack_id.pop(ftrack_id, None)

            if self._avalon_ents_by_parent_id is not None:
                self._avalon_ents_by_parent_id[parent_id].remove(entity)

            if self._avalon_ents_by_id is not None:
                self._avalon_ents_by_id.pop(mongo_id, None)

            if self._avalon_ents_by_name is not None:
                self._avalon_ents_by_name.pop(name, None)

            if self._avalon_archived_by_id is not None:
                self._avalon_archived_by_id[mongo_id] = entity

            if mongo_id in self.task_changes_by_avalon_id:
                self.task_changes_by_avalon_id.pop(mongo_id)

    def _bubble_changeability(self, unchangeable_ids):
        unchangeable_queue = queue.Queue()
        for entity_id in unchangeable_ids:
            unchangeable_queue.put((entity_id, False))

        processed_parents_ids = []
        while not unchangeable_queue.empty():
            entity_id, child_is_archived = unchangeable_queue.get()
            # skip if already processed
            if entity_id in processed_parents_ids:
                continue

            entity = self.avalon_ents_by_id.get(entity_id)
            # if entity is not archived but unchageable child was then skip
            # - archived entities should not affect not archived?
            if entity and child_is_archived:
                continue

            # set changeability of current entity to False
            self._changeability_by_mongo_id[entity_id] = False
            processed_parents_ids.append(entity_id)
            # if not entity then is probably archived
            if not entity:
                entity = self.avalon_archived_by_id.get(entity_id)
                child_is_archived = True

            if not entity:
                # if entity is not found then it is subset without parent
                if entity_id in unchangeable_ids:
                    _subset_ids = [
                        str(sub["_id"]) for sub in
                        self.avalon_subsets_by_parents[entity_id]
                    ]
                    joined_subset_ids = "| ".join(_subset_ids)
                    self.log.warning((
                        "Parent <{}> for subsets <{}> does not exist"
                    ).format(str(entity_id), joined_subset_ids))
                else:
                    self.log.warning((
                        "In avalon are entities without valid parents that"
                        " lead to Project (should not cause errors)"
                        " - MongoId <{}>"
                    ).format(str(entity_id)))
                continue

            # skip if parent is project
            parent_id = entity["data"]["visualParent"]
            if parent_id is None:
                continue
            unchangeable_queue.put((parent_id, child_is_archived))

    def reset_variables(self):
        """Reset variables so each event callback has clear env."""
        self._cur_project = None

        self._avalon_cust_attrs = None

        self._avalon_ents = None
        self._avalon_ents_by_id = None
        self._avalon_ents_by_parent_id = None
        self._avalon_ents_by_ftrack_id = None
        self._avalon_ents_by_name = None
        self._avalon_subsets_by_parents = None
        self._changeability_by_mongo_id = None
        self._avalon_archived_by_id = None
        self._avalon_archived_by_name = None

        self.task_changes_by_avalon_id = {}

        self._avalon_custom_attributes = None
        self._ent_types_by_name = None

        self.ftrack_ents_by_id = {}
        self.obj_id_ent_type_map = {}
        self.ftrack_recreated_mapping = {}

        self.ftrack_added = {}
        self.ftrack_moved = {}
        self.ftrack_renamed = {}
        self.ftrack_updated = {}
        self.ftrack_removed = {}

        self.moved_in_avalon = []
        self.renamed_in_avalon = []
        self.hier_cust_attrs_changes = collections.defaultdict(list)

        self.duplicated = []
        self.regex_failed = []

        self.regex_schemas = {}
        self.updates = collections.defaultdict(dict)

        self.report_items = {
            "info": collections.defaultdict(list),
            "warning": collections.defaultdict(list),
            "error": collections.defaultdict(list)
        }

    def set_process_session(self, session):
        try:
            self.process_session.close()
        except Exception:
            pass
        self.process_session = ftrack_api.Session(
            server_url=session.server_url,
            api_key=session.api_key,
            api_user=session.api_user,
            auto_connect_event_hub=True
        )
        atexit.register(lambda: self.process_session.close())

    def filter_updated(self, updates):
        filtered_updates = {}
        for ftrack_id, ent_info in updates.items():
            changed_keys = [k for k in (ent_info.get("keys") or [])]
            changes = {
                k: v for k, v in (ent_info.get("changes") or {}).items()
            }

            entity_type = ent_info["entity_type"]
            if entity_type == "Task":
                if "name" in changed_keys:
                    ent_info["keys"] = ["name"]
                    ent_info["changes"] = {"name": changes.pop("name")}
                    filtered_updates[ftrack_id] = ent_info
                continue

            for _key in self.ignore_keys:
                if _key in changed_keys:
                    changed_keys.remove(_key)
                    changes.pop(_key, None)

            if not changed_keys:
                continue

            # Remove custom attributes starting with `avalon_` from changes
            # - these custom attributes are not synchronized
            avalon_keys = []
            for key in changes:
                if key.startswith("avalon_"):
                    avalon_keys.append(key)

            for _key in avalon_keys:
                changed_keys.remove(_key)
                changes.pop(_key, None)

            if not changed_keys:
                continue

            ent_info["keys"] = changed_keys
            ent_info["changes"] = changes
            filtered_updates[ftrack_id] = ent_info

        return filtered_updates

    def get_ent_path(self, ftrack_id):
        entity = self.ftrack_ents_by_id.get(ftrack_id)
        if not entity:
            entity = self.process_session.query(
                self.entities_query_by_id.format(
                    self.cur_project["id"], ftrack_id
                )
            ).first()
            if entity:
                self.ftrack_ents_by_id[ftrack_id] = entity
            else:
                return "unknown hierarchy"
        return "/".join([ent["name"] for ent in entity["link"]])

    def launch(self, session, event):
        # Try to commit and if any error happen then recreate session
        try:
            self.process_session.commit()
        except Exception:
            self.set_process_session(session)

        # Reset object values for each launch
        self.reset_variables()
        self._cur_event = event

        entities_by_action = {
            "remove": {},
            "update": {},
            "move": {},
            "add": {}
        }

        entities_info = event["data"]["entities"]
        found_actions = set()
        for ent_info in entities_info:
            entityType = ent_info["entityType"]
            if entityType not in self.interest_entTypes:
                continue

            entity_type = ent_info.get("entity_type")
            if not entity_type or entity_type in self.ignore_ent_types:
                continue

            if entity_type not in self.debug_sync_types[entityType]:
                self.debug_sync_types[entityType].append(entity_type)

            action = ent_info["action"]
            ftrack_id = ent_info["entityId"]
            if isinstance(ftrack_id, list):
                self.log.warning((
                    "BUG REPORT: Entity info has `entityId` as `list` \"{}\""
                ).format(ent_info))
                if len(ftrack_id) == 0:
                    continue
                ftrack_id = ftrack_id[0]

            if action == "move":
                ent_keys = ent_info["keys"]
                # Seprate update info from move action
                if len(ent_keys) > 1:
                    _ent_info = ent_info.copy()
                    for ent_key in ent_keys:
                        if ent_key == "parent_id":
                            _ent_info["changes"].pop(ent_key, None)
                            _ent_info["keys"].remove(ent_key)
                        else:
                            ent_info["changes"].pop(ent_key, None)
                            ent_info["keys"].remove(ent_key)

                    entities_by_action["update"][ftrack_id] = _ent_info

            found_actions.add(action)
            entities_by_action[action][ftrack_id] = ent_info

        found_actions = list(found_actions)
        if not found_actions:
            return True

        # Check if auto sync was turned on/off
        updated = entities_by_action["update"]
        for ftrack_id, ent_info in updated.items():
            # filter project
            if ent_info["entityType"] != "show":
                continue

            changes = ent_info["changes"]
            if CustAttrAutoSync not in changes:
                continue

            auto_sync = changes[CustAttrAutoSync]["new"]
            if auto_sync == "1":
                # Trigger sync to avalon action if auto sync was turned on
                ft_project = self.cur_project
                self.log.debug((
                    "Auto sync was turned on for project <{}>."
                    " Triggering syncToAvalon action."
                ).format(ft_project["full_name"]))
                selection = [{
                    "entityId": ft_project["id"],
                    "entityType": "show"
                }]
                self.trigger_action(
                    action_name="sync.to.avalon.server",
                    event=event,
                    selection=selection
                )
            # Exit for both cases
            return True

        # Filter updated data by changed keys
        updated = self.filter_updated(updated)

        # skip most of events where nothing has changed for avalon
        if (
            len(found_actions) == 1 and
            found_actions[0] == "update" and
            not updated
        ):
            return True

        ft_project = self.cur_project
        # Check if auto-sync custom attribute exists
        if CustAttrAutoSync not in ft_project["custom_attributes"]:
            # TODO should we sent message to someone?
            self.log.error((
                "Custom attribute \"{}\" is not created or user \"{}\" used"
                " for Event server don't have permissions to access it!"
            ).format(CustAttrAutoSync, self.session.api_user))
            return True

        # Skip if auto-sync is not set
        auto_sync = ft_project["custom_attributes"][CustAttrAutoSync]
        if auto_sync is not True:
            return True

        debug_msg = "Updated: {}".format(len(updated))
        debug_action_map = {
            "add": "Created",
            "remove": "Removed",
            "move": "Moved"
        }
        for action, infos in entities_by_action.items():
            if action == "update":
                continue
            _action = debug_action_map[action]
            debug_msg += "| {}: {}".format(_action, len(infos))

        self.log.debug("Project changes <{}>: {}".format(
            ft_project["full_name"], debug_msg
        ))
        # Get ftrack entities - find all ftrack ids first
        ftrack_ids = []
        for ftrack_id in updated:
            ftrack_ids.append(ftrack_id)

        for action, ftrack_ids in entities_by_action.items():
            # skip updated (already prepared) and removed (not exist in ftrack)
            if action == "remove":
                continue

            for ftrack_id in ftrack_ids:
                if ftrack_id not in ftrack_ids:
                    ftrack_ids.append(ftrack_id)

        if ftrack_ids:
            joined_ids = ", ".join(["\"{}\"".format(id) for id in ftrack_ids])
            ftrack_entities = self.process_session.query(
                self.entities_query_by_id.format(ft_project["id"], joined_ids)
            ).all()
            for entity in ftrack_entities:
                self.ftrack_ents_by_id[entity["id"]] = entity

        # Filter updates where name is changing
        for ftrack_id, ent_info in updated.items():
            ent_keys = ent_info["keys"]
            # Seprate update info from rename
            if "name" not in ent_keys:
                continue

            _ent_info = copy.deepcopy(ent_info)
            for ent_key in ent_keys:
                if ent_key == "name":
                    ent_info["changes"].pop(ent_key, None)
                    ent_info["keys"].remove(ent_key)
                else:
                    _ent_info["changes"].pop(ent_key, None)
                    _ent_info["keys"].remove(ent_key)

            self.ftrack_renamed[ftrack_id] = _ent_info

        self.ftrack_removed = entities_by_action["remove"]
        self.ftrack_moved = entities_by_action["move"]
        self.ftrack_added = entities_by_action["add"]
        self.ftrack_updated = updated

        self.debug_logs()

        self.log.debug("Synchronization begins")
        try:
            time_1 = time.time()
            # 1.) Process removed - may affect all other actions
            self.process_removed()
            time_2 = time.time()
            # 2.) Process renamed - may affect added
            self.process_renamed()
            time_3 = time.time()
            # 3.) Process added - moved entity may be moved to new entity
            self.process_added()
            time_4 = time.time()
            # 4.) Process moved
            self.process_moved()
            time_5 = time.time()
            # 5.) Process updated
            self.process_updated()
            time_6 = time.time()
            # 6.) Process changes in hierarchy or hier custom attribues
            self.process_hier_cleanup()
            if self.updates:
                self.update_entities()
            time_7 = time.time()

            time_removed = time_2 - time_1
            time_renamed = time_3 - time_2
            time_added = time_4 - time_3
            time_moved = time_5 - time_4
            time_updated = time_6 - time_5
            time_cleanup = time_7 - time_6
            time_total = time_7 - time_1
            self.log.debug("Process time: {} <{}, {}, {}, {}, {}, {}>".format(
                time_total, time_removed, time_renamed, time_added, time_moved,
                time_updated, time_cleanup
            ))

        except Exception:
            msg = "An error has happened during synchronization"
            self.report_items["error"][msg].append((
                str(traceback.format_exc()).replace("\n", "<br>")
            ).replace(" ", "&nbsp;"))

        self.report()
        return True

    def process_removed(self):
        if not self.ftrack_removed:
            return
        ent_infos = self.ftrack_removed
        removable_ids = []
        recreate_ents = []
        removed_names = []
        for ftrack_id, removed in ent_infos.items():
            entity_type = removed["entity_type"]
            parent_id = removed["parentId"]
            removed_name = removed["changes"]["name"]["old"]
            if entity_type == "Task":
                avalon_ent = self.avalon_ents_by_ftrack_id.get(parent_id)
                if not avalon_ent:
                    self.log.debug((
                        "Parent entity of task was not found in avalon <{}>"
                    ).format(self.get_ent_path(parent_id)))
                    continue

                mongo_id = avalon_ent["_id"]
                if mongo_id not in self.task_changes_by_avalon_id:
                    self.task_changes_by_avalon_id[mongo_id] = (
                        avalon_ent["data"]["tasks"]
                    )

                if removed_name in self.task_changes_by_avalon_id[mongo_id]:
                    self.task_changes_by_avalon_id[mongo_id].remove(
                        removed_name
                    )

                continue

            avalon_ent = self.avalon_ents_by_ftrack_id.get(ftrack_id)
            if not avalon_ent:
                continue
            mongo_id = avalon_ent["_id"]
            if self.changeability_by_mongo_id[mongo_id]:
                removable_ids.append(mongo_id)
                removed_names.append(removed_name)
            else:
                recreate_ents.append(avalon_ent)

        if removable_ids:
            # TODO logging
            self.log.debug("Assets marked as archived <{}>".format(
                ", ".join(removed_names)
            ))
            self.dbcon.update_many(
                {"_id": {"$in": removable_ids}, "type": "asset"},
                {"$set": {"type": "archived_asset"}}
            )
            self.remove_cached_by_key("id", removable_ids)

        if recreate_ents:
            # sort removed entities by parents len
            # - length of parents determine hierarchy level
            recreate_ents = sorted(
                recreate_ents,
                key=(lambda item: len(
                    (item.get("data", {}).get("parents") or [])
                ))
            )
            # TODO logging
            # TODO report
            recreate_msg = (
                "Deleted entity was recreated||Entity was recreated because"
                " it or its children contain published data"
            )
            proj, ents = self.avalon_entities
            for avalon_entity in recreate_ents:
                old_ftrack_id = avalon_entity["data"]["ftrackId"]
                vis_par = avalon_entity["data"]["visualParent"]
                if vis_par is None:
                    vis_par = proj["_id"]
                parent_ent = self.avalon_ents_by_id[vis_par]
                parent_ftrack_id = parent_ent["data"]["ftrackId"]
                parent_ftrack_ent = self.ftrack_ents_by_id.get(
                    parent_ftrack_id
                )
                if not parent_ftrack_ent:
                    if parent_ent["type"].lower() == "project":
                        parent_ftrack_ent = self.cur_project
                    else:
                        parent_ftrack_ent = self.process_session.query(
                            self.entities_query_by_id.format(
                                self.cur_project["id"], parent_ftrack_id
                            )
                        ).one()
                entity_type = avalon_entity["data"]["entityType"]
                new_entity = self.process_session.create(entity_type, {
                    "name": avalon_entity["name"],
                    "parent": parent_ftrack_ent
                })
                try:
                    self.process_session.commit()
                except Exception:
                    # TODO logging
                    # TODO report
                    self.process_session.rolback()
                    ent_path_items = [self.cur_project["full_name"]]
                    ent_path_items.extend([
                        par for par in avalon_entity["data"]["parents"]
                    ])
                    ent_path_items.append(avalon_entity["name"])
                    ent_path = "/".join(ent_path_items)

                    error_msg = "Couldn't recreate entity in Ftrack"
                    report_msg = (
                        "{}||Trying to recreate because it or its children"
                        " contain published data"
                    ).format(error_msg)
                    self.report_items["warning"][report_msg].append(ent_path)
                    self.log.warning(
                        "{}. Process session commit failed! <{}>".format(
                            error_msg, ent_path
                        ),
                        exc_info=True
                    )
                    continue

                new_entity_id = new_entity["id"]
                avalon_entity["data"]["ftrackId"] = new_entity_id

                for key, val in avalon_entity["data"].items():
                    if not val:
                        continue
                    if key not in new_entity["custom_attributes"]:
                        continue

                    new_entity["custom_attributes"][key] = val

                new_entity["custom_attributes"][CustAttrIdKey] = (
                    str(avalon_entity["_id"])
                )
                ent_path = self.get_ent_path(new_entity_id)

                try:
                    self.process_session.commit()
                except Exception:
                    # TODO logging
                    # TODO report
                    self.process_session.rolback()
                    error_msg = (
                        "Couldn't update custom attributes after recreation"
                        " of entity in Ftrack"
                    )
                    report_msg = (
                        "{}||Entity was recreated because it or its children"
                        " contain published data"
                    ).format(error_msg)
                    self.report_items["warning"][report_msg].append(ent_path)
                    self.log.warning(
                        "{}. Process session commit failed! <{}>".format(
                            error_msg, ent_path
                        ),
                        exc_info=True
                    )
                    continue

                self.report_items["info"][recreate_msg].append(ent_path)

                self.ftrack_recreated_mapping[old_ftrack_id] = new_entity_id
                self.process_session.commit()

                found_idx = None
                for idx, _entity in enumerate(self._avalon_ents):
                    if _entity["_id"] == avalon_entity["_id"]:
                        found_idx = idx
                        break

                if found_idx is None:
                    continue

                # Prepare updates dict for mongo update
                if "data" not in self.updates[avalon_entity["_id"]]:
                    self.updates[avalon_entity["_id"]]["data"] = {}

                self.updates[avalon_entity["_id"]]["data"]["ftrackId"] = (
                    new_entity_id
                )
                # Update cached entities
                self._avalon_ents[found_idx] = avalon_entity

                if self._avalon_ents_by_id is not None:
                    mongo_id = avalon_entity["_id"]
                    self._avalon_ents_by_id[mongo_id] = avalon_entity

                if self._avalon_ents_by_parent_id is not None:
                    vis_par = avalon_entity["data"]["visualParent"]
                    children = self._avalon_ents_by_parent_id[vis_par]
                    found_idx = None
                    for idx, _entity in enumerate(children):
                        if _entity["_id"] == avalon_entity["_id"]:
                            found_idx = idx
                            break
                    children[found_idx] = avalon_entity
                    self._avalon_ents_by_parent_id[vis_par] = children

                if self._avalon_ents_by_ftrack_id is not None:
                    self._avalon_ents_by_ftrack_id.pop(old_ftrack_id)
                    self._avalon_ents_by_ftrack_id[new_entity_id] = (
                        avalon_entity
                    )

                if self._avalon_ents_by_name is not None:
                    name = avalon_entity["name"]
                    self._avalon_ents_by_name[name] = avalon_entity

        # Check if entities with same name can be synchronized
        if not removed_names:
            return

        self.check_names_synchronizable(removed_names)

    def check_names_synchronizable(self, names):
        """Check if entities with specific names are importable.

        This check should happend after removing entity or renaming entity.
        When entity was removed or renamed then it's name is possible to sync.
        """
        joined_passed_names = ", ".join(
            ["\"{}\"".format(name) for name in names]
        )
        same_name_entities = self.process_session.query(
            self.entities_name_query_by_name.format(
                self.cur_project["id"], joined_passed_names
            )
        ).all()
        if not same_name_entities:
            return

        entities_by_name = collections.defaultdict(list)
        for entity in same_name_entities:
            entities_by_name[entity["name"]].append(entity)

        synchronizable_ents = []
        self.log.debug((
            "Deleting of entities should allow to synchronize another entities"
            " with same name."
        ))
        for name, ents in entities_by_name.items():
            if len(ents) != 1:
                self.log.debug((
                    "Name \"{}\" still have more than one entity <{}>"
                ).format(
                    name, "| ".join(
                        [self.get_ent_path(ent["id"]) for ent in ents]
                    )
                ))
                continue

            entity = ents[0]
            ent_path = self.get_ent_path(entity["id"])
            # TODO logging
            self.log.debug(
                "Checking if can synchronize entity <{}>".format(ent_path)
            )
            # skip if already synchronized
            ftrack_id = entity["id"]
            if ftrack_id in self.avalon_ents_by_ftrack_id:
                # TODO logging
                self.log.debug(
                    "- Entity is already synchronized (skipping) <{}>".format(
                        ent_path
                    )
                )
                continue

            parent_id = entity["parent_id"]
            if parent_id not in self.avalon_ents_by_ftrack_id:
                # TODO logging
                self.log.debug((
                    "- Entity's parent entity doesn't seems to"
                    " be synchronized (skipping) <{}>"
                ).format(ent_path))
                continue

            synchronizable_ents.append(entity)

        if not synchronizable_ents:
            return

        synchronizable_ents = sorted(
            synchronizable_ents,
            key=(lambda entity: len(entity["link"]))
        )

        children_queue = queue.Queue()
        for entity in synchronizable_ents:
            parent_avalon_ent = self.avalon_ents_by_ftrack_id[
                entity["parent_id"]
            ]
            self.create_entity_in_avalon(entity, parent_avalon_ent)

            for child in entity["children"]:
                if child.entity_type.lower() == "task":
                    continue
                children_queue.put(child)

        while not children_queue.empty():
            entity = children_queue.get()
            ftrack_id = entity["id"]
            name = entity["name"]
            ent_by_ftrack_id = self.avalon_ents_by_ftrack_id.get(ftrack_id)
            if ent_by_ftrack_id:
                raise Exception((
                    "This is bug, parent was just synchronized to avalon"
                    " but entity is already in database {}"
                ).format(dict(entity)))

            # Entity has duplicated name with another entity
            # - may be renamed: in that case renaming method will handle that
            duplicate_ent = self.avalon_ents_by_name.get(name)
            if duplicate_ent:
                continue

            passed_regex = avalon_sync.check_regex(
                name, "asset", schema_patterns=self.regex_schemas
            )
            if not passed_regex:
                continue

            parent_id = entity["parent_id"]
            parent_avalon_ent = self.avalon_ents_by_ftrack_id[parent_id]

            self.create_entity_in_avalon(entity, parent_avalon_ent)

            for child in entity["children"]:
                if child.entity_type.lower() == "task":
                    continue
                children_queue.put(child)

    def create_entity_in_avalon(self, ftrack_ent, parent_avalon):
        proj, ents = self.avalon_entities

        # Parents, Hierarchy
        ent_path_items = [ent["name"] for ent in ftrack_ent["link"]]
        parents = ent_path_items[1:len(ent_path_items)-1:]
        hierarchy = ""
        if len(parents) > 0:
            hierarchy = os.path.sep.join(parents)

        # TODO logging
        self.log.debug(
            "Trying to synchronize entity <{}>".format(
                "/".join(ent_path_items)
            )
        )

        # Tasks
        tasks = []
        for child in ftrack_ent["children"]:
            if child.entity_type.lower() != "task":
                continue
            tasks.append(child["name"])

        # Visual Parent
        vis_par = None
        if parent_avalon["type"].lower() != "project":
            vis_par = parent_avalon["_id"]

        mongo_id = ObjectId()
        name = ftrack_ent["name"]
        final_entity = {
            "_id": mongo_id,
            "name": name,
            "type": "asset",
            "schema": EntitySchemas["asset"],
            "parent": proj["_id"],
            "data": {
                "ftrackId": ftrack_ent["id"],
                "entityType": ftrack_ent.entity_type,
                "parents": parents,
                "hierarchy": hierarchy,
                "tasks": tasks,
                "visualParent": vis_par
            }
        }
        cust_attrs = self.get_cust_attr_values(ftrack_ent)
        for key, val in cust_attrs.items():
            if key.startswith("avalon_"):
                continue
            final_entity["data"][key] = val

        _mongo_id_str = cust_attrs.get(CustAttrIdKey)
        if _mongo_id_str:
            try:
                _mongo_id = ObjectId(_mongo_id_str)
                if _mongo_id not in self.avalon_ents_by_id:
                    mongo_id = _mongo_id
                    final_entity["_id"] = mongo_id

            except Exception:
                pass

        ent_path_items = [self.cur_project["full_name"]]
        ent_path_items.extend([par for par in parents])
        ent_path_items.append(name)
        ent_path = "/".join(ent_path_items)

        try:
            schema.validate(final_entity)
        except Exception:
            # TODO logging
            # TODO report
            error_msg = (
                "Schema validation failed for new entity (This is a bug)"
            )
            error_traceback = (
                str(traceback.format_exc()).replace("\n", "<br>")
            ).replace(" ", "&nbsp;")

            item_msg = ent_path + "<br>" + error_traceback
            self.report_items["error"][error_msg].append(item_msg)
            self.log.error(
                "{}: \"{}\"".format(error_msg, str(final_entity)),
                exc_info=True
            )
            return None

        replaced = False
        archived = self.avalon_archived_by_name.get(name)
        if archived:
            archived_id = archived["_id"]
            if (
                archived["data"]["parents"] == parents or
                self.changeability_by_mongo_id[archived_id]
            ):
                # TODO logging
                self.log.debug(
                    "Entity was unarchived instead of creation <{}>".format(
                        ent_path
                    )
                )
                mongo_id = archived_id
                final_entity["_id"] = mongo_id
                self.dbcon.replace_one({"_id": mongo_id}, final_entity)
                replaced = True

        if not replaced:
            self.dbcon.insert_one(final_entity)
            # TODO logging
            self.log.debug("Entity was synchronized <{}>".format(ent_path))

        mongo_id_str = str(mongo_id)
        if mongo_id_str != ftrack_ent["custom_attributes"][CustAttrIdKey]:
            ftrack_ent["custom_attributes"][CustAttrIdKey] = mongo_id_str
            try:
                self.process_session.commit()
            except Exception:
                self.process_session.rolback()
                # TODO logging
                # TODO report
                error_msg = "Failed to store MongoID to entity's custom attribute"
                report_msg = (
                    "{}||SyncToAvalon action may solve this issue"
                ).format(error_msg)

                self.report_items["warning"][report_msg].append(ent_path)
                self.log.error(
                    "{}: \"{}\"".format(error_msg, ent_path),
                    exc_info=True
                )

        # modify cached data
        # Skip if self._avalon_ents is not set(maybe never happen)
        if self._avalon_ents is None:
            return final_entity

        if self._avalon_ents is not None:
            proj, ents = self._avalon_ents
            ents.append(final_entity)
            self._avalon_ents = (proj, ents)

        if self._avalon_ents_by_id is not None:
            self._avalon_ents_by_id[mongo_id] = final_entity

        if self._avalon_ents_by_parent_id is not None:
            self._avalon_ents_by_parent_id[vis_par].append(final_entity)

        if self._avalon_ents_by_ftrack_id is not None:
            self._avalon_ents_by_ftrack_id[ftrack_ent["id"]] = final_entity

        if self._avalon_ents_by_name is not None:
            self._avalon_ents_by_name[ftrack_ent["name"]] = final_entity

        return final_entity

    def get_cust_attr_values(self, entity, keys=None):
        output = {}
        custom_attrs, hier_attrs = self.avalon_custom_attributes
        not_processed_keys = True
        if keys:
            not_processed_keys = [k for k in keys]
        # Notmal custom attributes
        processed_keys = []
        for attr in custom_attrs:
            if not not_processed_keys:
                break
            key = attr["key"]
            if key in processed_keys:
                continue

            if key not in entity["custom_attributes"]:
                continue

            if keys:
                if key not in keys:
                    continue
                else:
                    not_processed_keys.remove(key)

            output[key] = entity["custom_attributes"][key]
            processed_keys.append(key)

        if not not_processed_keys:
            return output

        # Hierarchical cust attrs
        hier_keys = []
        defaults = {}
        for attr in hier_attrs:
            key = attr["key"]
            if keys and key not in keys:
                continue
            hier_keys.append(key)
            defaults[key] = attr["default"]

        hier_values = avalon_sync.get_hierarchical_attributes(
            self.process_session, entity, hier_keys, defaults
        )
        for key, val in hier_values.items():
            output[key] = val

        return output

    def process_renamed(self):
        if not self.ftrack_renamed:
            return

        ent_infos = self.ftrack_renamed
        renamed_tasks = {}
        not_found = {}
        changeable_queue = queue.Queue()
        for ftrack_id, ent_info in ent_infos.items():
            entity_type = ent_info["entity_type"]
            new_name = ent_info["changes"]["name"]["new"]
            old_name = ent_info["changes"]["name"]["old"]
            if entity_type == "Task":
                parent_id = ent_info["parentId"]
                renamed_tasks[parent_id] = {
                    "new": new_name,
                    "old": old_name,
                    "ent_info": ent_info
                }
                continue

            ent_path = self.get_ent_path(ftrack_id)
            avalon_ent = self.avalon_ents_by_ftrack_id.get(ftrack_id)
            if not avalon_ent:
                # TODO logging
                self.log.debug((
                    "Can't change the name (Entity is not is avalon) <{}>"
                ).format(ent_path))
                not_found[ftrack_id] = ent_info
                continue

            if new_name == avalon_ent["name"]:
                # TODO logging
                self.log.debug((
                    "Avalon entity already has the same name <{}>"
                ).format(ent_path))
                continue

            mongo_id = avalon_ent["_id"]
            if self.changeability_by_mongo_id[mongo_id]:
                changeable_queue.put((ftrack_id, avalon_ent, new_name))
            else:
                ftrack_ent = self.ftrack_ents_by_id[ftrack_id]
                ftrack_ent["name"] = avalon_ent["name"]
                try:
                    self.process_session.commit()
                    # TODO logging
                    # TODO report
                    error_msg = "Entity renamed back"
                    report_msg = (
                        "{}||It is not possible to change"
                        " the name of an entity or it's parents, "
                        " if it already contained published data."
                    ).format(error_msg)
                    self.report_items["info"][report_msg].append(ent_path)
                    self.log.warning("{} <{}>".format(error_msg, ent_path))

                except Exception:
                    self.process_session.rollback()
                    # TODO report
                    # TODO logging
                    error_msg = (
                        "Couldn't rename the entity back to its original name"
                    )
                    report_msg = (
                        "{}||Renamed because it is not possible to"
                        " change the name of an entity or it's parents, "
                        " if it already contained published data."
                    ).format(error_msg)
                    error_traceback = (
                        str(traceback.format_exc()).replace("\n", "<br>")
                    ).replace(" ", "&nbsp;")

                    item_msg = ent_path + "<br>" + error_traceback
                    self.report_items["warning"][report_msg].append(item_msg)
                    self.log.warning(
                        "{}: \"{}\"".format(error_msg, ent_path),
                        exc_info=True
                    )

        old_names = []
        # Process renaming in Avalon DB
        while not changeable_queue.empty():
            ftrack_id, avalon_ent, new_name = changeable_queue.get()
            mongo_id = avalon_ent["_id"]
            old_name = avalon_ent["name"]

            _entity_type = "asset"
            if entity_type == "Project":
                _entity_type = "project"

            passed_regex = avalon_sync.check_regex(
                new_name, _entity_type, schema_patterns=self.regex_schemas
            )
            if not passed_regex:
                self.regex_failed.append(ftrack_id)
                continue

            # if avalon does not have same name then can be changed
            same_name_avalon_ent = self.avalon_ents_by_name.get(new_name)
            if not same_name_avalon_ent:
                old_val = self._avalon_ents_by_name.pop(old_name)
                old_val["name"] = new_name
                self._avalon_ents_by_name[new_name] = old_val
                self.updates[mongo_id] = {"name": new_name}
                self.renamed_in_avalon.append(mongo_id)

                old_names.append(old_name)
                if new_name in old_names:
                    old_names.remove(new_name)

                # TODO logging
                ent_path = self.get_ent_path(ftrack_id)
                self.log.debug(
                    "Name of entity will be changed to \"{}\" <{}>".format(
                        new_name, ent_path
                    )
                )
                continue

            # Check if same name is in changable_queue
            # - it's name may be changed in next iteration
            same_name_ftrack_id = same_name_avalon_ent["data"]["ftrackId"]
            same_is_unprocessed = False
            for item in list(changeable_queue.queue):
                if same_name_ftrack_id == item[0]:
                    same_is_unprocessed = True
                    break

            if same_is_unprocessed:
                changeable_queue.put((ftrack_id, avalon_ent, new_name))
                continue

            self.duplicated.append(ftrack_id)

        if old_names:
            self.check_names_synchronizable(old_names)

        for parent_id, task_change in renamed_tasks.items():
            avalon_ent = self.avalon_ents_by_ftrack_id.get(parent_id)
            ent_info = task_change["ent_info"]
            if not avalon_ent:
                not_found[ent_info["entityId"]] = ent_info
                continue

            new_name = task_change["new"]
            old_name = task_change["old"]
            passed_regex = avalon_sync.check_regex(
                new_name, "task", schema_patterns=self.regex_schemas
            )
            if not passed_regex:
                ftrack_id = ent_info["enityId"]
                self.regex_failed.append(ftrack_id)
                continue

            mongo_id = avalon_ent["_id"]
            if mongo_id not in self.task_changes_by_avalon_id:
                self.task_changes_by_avalon_id[mongo_id] = (
                    avalon_ent["data"]["tasks"]
                )

            if old_name in self.task_changes_by_avalon_id[mongo_id]:
                self.task_changes_by_avalon_id[mongo_id].remove(old_name)
            else:
                parent_ftrack_ent = self.ftrack_ents_by_id.get(parent_id)
                if not parent_ftrack_ent:
                    parent_ftrack_ent = self.process_session.query(
                        self.entities_query_by_id.format(
                            self.cur_project["id"], parent_id
                        )
                    ).first()

                if parent_ftrack_ent:
                    self.ftrack_ents_by_id[parent_id] = parent_ftrack_ent
                    child_names = []
                    for child in parent_ftrack_ent["children"]:
                        if child.entity_type.lower() != "task":
                            continue
                        child_names.append(child["name"])

                    tasks = [task for task in (
                        self.task_changes_by_avalon_id[mongo_id]
                    )]
                    for task in tasks:
                        if task not in child_names:
                            self.task_changes_by_avalon_id[mongo_id].remove(
                                task
                            )

            if new_name not in self.task_changes_by_avalon_id[mongo_id]:
                self.task_changes_by_avalon_id[mongo_id].append(new_name)

        # not_found are not processed since all not found are
        # not found because they are not synchronizable

    def process_added(self):
        ent_infos = self.ftrack_added
        if not ent_infos:
            return

        cust_attrs, hier_attrs = self.avalon_cust_attrs
        entity_type_conf_ids = {}
        # Skip if already exit in avalon db or tasks entities
        # - happen when was created by any sync event/action
        pop_out_ents = []
        new_tasks_by_parent = collections.defaultdict(list)
        _new_ent_infos = {}
        for ftrack_id, ent_info in ent_infos.items():
            if self.avalon_ents_by_ftrack_id.get(ftrack_id):
                pop_out_ents.append(ftrack_id)
                self.log.warning(
                    "Added entity is already synchronized <{}>".format(
                        self.get_ent_path(ftrack_id)
                    )
                )
                continue

            entity_type = ent_info["entity_type"]
            if entity_type == "Task":
                parent_id = ent_info["parentId"]
                new_tasks_by_parent[parent_id].append(ent_info)
                pop_out_ents.append(ftrack_id)
                continue

            name = (
                ent_info
                .get("changes", {})
                .get("name", {})
                .get("new")
            )
            avalon_ent_by_name = self.avalon_ents_by_name.get(name) or {}
            avalon_ent_by_name_ftrack_id = (
                avalon_ent_by_name
                .get("data", {})
                .get("ftrackId")
            )
            if avalon_ent_by_name and avalon_ent_by_name_ftrack_id is None:
                ftrack_ent = self.ftrack_ents_by_id.get(ftrack_id)
                if not ftrack_ent:
                    ftrack_ent = self.process_session.query(
                        self.entities_query_by_id.format(
                            self.cur_project["id"], ftrack_id
                        )
                    ).one()
                    self.ftrack_ents_by_id[ftrack_id] = ftrack_ent

                ent_path_items = [ent["name"] for ent in ftrack_ent["link"]]
                parents = ent_path_items[1:len(ent_path_items)-1:]

                avalon_ent_parents = (
                    avalon_ent_by_name.get("data", {}).get("parents")
                )
                if parents == avalon_ent_parents:
                    self.dbcon.update_one({
                        "_id": avalon_ent_by_name["_id"]
                    }, {
                        "$set": {
                            "data.ftrackId": ftrack_id,
                            "data.entityType": entity_type
                        }
                    })

                    avalon_ent_by_name["data"]["ftrackId"] = ftrack_id
                    avalon_ent_by_name["data"]["entityType"] = entity_type

                    self._avalon_ents_by_ftrack_id[ftrack_id] = (
                        avalon_ent_by_name
                    )
                    if self._avalon_ents_by_parent_id:
                        found = None
                        for _parent_id_, _entities_ in (
                            self._avalon_ents_by_parent_id.items()
                        ):
                            for _idx_, entity in enumerate(_entities_):
                                if entity["_id"] == avalon_ent_by_name["_id"]:
                                    found = (_parent_id_, _idx_)
                                    break

                            if found:
                                break

                        if found:
                            _parent_id_, _idx_ = found
                            self._avalon_ents_by_parent_id[_parent_id_][
                                _idx_] = avalon_ent_by_name

                    if self._avalon_ents_by_id:
                        self._avalon_ents_by_id[avalon_ent_by_name["_id"]] = (
                            avalon_ent_by_name
                        )

                    if self._avalon_ents_by_name:
                        self._avalon_ents_by_name[name] = avalon_ent_by_name

                    if self._avalon_ents:
                        found = None
                        project, entities = self._avalon_ents
                        for _idx_, _ent_ in enumerate(entities):
                            if _ent_["_id"] != avalon_ent_by_name["_id"]:
                                continue
                            found = _idx_
                            break

                        if found is not None:
                            entities[found] = avalon_ent_by_name
                            self._avalon_ents = project, entities

                    pop_out_ents.append(ftrack_id)
                    continue

            configuration_id = entity_type_conf_ids.get(entity_type)
            if not configuration_id:
                for attr in cust_attrs:
                    key = attr["key"]
                    if key != CustAttrIdKey:
                        continue

                    if attr["entity_type"] != ent_info["entityType"]:
                        continue

                    if (
                        ent_info["entityType"] == "task" and
                        attr["object_type_id"] != ent_info["objectTypeId"]
                    ):
                        continue

                    configuration_id = attr["id"]
                    entity_type_conf_ids[entity_type] = configuration_id
                    break

            if not configuration_id:
                self.log.warning(
                    "BUG REPORT: Missing configuration for `{} < {} >`".format(
                        entity_type, ent_info["entityType"]
                    )
                )
                continue

            _entity_key = collections.OrderedDict({
                "configuration_id": configuration_id,
                "entity_id": ftrack_id
            })

            self.process_session.recorded_operations.push(
                ftrack_api.operation.UpdateEntityOperation(
                    "ContextCustomAttributeValue",
                    _entity_key,
                    "value",
                    ftrack_api.symbol.NOT_SET,
                    ""
                )
            )

        try:
            # Commit changes of mongo_id to empty string
            self.process_session.commit()
            self.log.debug("Committing unsetting")
        except Exception:
            self.process_session.rollback()
            # TODO logging
            msg = (
                "Could not set value of Custom attribute, where mongo id"
                " is stored, to empty string. Ftrack ids: \"{}\""
            ).format(", ".join(ent_infos.keys()))
            self.log.warning(msg, exc_info=True)

        for ftrack_id in pop_out_ents:
            ent_infos.pop(ftrack_id)

        # sort by parents length (same as by hierarchy level)
        _ent_infos = sorted(
            ent_infos.values(),
            key=(lambda ent_info: len(ent_info.get("parents", [])))
        )
        to_sync_by_id = collections.OrderedDict()
        for ent_info in _ent_infos:
            ft_id = ent_info["entityId"]
            to_sync_by_id[ft_id] = self.ftrack_ents_by_id[ft_id]

        # cache regex success (for tasks)
        for ftrack_id, entity in to_sync_by_id.items():
            if entity.entity_type.lower() == "project":
                raise Exception((
                    "Project can't be created with event handler!"
                    "This is a bug"
                ))
            parent_id = entity["parent_id"]
            parent_avalon = self.avalon_ents_by_ftrack_id.get(parent_id)
            if not parent_avalon:
                # TODO logging
                self.log.debug((
                    "Skipping synchronization of entity"
                    " because parent was not found in Avalon DB <{}>"
                ).format(self.get_ent_path(ftrack_id)))
                continue

            is_synchonizable = True
            name = entity["name"]
            passed_regex = avalon_sync.check_regex(
                name, "asset", schema_patterns=self.regex_schemas
            )
            if not passed_regex:
                self.regex_failed.append(ftrack_id)
                is_synchonizable = False

            if name in self.avalon_ents_by_name:
                self.duplicated.append(ftrack_id)
                is_synchonizable = False

            if not is_synchonizable:
                continue

            self.create_entity_in_avalon(entity, parent_avalon)

        for parent_id, ent_infos in new_tasks_by_parent.items():
            avalon_ent = self.avalon_ents_by_ftrack_id.get(parent_id)
            if not avalon_ent:
                # TODO logging
                self.log.debug((
                    "Skipping synchronization of task"
                    " because parent was not found in Avalon DB <{}>"
                ).format(self.get_ent_path(parent_id)))
                continue

            mongo_id = avalon_ent["_id"]
            if mongo_id not in self.task_changes_by_avalon_id:
                self.task_changes_by_avalon_id[mongo_id] = (
                    avalon_ent["data"]["tasks"]
                )

            for ent_info in ent_infos:
                new_name = ent_info["changes"]["name"]["new"]
                passed_regex = avalon_sync.check_regex(
                    new_name, "task", schema_patterns=self.regex_schemas
                )
                if not passed_regex:
                    self.regex_failed.append(ent_info["entityId"])
                    continue

                if new_name not in self.task_changes_by_avalon_id[mongo_id]:
                    self.task_changes_by_avalon_id[mongo_id].append(new_name)

    def process_moved(self):
        if not self.ftrack_moved:
            return

        ftrack_moved = {k: v for k, v in sorted(
            self.ftrack_moved.items(),
            key=(lambda line: len(
                (line[1].get("data", {}).get("parents") or [])
            ))
        )}

        for ftrack_id, ent_info in ftrack_moved.items():
            avalon_ent = self.avalon_ents_by_ftrack_id.get(ftrack_id)
            if not avalon_ent:
                continue

            new_parent_id = ent_info["changes"]["parent_id"]["new"]
            old_parent_id = ent_info["changes"]["parent_id"]["old"]

            mongo_id = avalon_ent["_id"]
            if self.changeability_by_mongo_id[mongo_id]:
                par_av_ent = self.avalon_ents_by_ftrack_id.get(new_parent_id)
                if not par_av_ent:
                    # TODO logging
                    # TODO report
                    ent_path_items = [self.cur_project["full_name"]]
                    ent_path_items.extend(avalon_ent["data"]["parents"])
                    ent_path_items.append(avalon_ent["name"])
                    ent_path = "/".join(ent_path_items)

                    error_msg = (
                        "New parent of entity is not synchronized to avalon"
                    )
                    report_msg = (
                        "{}||Parent in Avalon can't be changed. That"
                        " may cause issues. Please fix parent or move entity"
                        " under valid entity."
                    ).format(error_msg)

                    self.report_items["warning"][report_msg].append(ent_path)
                    self.log.warning("{} <{}>".format(error_msg, ent_path))
                    continue

                # THIS MUST HAPPEND AFTER CREATING NEW ENTITIES !!!!
                # - because may be moved to new created entity
                if "data" not in self.updates[mongo_id]:
                    self.updates[mongo_id]["data"] = {}

                vis_par_id = None
                if par_av_ent["type"].lower() != "project":
                    vis_par_id = par_av_ent["_id"]
                self.updates[mongo_id]["data"]["visualParent"] = vis_par_id
                self.moved_in_avalon.append(mongo_id)

                # TODO logging
                ent_path_items = [self.cur_project["full_name"]]
                ent_path_items.extend(par_av_ent["data"]["parents"])
                ent_path_items.append(par_av_ent["name"])
                ent_path_items.append(avalon_ent["name"])
                ent_path = "/".join(ent_path_items)
                self.log.debug((
                    "Parent of entity ({}) was changed in avalon <{}>"
                    ).format(str(mongo_id), ent_path)
                )

            else:
                avalon_ent = self.avalon_ents_by_id[mongo_id]
                avalon_parent_id = avalon_ent["data"]["visualParent"]
                if avalon_parent_id is None:
                    avalon_parent_id = avalon_ent["parent"]

                avalon_parent = self.avalon_ents_by_id[avalon_parent_id]
                parent_id = avalon_parent["data"]["ftrackId"]

                # For cases when parent was deleted at the same time
                if parent_id in self.ftrack_recreated_mapping:
                    parent_id = (
                        self.ftrack_recreated_mapping[parent_id]
                    )

                ftrack_ent = self.ftrack_ents_by_id.get(ftrack_id)
                if not ftrack_ent:
                    ftrack_ent = self.process_session.query(
                        self.entities_query_by_id.format(
                            self.cur_project["id"], ftrack_id
                        )
                    ).one()
                    self.ftrack_ents_by_id[ftrack_id] = ftrack_ent

                if parent_id == ftrack_ent["parent_id"]:
                    continue

                ftrack_ent["parent_id"] = parent_id
                try:
                    self.process_session.commit()
                    # TODO logging
                    # TODO report
                    msg = "Entity was moved back"
                    report_msg = (
                        "{}||Entity can't be moved when"
                        " it or its children contain published data"
                    ).format(msg)
                    ent_path = self.get_ent_path(ftrack_id)
                    self.report_items["info"][report_msg].append(ent_path)
                    self.log.warning("{} <{}>".format(msg, ent_path))

                except Exception:
                    self.process_session.rollback()
                    # TODO logging
                    # TODO report
                    error_msg = (
                        "Couldn't moved the entity back to its original parent"
                    )
                    report_msg = (
                        "{}||Moved back because it is not possible to"
                        " move with an entity or it's parents, "
                        " if it already contained published data."
                    ).format(error_msg)
                    error_traceback = (
                        str(traceback.format_exc()).replace("\n", "<br>")
                    ).replace(" ", "&nbsp;")

                    item_msg = ent_path + "<br>" + error_traceback
                    self.report_items["warning"][report_msg].append(item_msg)
                    self.log.warning(
                        "{}: \"{}\"".format(error_msg, ent_path),
                        exc_info=True
                    )

    def process_updated(self):
        # Only custom attributes changes should get here
        if not self.ftrack_updated:
            return

        ent_infos = self.ftrack_updated
        ftrack_mongo_mapping = {}
        not_found_ids = []
        for ftrack_id, ent_info in ent_infos.items():
            avalon_ent = self.avalon_ents_by_ftrack_id.get(ftrack_id)
            if not avalon_ent:
                not_found_ids.append(ftrack_id)
                continue

            ftrack_mongo_mapping[ftrack_id] = avalon_ent["_id"]

        for ftrack_id in not_found_ids:
            ent_infos.pop(ftrack_id)

        if not ent_infos:
            return

        cust_attrs, hier_attrs = self.avalon_cust_attrs
        cust_attrs_by_obj_id = collections.defaultdict(dict)
        for cust_attr in cust_attrs:
            key = cust_attr["key"]
            if key.startswith("avalon_"):
                continue

            ca_ent_type = cust_attr["entity_type"]

            if ca_ent_type == "show":
                cust_attrs_by_obj_id[ca_ent_type][key] = cust_attr

            elif ca_ent_type == "task":
                obj_id = cust_attr["object_type_id"]
                cust_attrs_by_obj_id[obj_id][key] = cust_attr

        hier_attrs_keys = [attr["key"] for attr in hier_attrs]

        for ftrack_id, ent_info in ent_infos.items():
            mongo_id = ftrack_mongo_mapping[ftrack_id]
            entType = ent_info["entityType"]
            ent_path = self.get_ent_path(ftrack_id)
            if entType == "show":
                ent_cust_attrs = cust_attrs_by_obj_id.get("show")
            else:
                obj_type_id = ent_info["objectTypeId"]
                ent_cust_attrs = cust_attrs_by_obj_id.get(obj_type_id)

            if ent_cust_attrs is None:
                self.log.warning((
                    "BUG REPORT: Entity has ent type without"
                    " custom attributes <{}> \"{}\""
                ).format(entType, ent_info))
                continue

            for key, values in ent_info["changes"].items():
                if key in hier_attrs_keys:
                    self.hier_cust_attrs_changes[key].append(ftrack_id)
                    continue

                if key not in ent_cust_attrs:
                    continue

                if "data" not in self.updates[mongo_id]:
                    self.updates[mongo_id]["data"] = {}
                value = values["new"]
                self.updates[mongo_id]["data"][key] = value
                self.log.debug(
                    "Setting data value of \"{}\" to \"{}\" <{}>".format(
                        key, value, ent_path
                    )
                )

                if entType != "show" or key != "applications":
                    continue

                # Store apps to project't config
                apps_str = ent_info["changes"]["applications"]["new"]
                cust_attr_apps = [app for app in apps_str.split(", ") if app]

                proj_apps, warnings = (
                    avalon_sync.get_project_apps(cust_attr_apps)
                )
                if "config" not in self.updates[mongo_id]:
                    self.updates[mongo_id]["config"] = {}
                self.updates[mongo_id]["config"]["apps"] = proj_apps

                for msg, items in warnings.items():
                    if not msg or not items:
                        continue
                    self.report_items["warning"][msg] = items

    def process_hier_cleanup(self):
        if (
            not self.moved_in_avalon and
            not self.renamed_in_avalon and
            not self.hier_cust_attrs_changes and
            not self.task_changes_by_avalon_id
        ):
            return

        parent_changes = []
        hier_cust_attrs_ids = []
        hier_cust_attrs_keys = []
        all_keys = False
        for mongo_id in self.moved_in_avalon:
            parent_changes.append(mongo_id)
            hier_cust_attrs_ids.append(mongo_id)
            all_keys = True

        for mongo_id in self.renamed_in_avalon:
            if mongo_id not in parent_changes:
                parent_changes.append(mongo_id)

        for key, ftrack_ids in self.hier_cust_attrs_changes.items():
            if key.startswith("avalon_"):
                continue
            for ftrack_id in ftrack_ids:
                avalon_ent = self.avalon_ents_by_ftrack_id[ftrack_id]
                mongo_id = avalon_ent["_id"]
                if mongo_id in hier_cust_attrs_ids:
                    continue
                hier_cust_attrs_ids.append(mongo_id)
                if not all_keys and key not in hier_cust_attrs_keys:
                    hier_cust_attrs_keys.append(key)

        # Tasks preparation ****
        for mongo_id, tasks in self.task_changes_by_avalon_id.items():
            avalon_ent = self.avalon_ents_by_id[mongo_id]
            if "data" not in self.updates[mongo_id]:
                self.updates[mongo_id]["data"] = {}

            self.updates[mongo_id]["data"]["tasks"] = tasks

        # Parents preparation ***
        mongo_to_ftrack_parents = {}
        missing_ftrack_ents = {}
        for mongo_id in parent_changes:
            avalon_ent = self.avalon_ents_by_id[mongo_id]
            ftrack_id = avalon_ent["data"]["ftrackId"]
            if ftrack_id not in self.ftrack_ents_by_id:
                missing_ftrack_ents[ftrack_id] = mongo_id
                continue
            ftrack_ent = self.ftrack_ents_by_id[ftrack_id]
            mongo_to_ftrack_parents[mongo_id] = len(ftrack_ent["link"])

        if missing_ftrack_ents:
            joine_ids = ", ".join(
                ["\"{}\"".format(id) for id in missing_ftrack_ents.keys()]
            )
            entities = self.process_session.query(
                self.entities_query_by_id.format(
                    self.cur_project["id"], joine_ids
                )
            ).all()
            for entity in entities:
                ftrack_id = entity["id"]
                self.ftrack_ents_by_id[ftrack_id] = entity
                mongo_id = missing_ftrack_ents[ftrack_id]
                mongo_to_ftrack_parents[mongo_id] = len(entity["link"])

        stored_parents_by_mongo = {}
        # sort by hierarchy level
        mongo_to_ftrack_parents = [k for k, v in sorted(
            mongo_to_ftrack_parents.items(),
            key=(lambda item: item[1])
        )]
        self.log.debug(
            "Updating parents and hieararchy because of name/parenting changes"
        )
        for mongo_id in mongo_to_ftrack_parents:
            avalon_ent = self.avalon_ents_by_id[mongo_id]
            vis_par = avalon_ent["data"]["visualParent"]
            if vis_par in stored_parents_by_mongo:
                parents = [par for par in stored_parents_by_mongo[vis_par]]
                if vis_par is not None:
                    parent_ent = self.avalon_ents_by_id[vis_par]
                    parents.append(parent_ent["name"])
                stored_parents_by_mongo[mongo_id] = parents
                continue

            ftrack_id = avalon_ent["data"]["ftrackId"]
            ftrack_ent = self.ftrack_ents_by_id[ftrack_id]
            ent_path_items = [ent["name"] for ent in ftrack_ent["link"]]
            parents = ent_path_items[1:len(ent_path_items)-1:]
            stored_parents_by_mongo[mongo_id] = parents

        for mongo_id, parents in stored_parents_by_mongo.items():
            avalon_ent = self.avalon_ents_by_id[mongo_id]
            cur_par = avalon_ent["data"]["parents"]
            if cur_par == parents:
                continue

            hierarchy = ""
            if len(parents) > 0:
                hierarchy = os.path.sep.join(parents)

            if "data" not in self.updates[mongo_id]:
                self.updates[mongo_id]["data"] = {}
            self.updates[mongo_id]["data"]["parents"] = parents
            self.updates[mongo_id]["data"]["hierarchy"] = hierarchy

        # Skip custom attributes if didn't change
        if not hier_cust_attrs_ids:
            # TODO logging
            self.log.debug(
                "Hierarchical attributes were not changed. Skipping"
            )
            self.update_entities()
            return

        cust_attrs, hier_attrs = self.avalon_cust_attrs

        # Hierarchical custom attributes preparation ***
        if all_keys:
            hier_cust_attrs_keys = [
                attr["key"] for attr in hier_attrs if (
                    not attr["key"].startswith("avalon_")
                )
            ]

        mongo_ftrack_mapping = {}
        cust_attrs_ftrack_ids = []
        # ftrack_parenting = collections.defaultdict(list)
        entities_dict = collections.defaultdict(dict)

        children_queue = queue.Queue()
        parent_queue = queue.Queue()

        for mongo_id in hier_cust_attrs_ids:
            avalon_ent = self.avalon_ents_by_id[mongo_id]
            parent_queue.put(avalon_ent)
            ftrack_id = avalon_ent["data"]["ftrackId"]
            if ftrack_id not in entities_dict:
                entities_dict[ftrack_id] = {
                    "children": [],
                    "parent_id": None,
                    "hier_attrs": {}
                }

            mongo_ftrack_mapping[mongo_id] = ftrack_id
            cust_attrs_ftrack_ids.append(ftrack_id)
            children_ents = self.avalon_ents_by_parent_id.get(mongo_id) or []
            for children_ent in children_ents:
                _ftrack_id = children_ent["data"]["ftrackId"]
                if _ftrack_id in entities_dict:
                    continue

                entities_dict[_ftrack_id] = {
                    "children": [],
                    "parent_id": None,
                    "hier_attrs": {}
                }
                # if _ftrack_id not in ftrack_parenting[ftrack_id]:
                #     ftrack_parenting[ftrack_id].append(_ftrack_id)
                entities_dict[_ftrack_id]["parent_id"] = ftrack_id
                if _ftrack_id not in entities_dict[ftrack_id]["children"]:
                    entities_dict[ftrack_id]["children"].append(_ftrack_id)
                children_queue.put(children_ent)

        while not children_queue.empty():
            avalon_ent = children_queue.get()
            mongo_id = avalon_ent["_id"]
            ftrack_id = avalon_ent["data"]["ftrackId"]
            if ftrack_id in cust_attrs_ftrack_ids:
                continue

            mongo_ftrack_mapping[mongo_id] = ftrack_id
            cust_attrs_ftrack_ids.append(ftrack_id)

            children_ents = self.avalon_ents_by_parent_id.get(mongo_id) or []
            for children_ent in children_ents:
                _ftrack_id = children_ent["data"]["ftrackId"]
                if _ftrack_id in entities_dict:
                    continue

                entities_dict[_ftrack_id] = {
                    "children": [],
                    "parent_id": None,
                    "hier_attrs": {}
                }
                entities_dict[_ftrack_id]["parent_id"] = ftrack_id
                if _ftrack_id not in entities_dict[ftrack_id]["children"]:
                    entities_dict[ftrack_id]["children"].append(_ftrack_id)
                children_queue.put(children_ent)

        while not parent_queue.empty():
            avalon_ent = parent_queue.get()
            if avalon_ent["type"].lower() == "project":
                continue

            ftrack_id = avalon_ent["data"]["ftrackId"]

            vis_par = avalon_ent["data"]["visualParent"]
            if vis_par is None:
                vis_par = avalon_ent["parent"]

            parent_ent = self.avalon_ents_by_id[vis_par]
            parent_ftrack_id = parent_ent["data"]["ftrackId"]
            if parent_ftrack_id not in entities_dict:
                entities_dict[parent_ftrack_id] = {
                    "children": [],
                    "parent_id": None,
                    "hier_attrs": {}
                }

            if ftrack_id not in entities_dict[parent_ftrack_id]["children"]:
                entities_dict[parent_ftrack_id]["children"].append(ftrack_id)

            entities_dict[ftrack_id]["parent_id"] = parent_ftrack_id

            if parent_ftrack_id in cust_attrs_ftrack_ids:
                continue
            mongo_ftrack_mapping[vis_par] = parent_ftrack_id
            cust_attrs_ftrack_ids.append(parent_ftrack_id)
            # if ftrack_id not in ftrack_parenting[parent_ftrack_id]:
            #     ftrack_parenting[parent_ftrack_id].append(ftrack_id)

            parent_queue.put(parent_ent)

        # Prepare values to query
        entity_ids_joined = ", ".join([
            "\"{}\"".format(id) for id in cust_attrs_ftrack_ids
        ])
        attributes_joined = ", ".join([
            "\"{}\"".format(name) for name in hier_cust_attrs_keys
        ])

        queries = [{
            "action": "query",
            "expression": (
                "select value, entity_id from CustomAttributeValue "
                "where entity_id in ({}) and configuration.key in ({})"
            ).format(entity_ids_joined, attributes_joined)
        }]

        if hasattr(self.process_session, "call"):
            [values] = self.process_session.call(queries)
        else:
            [values] = self.process_session._call(queries)

        ftrack_project_id = self.cur_project["id"]

        for attr in hier_attrs:
            key = attr["key"]
            if key not in hier_cust_attrs_keys:
                continue
            entities_dict[ftrack_project_id]["hier_attrs"][key] = (
                attr["default"]
            )

        # PREPARE DATA BEFORE THIS
        avalon_hier = []
        for value in values["data"]:
            if value["value"] is None:
                continue
            entity_id = value["entity_id"]
            key = value["configuration"]["key"]
            entities_dict[entity_id]["hier_attrs"][key] = value["value"]

        # Get dictionary with not None hierarchical values to pull to childs
        project_values = {}
        for key, value in (
            entities_dict[ftrack_project_id]["hier_attrs"].items()
        ):
            if value is not None:
                project_values[key] = value

        for key in avalon_hier:
            value = entities_dict[ftrack_project_id]["avalon_attrs"][key]
            if value is not None:
                project_values[key] = value

        hier_down_queue = queue.Queue()
        hier_down_queue.put((project_values, ftrack_project_id))

        while not hier_down_queue.empty():
            hier_values, parent_id = hier_down_queue.get()
            for child_id in entities_dict[parent_id]["children"]:
                _hier_values = hier_values.copy()
                for name in hier_cust_attrs_keys:
                    value = entities_dict[child_id]["hier_attrs"].get(name)
                    if value is not None:
                        _hier_values[name] = value

                entities_dict[child_id]["hier_attrs"].update(_hier_values)
                hier_down_queue.put((_hier_values, child_id))

        ftrack_mongo_mapping = {}
        for mongo_id, ftrack_id in mongo_ftrack_mapping.items():
            ftrack_mongo_mapping[ftrack_id] = mongo_id

        for ftrack_id, data in entities_dict.items():
            mongo_id = ftrack_mongo_mapping[ftrack_id]
            avalon_ent = self.avalon_ents_by_id[mongo_id]
            ent_path = self.get_ent_path(ftrack_id)
            # TODO logging
            self.log.debug(
                "Updating hierarchical attributes <{}>".format(ent_path)
            )
            for key, value in data["hier_attrs"].items():
                if (
                    key in avalon_ent["data"] and
                    avalon_ent["data"][key] == value
                ):
                    continue

                self.log.debug("- {}: {}".format(key, value))
                if "data" not in self.updates[mongo_id]:
                    self.updates[mongo_id]["data"] = {}

                self.updates[mongo_id]["data"][key] = value

        self.update_entities()

    def update_entities(self):
        mongo_changes_bulk = []
        for mongo_id, changes in self.updates.items():
            filter = {"_id": mongo_id}
            change_data = avalon_sync.from_dict_to_set(changes)
            mongo_changes_bulk.append(UpdateOne(filter, change_data))

        if not mongo_changes_bulk:
            return

        self.dbcon.bulk_write(mongo_changes_bulk)
        self.updates = collections.defaultdict(dict)

    @property
    def duplicated_report(self):
        if not self.duplicated:
            return []

        ft_project = self.cur_project
        duplicated_names = []
        for ftrack_id in self.duplicated:
            ftrack_ent = self.ftrack_ents_by_id.get(ftrack_id)
            if not ftrack_ent:
                ftrack_ent = self.process_session.query(
                    self.entities_query_by_id.format(
                        ft_project["id"], ftrack_id
                    )
                ).one()
                self.ftrack_ents_by_id[ftrack_id] = ftrack_ent
            name = ftrack_ent["name"]
            if name not in duplicated_names:
                duplicated_names.append(name)

        joined_names = ", ".join(
            ["\"{}\"".format(name) for name in duplicated_names]
        )
        ft_ents = self.process_session.query(
            self.entities_name_query_by_name.format(
                ft_project["id"], joined_names
            )
        ).all()

        ft_ents_by_name = collections.defaultdict(list)
        for ft_ent in ft_ents:
            name = ft_ent["name"]
            ft_ents_by_name[name].append(ft_ent)

        if not ft_ents_by_name:
            return []

        subtitle = "Duplicated entity names:"
        items = []
        items.append({
            "type": "label",
            "value": "# {}".format(subtitle)
        })
        items.append({
            "type": "label",
            "value": (
                "<p><i>NOTE: It is not allowed to use the same name"
                " for multiple entities in the same project</i></p>"
            )
        })

        for name, ents in ft_ents_by_name.items():
            items.append({
                "type": "label",
                "value": "## {}".format(name)
            })
            paths = []
            for ent in ents:
                ftrack_id = ent["id"]
                ent_path = "/".join([_ent["name"] for _ent in ent["link"]])
                avalon_ent = self.avalon_ents_by_id.get(ftrack_id)

                if avalon_ent:
                    additional = " (synchronized)"
                    if avalon_ent["name"] != name:
                        additional = " (synchronized as {})".format(
                            avalon_ent["name"]
                        )
                    ent_path += additional
                paths.append(ent_path)

            items.append({
                "type": "label",
                "value": '<p>{}</p>'.format("<br>".join(paths))
            })

        return items

    @property
    def regex_report(self):
        if not self.regex_failed:
            return []

        subtitle = "Entity names contain prohibited symbols:"
        items = []
        items.append({
            "type": "label",
            "value": "# {}".format(subtitle)
        })
        items.append({
            "type": "label",
            "value": (
                "<p><i>NOTE: You can use Letters( a-Z ),"
                " Numbers( 0-9 ) and Underscore( _ )</i></p>"
            )
        })

        ft_project = self.cur_project
        for ftrack_id in self.regex_failed:
            ftrack_ent = self.ftrack_ents_by_id.get(ftrack_id)
            if not ftrack_ent:
                ftrack_ent = self.process_session.query(
                    self.entities_query_by_id.format(
                        ft_project["id"], ftrack_id
                    )
                ).one()
                self.ftrack_ents_by_id[ftrack_id] = ftrack_ent

            name = ftrack_ent["name"]
            ent_path_items = [_ent["name"] for _ent in ftrack_ent["link"][:-1]]
            ent_path_items.append("<strong>{}</strong>".format(name))
            ent_path = "/".join(ent_path_items)
            items.append({
                "type": "label",
                "value": "<p>{} - {}</p>".format(name, ent_path)
            })

        return items

    def report(self):
        msg_len = len(self.duplicated) + len(self.regex_failed)
        for msgs in self.report_items.values():
            msg_len += len(msgs)

        if msg_len == 0:
            return

        items = []
        project_name = self.cur_project["full_name"]
        title = "Synchronization report ({}):".format(project_name)

        keys = ["error", "warning", "info"]
        for key in keys:
            subitems = []
            if key == "warning":
                subitems.extend(self.duplicated_report)
                subitems.extend(self.regex_report)

            for _msg, _items in self.report_items[key].items():
                if not _items:
                    continue

                msg_items = _msg.split("||")
                msg = msg_items[0]
                subitems.append({
                    "type": "label",
                    "value": "# {}".format(msg)
                })

                if len(msg_items) > 1:
                    for note in msg_items[1:]:
                        subitems.append({
                            "type": "label",
                            "value": "<p><i>NOTE: {}</i></p>".format(note)
                        })

                if isinstance(_items, str):
                    _items = [_items]
                subitems.append({
                    "type": "label",
                    "value": '<p>{}</p>'.format("<br>".join(_items))
                })

            if items and subitems:
                items.append(self.report_splitter)

            items.extend(subitems)

        self.show_interface(
            items=items,
            title=title,
            event=self._cur_event
        )
        return True


def register(session, plugins_presets):
    '''Register plugin. Called when used as an plugin.'''
    SyncToAvalonEvent(session, plugins_presets).register()<|MERGE_RESOLUTION|>--- conflicted
+++ resolved
@@ -26,15 +26,7 @@
 
     dbcon = DbConnector()
 
-<<<<<<< HEAD
-    ignore_entTypes = [
-        "socialfeed", "socialnotification", "note",
-        "assetversion", "job", "user", "reviewsessionobject", "timer",
-        "timelog", "auth_userrole", "appointment", "notelabellink"
-    ]
-=======
     interest_entTypes = ["show", "task"]
->>>>>>> d5b65add
     ignore_ent_types = ["Milestone"]
     ignore_keys = ["statusid", "thumbid"]
 
