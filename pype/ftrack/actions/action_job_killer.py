--- conflicted
+++ resolved
@@ -1,7 +1,4 @@
-<<<<<<< HEAD
-=======
 import os
->>>>>>> 91ab9e3c
 import sys
 import argparse
 import logging
