import os
import sys
import re
import subprocess
import json
import opentimelineio_contrib.adapters.ffmpeg_burnins as ffmpeg_burnins
from pype.api import Logger, config
import pype.lib

log = Logger().get_logger("BurninWrapper", "burninwrap")


ffmpeg_path = pype.lib.get_ffmpeg_tool_path("ffmpeg")
ffprobe_path = pype.lib.get_ffmpeg_tool_path("ffprobe")


FFMPEG = (
    '{} -loglevel panic -i %(input)s %(filters)s %(args)s%(output)s'
).format(ffmpeg_path)

FFPROBE = (
    '{} -v quiet -print_format json -show_format -show_streams "%(source)s"'
).format(ffprobe_path)

DRAWTEXT = (
    "drawtext=text=\\'%(text)s\\':x=%(x)s:y=%(y)s:fontcolor="
    "%(color)s@%(opacity).1f:fontsize=%(size)d:fontfile='%(font)s'"
)
TIMECODE = (
    "drawtext=timecode=\\'%(timecode)s\\':text=\\'%(text)s\\'"
    ":timecode_rate=%(fps).2f:x=%(x)s:y=%(y)s:fontcolor="
    "%(color)s@%(opacity).1f:fontsize=%(size)d:fontfile='%(font)s'"
)

MISSING_KEY_VALUE = "N/A"
CURRENT_FRAME_KEY = "{current_frame}"
CURRENT_FRAME_SPLITTER = "_-_CURRENT_FRAME_-_"
TIMECODE_KEY = "{timecode}"
SOURCE_TIMECODE_KEY = "{source_timecode}"


def _streams(source):
    """Reimplemented from otio burnins to be able use full path to ffprobe
    :param str source: source media file
    :rtype: [{}, ...]
    """
    command = FFPROBE % {'source': source}
    proc = subprocess.Popen(command, shell=True, stdout=subprocess.PIPE)
    out = proc.communicate()[0]
    if proc.returncode != 0:
        raise RuntimeError("Failed to run: %s" % command)
    return json.loads(out)['streams']


def get_fps(str_value):
    if str_value == "0/0":
        log.warning("Source has \"r_frame_rate\" value set to \"0/0\".")
        return "Unknown"

    items = str_value.split("/")
    if len(items) == 1:
        fps = float(items[0])

    elif len(items) == 2:
        fps = float(items[0]) / float(items[1])

    # Check if fps is integer or float number
    if int(fps) == fps:
        fps = int(fps)

    return str(fps)


class ModifiedBurnins(ffmpeg_burnins.Burnins):
    '''
    This is modification of OTIO FFmpeg Burnin adapter.
    - requires FFmpeg in PATH

    Offers 6 positions for burnin text. Each can be set with:
    - static text
    - frames
    - timecode

    Options - dictionary which sets the final look.
    - Datatypes explanation:
    <color> string format must be supported by FFmpeg.
        Examples: "#000000", "0x000000", "black"
    <font> must be accesible by ffmpeg = name of registered Font in system or path to font file.
        Examples: "Arial", "C:/Windows/Fonts/arial.ttf"

    - Possible keys:
    "opacity" - Opacity of text - <float, Range:0-1>
    "bg_opacity" - Opacity of background (box around text) - <float, Range:0-1>
    "bg_color" - Background color - <color>
    "bg_padding" - Background padding in pixels - <int>
    "x_offset" - offsets burnin vertically by entered pixels from border - <int>
    "y_offset" - offsets burnin horizontally by entered pixels from border - <int>
    - x_offset & y_offset should be set at least to same value as bg_padding!!
    "font" - Font Family for text - <font>
    "font_size" - Font size in pixels - <int>
    "font_color" - Color of text - <color>
    "frame_offset" - Default start frame - <int>
        - required IF start frame is not set when using frames or timecode burnins

    On initializing class can be set General options through "options_init" arg.
    General can be overriden when adding burnin

    '''
    TOP_CENTERED = ffmpeg_burnins.TOP_CENTERED
    BOTTOM_CENTERED = ffmpeg_burnins.BOTTOM_CENTERED
    TOP_LEFT = ffmpeg_burnins.TOP_LEFT
    BOTTOM_LEFT = ffmpeg_burnins.BOTTOM_LEFT
    TOP_RIGHT = ffmpeg_burnins.TOP_RIGHT
    BOTTOM_RIGHT = ffmpeg_burnins.BOTTOM_RIGHT

    options_init = {
        'opacity': 1,
        'x_offset': 5,
        'y_offset': 5,
        'bg_padding': 5,
        'bg_opacity': 0.5,
        'font_size': 42
    }

    def __init__(self, source, streams=None, options_init=None):
        if not streams:
            streams = _streams(source)

        super().__init__(source, streams)

        if options_init:
            self.options_init.update(options_init)

    def add_text(
        self, text, align, frame_start=None, frame_end=None, options=None
    ):
        """
        Adding static text to a filter.

        :param str text: text to apply to the drawtext
        :param enum align: alignment, must use provided enum flags
        :param int frame_start: starting frame for burnins current frame
        :param dict options: recommended to use TextOptions
        """
        if not options:
            options = ffmpeg_burnins.TextOptions(**self.options_init)

        options = options.copy()
        if frame_start is not None:
            options["frame_offset"] = frame_start

        # `frame_end` is only for meassurements of text position
        if frame_end is not None:
            options["frame_end"] = frame_end

        self._add_burnin(text, align, options, DRAWTEXT)

    def add_timecode(
        self, align, frame_start=None, frame_end=None, frame_start_tc=None,
        text=None, options=None
    ):
        """
        Convenience method to create the frame number expression.

        :param enum align: alignment, must use provided enum flags
        :param int frame_start:  starting frame for burnins current frame
        :param int frame_start_tc:  starting frame for burnins timecode
        :param str text: text that will be before timecode
        :param dict options: recommended to use TimeCodeOptions
        """
        if not options:
            options = ffmpeg_burnins.TimeCodeOptions(**self.options_init)

        options = options.copy()
        if frame_start is not None:
            options["frame_offset"] = frame_start

        # `frame_end` is only for meassurements of text position
        if frame_end is not None:
            options["frame_end"] = frame_end

        if not frame_start_tc:
            frame_start_tc = options["frame_offset"]

        if not text:
            text = ""

        if not options.get("fps"):
            options["fps"] = self.frame_rate

        if isinstance(frame_start_tc, str):
            options["timecode"] = frame_start_tc
        else:
            options["timecode"] = ffmpeg_burnins._frames_to_timecode(
                frame_start_tc,
                self.frame_rate
            )

        self._add_burnin(text, align, options, TIMECODE)

    def _add_burnin(self, text, align, options, draw):
        """
        Generic method for building the filter flags.
        :param str text: text to apply to the drawtext
        :param enum align: alignment, must use provided enum flags
        :param dict options:
        """

        final_text = text
        text_for_size = text
        if CURRENT_FRAME_SPLITTER in text:
            frame_start = options["frame_offset"]
            frame_end = options.get("frame_end", frame_start)
            if frame_start is None:
                replacement_final = replacement_size = str(MISSING_KEY_VALUE)
            else:
                replacement_final = "\\'{}\\'".format(
                    r'%%{eif\:n+%d\:d}' % frame_start
                )
                replacement_size = str(frame_end)

            final_text = final_text.replace(
                CURRENT_FRAME_SPLITTER, replacement_final
            )
            text_for_size = text_for_size.replace(
                CURRENT_FRAME_SPLITTER, replacement_size
            )

        resolution = self.resolution
        data = {
            'text': (
                final_text
                .replace(",", r"\,")
                .replace(':', r'\:')
            ),
            'color': options['font_color'],
            'size': options['font_size']
        }
        timecode_text = options.get("timecode") or ""
        text_for_size += timecode_text
        data.update(options)
        data.update(
            ffmpeg_burnins._drawtext(align, resolution, text_for_size, options)
        )
        if 'font' in data and ffmpeg_burnins._is_windows():
            data['font'] = data['font'].replace(os.sep, r'\\' + os.sep)
            data['font'] = data['font'].replace(':', r'\:')
        self.filters['drawtext'].append(draw % data)

        if options.get('bg_color') is not None:
            box = ffmpeg_burnins.BOX % {
                'border': options['bg_padding'],
                'color': options['bg_color'],
                'opacity': options['bg_opacity']
            }
            self.filters['drawtext'][-1] += ':%s' % box

    def command(self, output=None, args=None, overwrite=False):
        """
        Generate the entire FFMPEG command.

        :param str output: output file
        :param str args: additional FFMPEG arguments
        :param bool overwrite: overwrite the output if it exists
        :returns: completed command
        :rtype: str
        """
        output = '"{}"'.format(output or '')
        if overwrite:
            output = '-y {}'.format(output)

        filters = ''
        if self.filter_string:
            filters = '-vf "{}"'.format(self.filter_string)

        return (FFMPEG % {
            'input': self.source,
            'output': output,
            'args': '%s ' % args if args else '',
            'filters': filters
        }).strip()

    def render(self, output, args=None, overwrite=False, **kwargs):
        """
        Render the media to a specified destination.

        :param str output: output file
        :param str args: additional FFMPEG arguments
        :param bool overwrite: overwrite the output if it exists
        """
        if not overwrite and os.path.exists(output):
            raise RuntimeError("Destination '%s' exists, please "
                               "use overwrite" % output)

        is_sequence = "%" in output

        command = self.command(
            output=output,
            args=args,
            overwrite=overwrite
        )
        log.info("Launching command: {}".format(command))

        proc = subprocess.Popen(command, shell=True)
        log.info(proc.communicate()[0])
        if proc.returncode != 0:
            raise RuntimeError("Failed to render '%s': %s'"
                               % (output, command))
        if is_sequence:
            output = output % kwargs.get("duration")
        if not os.path.exists(output):
            raise RuntimeError("Failed to generate this fucking file '%s'" % output)


def example(input_path, output_path):
    options_init = {
        'opacity': 1,
        'x_offset': 10,
        'y_offset': 10,
        'bg_padding': 10,
        'bg_opacity': 0.5,
        'font_size': 52
    }
    # First frame in burnin
    start_frame = 2000
    # Options init sets burnin look
    burnin = ModifiedBurnins(input_path, options_init=options_init)
    # Static text
    burnin.add_text('My Text', ModifiedBurnins.TOP_CENTERED)
    # Datetime
    burnin.add_text('%d-%m-%y', ModifiedBurnins.TOP_RIGHT)
    # Start render (overwrite output file if exist)
    burnin.render(output_path, overwrite=True)


def burnins_from_data(
    input_path, output_path, data,
    codec_data=None, options=None, burnin_values=None, overwrite=True
):
    """This method adds burnins to video/image file based on presets setting.

    Extension of output MUST be same as input. (mov -> mov, avi -> avi,...)

    Args:
        input_path (str): Full path to input file where burnins should be add.
        output_path (str): Full path to output file where output will be
            rendered.
        data (dict): Data required for burnin settings (more info below).
        codec_data (list): All codec related arguments in list.
        options (dict): Options for burnins.
        burnin_values (dict): Contain positioned values.
        overwrite (bool): Output will be overriden if already exists,
            True by default.

    Presets must be set separately. Should be dict with 2 keys:
    - "options" - sets look of burnins - colors, opacity,...(more info: ModifiedBurnins doc)
                - *OPTIONAL* default values are used when not included
    - "burnins" - contains dictionary with burnins settings
                - *OPTIONAL* burnins won't be added (easier is not to use this)
        - each key of "burnins" represents Alignment, there are 6 possibilities:
            TOP_LEFT        TOP_CENTERED        TOP_RIGHT
            BOTTOM_LEFT     BOTTOM_CENTERED     BOTTOM_RIGHT
        - value must be string with text you want to burn-in
        - text may contain specific formatting keys (exmplained below)

    Requirement of *data* keys is based on presets.
    - "frame_start" - is required when "timecode" or "current_frame" ins keys
    - "frame_start_tc" - when "timecode" should start with different frame
    - *keys for static text*

    EXAMPLE:
    preset = {
        "options": {*OPTIONS FOR LOOK*},
        "burnins": {
            "TOP_LEFT": "static_text",
            "TOP_RIGHT": "{shot}",
            "BOTTOM_LEFT": "TC: {timecode}",
            "BOTTOM_RIGHT": "{frame_start}{current_frame}"
        }
    }

    For this preset we'll need at least this data:
    data = {
        "frame_start": 1001,
        "shot": "sh0010"
    }

    When Timecode should start from 1 then data need:
    data = {
        "frame_start": 1001,
        "frame_start_tc": 1,
        "shot": "sh0010"
    }
    """

    # Use legacy processing when options are not set
    if options is None or burnin_values is None:
        presets = config.get_presets().get("tools", {}).get("burnins", {})
        options = presets.get("options")
        burnin_values = presets.get("burnins") or {}

    burnin = ModifiedBurnins(input_path, options_init=options)

    frame_start = data.get("frame_start")
    frame_end = data.get("frame_end")
    frame_start_tc = data.get('frame_start_tc', frame_start)

    stream = burnin._streams[0]
    if "resolution_width" not in data:
        data["resolution_width"] = stream.get("width", MISSING_KEY_VALUE)

    if "resolution_height" not in data:
        data["resolution_height"] = stream.get("height", MISSING_KEY_VALUE)

    if "fps" not in data:
        data["fps"] = get_fps(stream.get("r_frame_rate", "0/0"))

    # Check frame start and add expression if is available
    if frame_start is not None:
        data[CURRENT_FRAME_KEY[1:-1]] = CURRENT_FRAME_SPLITTER

    if frame_start_tc is not None:
        data[TIMECODE_KEY[1:-1]] = TIMECODE_KEY

    source_timecode = stream.get("timecode")
    if source_timecode is None:
        source_timecode = stream.get("tags", {}).get("timecode")

    if source_timecode is not None:
        data[SOURCE_TIMECODE_KEY[1:-1]] = SOURCE_TIMECODE_KEY

    for align_text, value in burnin_values.items():
        if not value:
            continue

        if isinstance(value, (dict, list, tuple)):
            raise TypeError((
                "Expected string or number type."
                " Got: {} - \"{}\""
                " (Make sure you have new burnin presets)."
            ).format(str(type(value)), str(value)))

        align = None
        align_text = align_text.strip().lower()
        if align_text == "top_left":
            align = ModifiedBurnins.TOP_LEFT
        elif align_text == "top_centered":
            align = ModifiedBurnins.TOP_CENTERED
        elif align_text == "top_right":
            align = ModifiedBurnins.TOP_RIGHT
        elif align_text == "bottom_left":
            align = ModifiedBurnins.BOTTOM_LEFT
        elif align_text == "bottom_centered":
            align = ModifiedBurnins.BOTTOM_CENTERED
        elif align_text == "bottom_right":
            align = ModifiedBurnins.BOTTOM_RIGHT

        has_timecode = TIMECODE_KEY in value
        # Replace with missing key value if frame_start_tc is not set
        if frame_start_tc is None and has_timecode:
            has_timecode = False
            log.warning(
                "`frame_start` and `frame_start_tc`"
                " are not set in entered data."
            )
            value = value.replace(TIMECODE_KEY, MISSING_KEY_VALUE)

        has_source_timecode = SOURCE_TIMECODE_KEY in value
        if source_timecode is None and has_source_timecode:
            has_source_timecode = False
            log.warning("Source does not have set timecode value.")
            value = value.replace(SOURCE_TIMECODE_KEY, MISSING_KEY_VALUE)

        key_pattern = re.compile(r"(\{.*?[^{0]*\})")

        missing_keys = []
        for group in key_pattern.findall(value):
            try:
                group.format(**data)
            except (TypeError, KeyError):
                missing_keys.append(group)

        missing_keys = list(set(missing_keys))
        for key in missing_keys:
            value = value.replace(key, MISSING_KEY_VALUE)

        # Handle timecode differently
        if has_source_timecode:
            args = [align, frame_start, frame_end, source_timecode]
            if not value.startswith(SOURCE_TIMECODE_KEY):
                value_items = value.split(SOURCE_TIMECODE_KEY)
                text = value_items[0].format(**data)
                args.append(text)

            burnin.add_timecode(*args)
            continue

        if has_timecode:
            args = [align, frame_start, frame_end, frame_start_tc]
            if not value.startswith(TIMECODE_KEY):
                value_items = value.split(TIMECODE_KEY)
                text = value_items[0].format(**data)
                args.append(text)

            burnin.add_timecode(*args)
            continue

        text = value.format(**data)
        burnin.add_text(text, align, frame_start, frame_end)

    ffmpeg_args = []
    if codec_data:
        # Use codec definition from method arguments
        ffmpeg_args = codec_data

    else:
        codec_name = burnin._streams[0].get("codec_name")
        if codec_name:
            ffmpeg_args.append("-codec:v {}".format(codec_name))

        profile_name = burnin._streams[0].get("profile")
        if profile_name:
            # lower profile name and repalce spaces with underscore
            profile_name = profile_name.replace(" ", "_").lower()
            ffmpeg_args.append("-profile:v {}".format(profile_name))

        bit_rate = burnin._streams[0].get("bit_rate")
        if bit_rate:
<<<<<<< HEAD
            ffmpeg_args.append("--b:v {}".format(bit_rate))
=======
            ffmpeg_args.append("-b:v {}".format(bit_rate))
>>>>>>> 76a241af

        pix_fmt = burnin._streams[0].get("pix_fmt")
        if pix_fmt:
            ffmpeg_args.append("-pix_fmt {}".format(pix_fmt))

    # Use group one (same as `-intra` argument, which is deprecated)
    ffmpeg_args.append("-g 1")

    ffmpeg_args_str = " ".join(ffmpeg_args)
    burnin.render(
        output_path, args=ffmpeg_args_str, overwrite=overwrite, **data
    )


if __name__ == "__main__":
    in_data = json.loads(sys.argv[-1])
    burnins_from_data(
        in_data["input"],
        in_data["output"],
        in_data["burnin_data"],
        codec_data=in_data.get("codec"),
        options=in_data.get("options"),
        burnin_values=in_data.get("values")
    )<|MERGE_RESOLUTION|>--- conflicted
+++ resolved
@@ -526,11 +526,7 @@
 
         bit_rate = burnin._streams[0].get("bit_rate")
         if bit_rate:
-<<<<<<< HEAD
-            ffmpeg_args.append("--b:v {}".format(bit_rate))
-=======
             ffmpeg_args.append("-b:v {}".format(bit_rate))
->>>>>>> 76a241af
 
         pix_fmt = burnin._streams[0].get("pix_fmt")
         if pix_fmt:
