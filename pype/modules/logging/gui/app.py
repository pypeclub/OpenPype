from Qt import QtWidgets, QtCore
<<<<<<< HEAD
from .widgets import LogsWidget, LogDetailWidget
=======
from .widgets import LogsWidget, OutputWidget
>>>>>>> 880e625e
from avalon import style


class LogsWindow(QtWidgets.QWidget):
    def __init__(self, parent=None):
        super(LogsWindow, self).__init__(parent)

        self.setStyleSheet(style.load_stylesheet())
        self.resize(1200, 800)
        logs_widget = LogsWidget(parent=self)
        log_detail = OutputWidget(parent=self)

        main_layout = QtWidgets.QHBoxLayout()

        log_splitter = QtWidgets.QSplitter()
        log_splitter.setOrientation(QtCore.Qt.Horizontal)
        log_splitter.addWidget(logs_widget)
        log_splitter.addWidget(log_detail)
        log_splitter.setStretchFactor(0, 65)
        log_splitter.setStretchFactor(1, 35)

        main_layout.addWidget(log_splitter)

        self.logs_widget = logs_widget
        self.log_detail = log_detail

        self.setLayout(main_layout)
        self.setWindowTitle("Logs")

        self.logs_widget.active_changed.connect(self.on_selection_changed)

    def on_selection_changed(self):
        index = self.logs_widget.selected_log()
        node = index.data(self.logs_widget.model.NodeRole)
        self.log_detail.set_detail(node)<|MERGE_RESOLUTION|>--- conflicted
+++ resolved
@@ -1,9 +1,5 @@
 from Qt import QtWidgets, QtCore
-<<<<<<< HEAD
-from .widgets import LogsWidget, LogDetailWidget
-=======
 from .widgets import LogsWidget, OutputWidget
->>>>>>> 880e625e
 from avalon import style
 
 
