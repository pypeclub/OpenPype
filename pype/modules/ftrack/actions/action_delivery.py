import os
import copy
import json
import shutil
import collections

import clique
from bson.objectid import ObjectId

from avalon import pipeline
from avalon.vendor import filelink

from pype.api import Anatomy, config
from pype.modules.ftrack.lib import BaseAction, statics_icon
from pype.modules.ftrack.lib.avalon_sync import CUST_ATTR_ID_KEY
<<<<<<< HEAD
from pype.modules.ftrack.lib.io_nonsingleton import DbConnector
=======
from avalon.api import AvalonMongoDB
>>>>>>> 76a241af


class Delivery(BaseAction):

    identifier = "delivery.action"
    label = "Delivery"
    description = "Deliver data to client"
    role_list = ["Pypeclub", "Administrator", "Project manager"]
    icon = statics_icon("ftrack", "action_icons", "Delivery.svg")

    db_con = AvalonMongoDB()

    def discover(self, session, entities, event):
        for entity in entities:
            if entity.entity_type.lower() == "assetversion":
                return True

        return False

    def interface(self, session, entities, event):
        if event["data"].get("values", {}):
            return

        title = "Delivery data to Client"

        items = []
        item_splitter = {"type": "label", "value": "---"}

        project_entity = self.get_project_from_entity(entities[0])
        project_name = project_entity["full_name"]
        self.db_con.install()
        self.db_con.Session["AVALON_PROJECT"] = project_name
        project_doc = self.db_con.find_one({"type": "project"})
        if not project_doc:
            return {
                "success": False,
                "message": (
                    "Didn't found project \"{}\" in avalon."
                ).format(project_name)
            }

        repre_names = self._get_repre_names(entities)
        self.db_con.uninstall()

        items.append({
            "type": "hidden",
            "name": "__project_name__",
            "value": project_name
        })

        # Prpeare anatomy data
        anatomy = Anatomy(project_name)
        new_anatomies = []
        first = None
        for key, template in (anatomy.templates.get("delivery") or {}).items():
            # Use only keys with `{root}` or `{root[*]}` in value
            if isinstance(template, str) and "{root" in template:
                new_anatomies.append({
                    "label": key,
                    "value": key
                })
                if first is None:
                    first = key

        skipped = False
        # Add message if there are any common components
        if not repre_names or not new_anatomies:
            skipped = True
            items.append({
                "type": "label",
                "value": "<h1>Something went wrong:</h1>"
            })

        items.append({
            "type": "hidden",
            "name": "__skipped__",
            "value": skipped
        })

        if not repre_names:
            if len(entities) == 1:
                items.append({
                    "type": "label",
                    "value": (
                        "- Selected entity doesn't have components to deliver."
                    )
                })
            else:
                items.append({
                    "type": "label",
                    "value": (
                        "- Selected entities don't have common components."
                    )
                })

        # Add message if delivery anatomies are not set
        if not new_anatomies:
            items.append({
                "type": "label",
                "value": (
                    "- `\"delivery\"` anatomy key is not set in config."
                )
            })

        # Skip if there are any data shortcomings
        if skipped:
            return {
                "items": items,
                "title": title
            }

        items.append({
            "value": "<h1>Choose Components to deliver</h1>",
            "type": "label"
        })

        for repre_name in repre_names:
            items.append({
                "type": "boolean",
                "value": False,
                "label": repre_name,
                "name": repre_name
            })

        items.append(item_splitter)

        items.append({
            "value": "<h2>Location for delivery</h2>",
            "type": "label"
        })

        items.append({
            "type": "label",
            "value": (
                "<i>NOTE: It is possible to replace `root` key in anatomy.</i>"
            )
        })

        items.append({
            "type": "text",
            "name": "__location_path__",
            "empty_text": "Type location path here...(Optional)"
        })

        items.append(item_splitter)

        items.append({
            "value": "<h2>Anatomy of delivery files</h2>",
            "type": "label"
        })

        items.append({
            "type": "label",
            "value": (
                "<p><i>NOTE: These can be set in Anatomy.yaml"
                " within `delivery` key.</i></p>"
            )
        })

        items.append({
            "type": "enumerator",
            "name": "__new_anatomies__",
            "data": new_anatomies,
            "value": first
        })

        return {
            "items": items,
            "title": title
        }

    def _get_repre_names(self, entities):
        version_ids = self._get_interest_version_ids(entities)
        repre_docs = self.db_con.find({
            "type": "representation",
            "parent": {"$in": version_ids}
        })
        return list(sorted(repre_docs.distinct("name")))

    def _get_interest_version_ids(self, entities):
        parent_ent_by_id = {}
        subset_names = set()
        version_nums = set()
        for entity in entities:
            asset = entity["asset"]
            parent = asset["parent"]
            parent_ent_by_id[parent["id"]] = parent

            subset_name = asset["name"]
            subset_names.add(subset_name)

            version = entity["version"]
            version_nums.add(version)

        asset_docs_by_ftrack_id = self._get_asset_docs(parent_ent_by_id)
        subset_docs = self._get_subset_docs(
            asset_docs_by_ftrack_id, subset_names, entities
        )
        version_docs = self._get_version_docs(
            asset_docs_by_ftrack_id, subset_docs, version_nums, entities
        )

        return [version_doc["_id"] for version_doc in version_docs]

    def _get_version_docs(
        self, asset_docs_by_ftrack_id, subset_docs, version_nums, entities
    ):
        subset_docs_by_id = {
            subset_doc["_id"]: subset_doc
            for subset_doc in subset_docs
        }
        version_docs = list(self.db_con.find({
            "type": "version",
            "parent": {"$in": list(subset_docs_by_id.keys())},
            "name": {"$in": list(version_nums)}
        }))
        version_docs_by_parent_id = collections.defaultdict(dict)
        for version_doc in version_docs:
            subset_doc = subset_docs_by_id[version_doc["parent"]]

            asset_id = subset_doc["parent"]
            subset_name = subset_doc["name"]
            version = version_doc["name"]
            if version_docs_by_parent_id[asset_id].get(subset_name) is None:
                version_docs_by_parent_id[asset_id][subset_name] = {}

            version_docs_by_parent_id[asset_id][subset_name][version] = (
                version_doc
            )

        filtered_versions = []
        for entity in entities:
            asset = entity["asset"]

            parent = asset["parent"]
            asset_doc = asset_docs_by_ftrack_id[parent["id"]]

            subsets_by_name = version_docs_by_parent_id.get(asset_doc["_id"])
            if not subsets_by_name:
                continue

            subset_name = asset["name"]
            version_docs_by_version = subsets_by_name.get(subset_name)
            if not version_docs_by_version:
                continue

            version = entity["version"]
            version_doc = version_docs_by_version.get(version)
            if version_doc:
                filtered_versions.append(version_doc)
        return filtered_versions

    def _get_subset_docs(
        self, asset_docs_by_ftrack_id, subset_names, entities
    ):
        asset_doc_ids = list()
        for asset_doc in asset_docs_by_ftrack_id.values():
            asset_doc_ids.append(asset_doc["_id"])

        subset_docs = list(self.db_con.find({
            "type": "subset",
            "parent": {"$in": asset_doc_ids},
            "name": {"$in": list(subset_names)}
        }))
        subset_docs_by_parent_id = collections.defaultdict(dict)
        for subset_doc in subset_docs:
            asset_id = subset_doc["parent"]
            subset_name = subset_doc["name"]
            subset_docs_by_parent_id[asset_id][subset_name] = subset_doc

        filtered_subsets = []
        for entity in entities:
            asset = entity["asset"]

            parent = asset["parent"]
            asset_doc = asset_docs_by_ftrack_id[parent["id"]]

            subsets_by_name = subset_docs_by_parent_id.get(asset_doc["_id"])
            if not subsets_by_name:
                continue

            subset_name = asset["name"]
            subset_doc = subsets_by_name.get(subset_name)
            if subset_doc:
                filtered_subsets.append(subset_doc)
        return filtered_subsets

    def _get_asset_docs(self, parent_ent_by_id):
        asset_docs = list(self.db_con.find({
            "type": "asset",
            "data.ftrackId": {"$in": list(parent_ent_by_id.keys())}
        }))
        asset_docs_by_ftrack_id = {
            asset_doc["data"]["ftrackId"]: asset_doc
            for asset_doc in asset_docs
        }

        entities_by_mongo_id = {}
        entities_by_names = {}
        for ftrack_id, entity in parent_ent_by_id.items():
            if ftrack_id not in asset_docs_by_ftrack_id:
                parent_mongo_id = entity["custom_attributes"].get(
                    CUST_ATTR_ID_KEY
                )
                if parent_mongo_id:
                    entities_by_mongo_id[ObjectId(parent_mongo_id)] = entity
                else:
                    entities_by_names[entity["name"]] = entity

        expressions = []
        if entities_by_mongo_id:
            expression = {
                "type": "asset",
                "_id": {"$in": list(entities_by_mongo_id.keys())}
            }
            expressions.append(expression)

        if entities_by_names:
            expression = {
                "type": "asset",
                "name": {"$in": list(entities_by_names.keys())}
            }
            expressions.append(expression)

        if expressions:
            if len(expressions) == 1:
                filter = expressions[0]
            else:
                filter = {"$or": expressions}

            asset_docs = self.db_con.find(filter)
            for asset_doc in asset_docs:
                if asset_doc["_id"] in entities_by_mongo_id:
                    entity = entities_by_mongo_id[asset_doc["_id"]]
                    asset_docs_by_ftrack_id[entity["id"]] = asset_doc

                elif asset_doc["name"] in entities_by_names:
                    entity = entities_by_names[asset_doc["name"]]
                    asset_docs_by_ftrack_id[entity["id"]] = asset_doc

        return asset_docs_by_ftrack_id

    def launch(self, session, entities, event):
        if "values" not in event["data"]:
            return

        values = event["data"]["values"]
        skipped = values.pop("__skipped__")
        if skipped:
            return None

        user_id = event["source"]["user"]["id"]
        user_entity = session.query(
            "User where id is {}".format(user_id)
        ).one()

        job = session.create("Job", {
            "user": user_entity,
            "status": "running",
            "data": json.dumps({
                "description": "Delivery processing."
            })
        })
        session.commit()

        try:
            self.db_con.install()
            self.real_launch(session, entities, event)
            job["status"] = "done"

        except Exception:
            self.log.warning(
                "Failed during processing delivery action.",
                exc_info=True
            )

        finally:
            if job["status"] != "done":
                job["status"] = "failed"
            session.commit()
            self.db_con.uninstall()

    def real_launch(self, session, entities, event):
        self.log.info("Delivery action just started.")
        report_items = collections.defaultdict(list)

        values = event["data"]["values"]

        location_path = values.pop("__location_path__")
        anatomy_name = values.pop("__new_anatomies__")
        project_name = values.pop("__project_name__")

        repre_names = []
        for key, value in values.items():
            if value is True:
                repre_names.append(key)

        if not repre_names:
            return {
                "success": True,
                "message": "Not selected components to deliver."
            }

        location_path = location_path.strip()
        if location_path:
            location_path = os.path.normpath(location_path)
            if not os.path.exists(location_path):
                os.makedirs(location_path)

        self.db_con.Session["AVALON_PROJECT"] = project_name

<<<<<<< HEAD
        repres_to_deliver = []
        for entity in entities:
            asset = entity["asset"]
            subset_name = asset["name"]
            version = entity["version"]

            parent = asset["parent"]
            parent_mongo_id = parent["custom_attributes"].get(CUST_ATTR_ID_KEY)
            if parent_mongo_id:
                parent_mongo_id = ObjectId(parent_mongo_id)
            else:
                asset_ent = self.db_con.find_one({
                    "type": "asset",
                    "data.ftrackId": parent["id"]
                })
                if not asset_ent:
                    ent_path = "/".join(
                        [ent["name"] for ent in parent["link"]]
                    )
                    msg = "Not synchronized entities to avalon"
                    self.report_items[msg].append(ent_path)
                    self.log.warning("{} <{}>".format(msg, ent_path))
                    continue

                parent_mongo_id = asset_ent["_id"]

            subset_ent = self.db_con.find_one({
                "type": "subset",
                "parent": parent_mongo_id,
                "name": subset_name
            })

            version_ent = self.db_con.find_one({
                "type": "version",
                "name": version,
                "parent": subset_ent["_id"]
            })
=======
        self.log.debug("Collecting representations to process.")
        version_ids = self._get_interest_version_ids(entities)
        repres_to_deliver = list(self.db_con.find({
            "type": "representation",
            "parent": {"$in": version_ids},
            "name": {"$in": repre_names}
        }))
>>>>>>> 76a241af

        anatomy = Anatomy(project_name)

        format_dict = {}
        if location_path:
            location_path = location_path.replace("\\", "/")
            root_names = anatomy.root_names_from_templates(
                anatomy.templates["delivery"]
            )
            if root_names is None:
                format_dict["root"] = location_path
            else:
                format_dict["root"] = {}
                for name in root_names:
                    format_dict["root"][name] = location_path

<<<<<<< HEAD
        anatomy = Anatomy(project_name)

        format_dict = {}
        if location_path:
            location_path = location_path.replace("\\", "/")
            root_names = anatomy.root_names_from_templates(
                anatomy.templates["delivery"]
            )
            if root_names is None:
                format_dict["root"] = location_path
            else:
                format_dict["root"] = {}
                for name in root_names:
                    format_dict["root"][name] = location_path

=======
        datetime_data = config.get_datetime_data()
>>>>>>> 76a241af
        for repre in repres_to_deliver:
            source_path = repre.get("data", {}).get("path")
            debug_msg = "Processing representation {}".format(repre["_id"])
            if source_path:
                debug_msg += " with published path {}.".format(source_path)
            self.log.debug(debug_msg)

            # Get destination repre path
            anatomy_data = copy.deepcopy(repre["context"])
            anatomy_data.update(datetime_data)
            anatomy_filled = anatomy.format_all(anatomy_data)
            test_path = anatomy_filled["delivery"][anatomy_name]

            if not test_path.solved:
                msg = (
                    "Missing keys in Representation's context"
                    " for anatomy template \"{}\"."
                ).format(anatomy_name)

                if test_path.missing_keys:
                    keys = ", ".join(test_path.missing_keys)
                    sub_msg = (
                        "Representation: {}<br>- Missing keys: \"{}\"<br>"
                    ).format(str(repre["_id"]), keys)

                if test_path.invalid_types:
                    items = []
                    for key, value in test_path.invalid_types.items():
                        items.append("\"{}\" {}".format(key, str(value)))

                    keys = ", ".join(items)
                    sub_msg = (
                        "Representation: {}<br>"
                        "- Invalid value DataType: \"{}\"<br>"
                    ).format(str(repre["_id"]), keys)

                report_items[msg].append(sub_msg)
                self.log.warning(
                    "{} Representation: \"{}\" Filled: <{}>".format(
                        msg, str(repre["_id"]), str(test_path)
                    )
                )
                continue

            # Get source repre path
            frame = repre['context'].get('frame')

            if frame:
                repre["context"]["frame"] = len(str(frame)) * "#"

            repre_path = self.path_from_represenation(repre, anatomy)
            # TODO add backup solution where root of path from component
            # is repalced with root
            args = (
                repre_path,
                anatomy,
                anatomy_name,
                anatomy_data,
<<<<<<< HEAD
                format_dict
            )

=======
                format_dict,
                report_items
            )
>>>>>>> 76a241af
            if not frame:
                self.process_single_file(*args)
            else:
                self.process_sequence(*args)
<<<<<<< HEAD

        self.db_con.uninstall()
=======
>>>>>>> 76a241af

        return self.report(report_items)

    def process_single_file(
<<<<<<< HEAD
        self, repre_path, anatomy, anatomy_name, anatomy_data, format_dict
=======
        self, repre_path, anatomy, anatomy_name, anatomy_data, format_dict,
        report_items
>>>>>>> 76a241af
    ):
        anatomy_filled = anatomy.format(anatomy_data)
        if format_dict:
            template_result = anatomy_filled["delivery"][anatomy_name]
            delivery_path = template_result.rootless.format(**format_dict)
        else:
            delivery_path = anatomy_filled["delivery"][anatomy_name]

        delivery_folder = os.path.dirname(delivery_path)
        if not os.path.exists(delivery_folder):
            os.makedirs(delivery_folder)

        self.copy_file(repre_path, delivery_path)

    def process_sequence(
<<<<<<< HEAD
        self, repre_path, anatomy, anatomy_name, anatomy_data, format_dict
=======
        self, repre_path, anatomy, anatomy_name, anatomy_data, format_dict,
        report_items
>>>>>>> 76a241af
    ):
        dir_path, file_name = os.path.split(str(repre_path))

        base_name, ext = os.path.splitext(file_name)
        file_name_items = None
        if "#" in base_name:
            file_name_items = [part for part in base_name.split("#") if part]

        elif "%" in base_name:
            file_name_items = base_name.split("%")

        if not file_name_items:
            msg = "Source file was not found"
            report_items[msg].append(repre_path)
            self.log.warning("{} <{}>".format(msg, repre_path))
            return

        src_collections, remainder = clique.assemble(os.listdir(dir_path))
        src_collection = None
        for col in src_collections:
            if col.tail != ext:
                continue

            # skip if collection don't have same basename
            if not col.head.startswith(file_name_items[0]):
                continue

            src_collection = col
            break

        if src_collection is None:
            # TODO log error!
            msg = "Source collection of files was not found"
            report_items[msg].append(repre_path)
            self.log.warning("{} <{}>".format(msg, repre_path))
            return

        frame_indicator = "@####@"

        anatomy_data["frame"] = frame_indicator
        anatomy_filled = anatomy.format(anatomy_data)

        if format_dict:
            template_result = anatomy_filled["delivery"][anatomy_name]
            delivery_path = template_result.rootless.format(**format_dict)
        else:
            delivery_path = anatomy_filled["delivery"][anatomy_name]

        delivery_folder = os.path.dirname(delivery_path)
        dst_head, dst_tail = delivery_path.split(frame_indicator)
        dst_padding = src_collection.padding
        dst_collection = clique.Collection(
            head=dst_head,
            tail=dst_tail,
            padding=dst_padding
        )

        if not os.path.exists(delivery_folder):
            os.makedirs(delivery_folder)

        src_head = src_collection.head
        src_tail = src_collection.tail
        for index in src_collection.indexes:
            src_padding = src_collection.format("{padding}") % index
            src_file_name = "{}{}{}".format(src_head, src_padding, src_tail)
            src = os.path.normpath(
                os.path.join(dir_path, src_file_name)
            )

            dst_padding = dst_collection.format("{padding}") % index
            dst = "{}{}{}".format(dst_head, dst_padding, dst_tail)

            self.copy_file(src, dst)

    def path_from_represenation(self, representation, anatomy):
        try:
            template = representation["data"]["template"]

        except KeyError:
            return None

        try:
            context = representation["context"]
            context["root"] = anatomy.roots
            path = pipeline.format_template_with_optional_keys(
                context, template
            )

        except KeyError:
            # Template references unavailable data
            return None

        return os.path.normpath(path)

    def copy_file(self, src_path, dst_path):
        if os.path.exists(dst_path):
            return
        try:
            filelink.create(
                src_path,
                dst_path,
                filelink.HARDLINK
            )
        except OSError:
            shutil.copyfile(src_path, dst_path)

    def report(self, report_items):
        items = []
        title = "Delivery report"
        for msg, _items in report_items.items():
            if not _items:
                continue

            if items:
                items.append({"type": "label", "value": "---"})

            items.append({
                "type": "label",
                "value": "# {}".format(msg)
            })
            if not isinstance(_items, (list, tuple)):
                _items = [_items]
            __items = []
            for item in _items:
                __items.append(str(item))

            items.append({
                "type": "label",
                "value": '<p>{}</p>'.format("<br>".join(__items))
            })

        if not items:
            return {
                "success": True,
                "message": "Delivery Finished"
            }

        return {
            "items": items,
            "title": title,
            "success": False,
            "message": "Delivery Finished"
        }


def register(session, plugins_presets={}):
    '''Register plugin. Called when used as an plugin.'''

    Delivery(session, plugins_presets).register()<|MERGE_RESOLUTION|>--- conflicted
+++ resolved
@@ -13,11 +13,7 @@
 from pype.api import Anatomy, config
 from pype.modules.ftrack.lib import BaseAction, statics_icon
 from pype.modules.ftrack.lib.avalon_sync import CUST_ATTR_ID_KEY
-<<<<<<< HEAD
-from pype.modules.ftrack.lib.io_nonsingleton import DbConnector
-=======
 from avalon.api import AvalonMongoDB
->>>>>>> 76a241af
 
 
 class Delivery(BaseAction):
@@ -429,45 +425,6 @@
 
         self.db_con.Session["AVALON_PROJECT"] = project_name
 
-<<<<<<< HEAD
-        repres_to_deliver = []
-        for entity in entities:
-            asset = entity["asset"]
-            subset_name = asset["name"]
-            version = entity["version"]
-
-            parent = asset["parent"]
-            parent_mongo_id = parent["custom_attributes"].get(CUST_ATTR_ID_KEY)
-            if parent_mongo_id:
-                parent_mongo_id = ObjectId(parent_mongo_id)
-            else:
-                asset_ent = self.db_con.find_one({
-                    "type": "asset",
-                    "data.ftrackId": parent["id"]
-                })
-                if not asset_ent:
-                    ent_path = "/".join(
-                        [ent["name"] for ent in parent["link"]]
-                    )
-                    msg = "Not synchronized entities to avalon"
-                    self.report_items[msg].append(ent_path)
-                    self.log.warning("{} <{}>".format(msg, ent_path))
-                    continue
-
-                parent_mongo_id = asset_ent["_id"]
-
-            subset_ent = self.db_con.find_one({
-                "type": "subset",
-                "parent": parent_mongo_id,
-                "name": subset_name
-            })
-
-            version_ent = self.db_con.find_one({
-                "type": "version",
-                "name": version,
-                "parent": subset_ent["_id"]
-            })
-=======
         self.log.debug("Collecting representations to process.")
         version_ids = self._get_interest_version_ids(entities)
         repres_to_deliver = list(self.db_con.find({
@@ -475,7 +432,6 @@
             "parent": {"$in": version_ids},
             "name": {"$in": repre_names}
         }))
->>>>>>> 76a241af
 
         anatomy = Anatomy(project_name)
 
@@ -492,25 +448,7 @@
                 for name in root_names:
                     format_dict["root"][name] = location_path
 
-<<<<<<< HEAD
-        anatomy = Anatomy(project_name)
-
-        format_dict = {}
-        if location_path:
-            location_path = location_path.replace("\\", "/")
-            root_names = anatomy.root_names_from_templates(
-                anatomy.templates["delivery"]
-            )
-            if root_names is None:
-                format_dict["root"] = location_path
-            else:
-                format_dict["root"] = {}
-                for name in root_names:
-                    format_dict["root"][name] = location_path
-
-=======
         datetime_data = config.get_datetime_data()
->>>>>>> 76a241af
         for repre in repres_to_deliver:
             source_path = repre.get("data", {}).get("path")
             debug_msg = "Processing representation {}".format(repre["_id"])
@@ -569,34 +507,19 @@
                 anatomy,
                 anatomy_name,
                 anatomy_data,
-<<<<<<< HEAD
-                format_dict
-            )
-
-=======
                 format_dict,
                 report_items
             )
->>>>>>> 76a241af
             if not frame:
                 self.process_single_file(*args)
             else:
                 self.process_sequence(*args)
-<<<<<<< HEAD
-
-        self.db_con.uninstall()
-=======
->>>>>>> 76a241af
 
         return self.report(report_items)
 
     def process_single_file(
-<<<<<<< HEAD
-        self, repre_path, anatomy, anatomy_name, anatomy_data, format_dict
-=======
         self, repre_path, anatomy, anatomy_name, anatomy_data, format_dict,
         report_items
->>>>>>> 76a241af
     ):
         anatomy_filled = anatomy.format(anatomy_data)
         if format_dict:
@@ -612,12 +535,8 @@
         self.copy_file(repre_path, delivery_path)
 
     def process_sequence(
-<<<<<<< HEAD
-        self, repre_path, anatomy, anatomy_name, anatomy_data, format_dict
-=======
         self, repre_path, anatomy, anatomy_name, anatomy_data, format_dict,
         report_items
->>>>>>> 76a241af
     ):
         dir_path, file_name = os.path.split(str(repre_path))
 
