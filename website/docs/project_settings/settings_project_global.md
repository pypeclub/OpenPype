---
id: settings_project_global
title: Project Global Setting
sidebar_label: Global
---

import Tabs from '@theme/Tabs';
import TabItem from '@theme/TabItem';

Project settings can have project specific values. Each new project is using studio values defined in **default** project but these values can be modified or overridden per project.

:::warning Default studio values
Projects always use default project values unless they have [project override](../admin_settings#project-overrides) (orange colour). Any changes in default project may affect all existing projects.
:::

## Color Management (ImageIO)

:::info Default OCIO config
OpenPype distributes its own OCIO configs. Those can be found in `{openpype install dir}/{version}/vendor/bin/ocioconfig/OpenColorIOConfigs`. Windows example: `C:\Program Files (x86)\OpenPype\3.14.0\vendor\bin\ocioconfig\OpenColorIOConfigs`
:::

### Using OCIO config
Global config path is set by default to OpenPype distributed configs. At the moment there are only two - **aces_1.2** and **nuke-default**. Since this path input is not platform specific it is required to use at least an environment variable do platform specific config root directory. Order of paths matter so first path found and existing first served.

Each OCIO config path input supports formatting using environment variables and [anatomy template keys](../admin_settings_project_anatomy#available-template-keys). The default global OCIO config path is `{OPENPYPE_ROOT}/vendor/bin/ocioconfig/OpenColorIOConfigs/aces_1.2/config.ocio`.

If the project settings for a particular host has its own OCIO config **enabled** and set to at least one path and the path exists, it overrides the global OCIO config for that host.

**For example**

Project nuke-specific OCIO config: `project_settings/nuke/imageio/ocio_config`

If config path is defined to particular shot target with following path inputs:
1. `{root[work]}/{project[name]}/{hierarchy}/{asset}/config/aces.ocio`
2. `{root[work]}/{project[name]}/{hierarchy}/config/aces.ocio`

Procedure of resolving path (from above example) will look first into path 1st and if the path is not existing then it will try 2nd and if even that is not existing then it will fall back to global default.

### Using File rules
File rules are inspired by [OCIO v2 configuration]((https://opencolorio.readthedocs.io/en/latest/guides/authoring/rules.html)). Each rule has a unique name which can be overridden by host-specific _File rules_ (example: `project_settings/nuke/imageio/file_rules/rules`).

The _input pattern_ matching uses REGEX expression syntax (try [regexr.com](https://regexr.com/)). Matching rules procedure's intention is to be used during publishing or loading of representation. Since the publishing procedure is run before integrator format publish template path, make sure the pattern is working or any work render path.

:::warning Colorspace name input
The **colorspace name** value is a raw string input and no validation is run after saving project settings. We recommend to open the specified `config.ocio` file and copy pasting the exact colorspace names.
:::

### Extract OIIO Transcode
OIIOTools transcoder plugin with configurable output presets. Any incoming representation with `colorspaceData` is convertible to single or multiple representations with different target colorspaces or display and viewer names found in linked **config.ocio** file.

`oiiotool` is used for transcoding, eg. `oiiotool` must be present in `vendor/bin/oiio` or environment variable `OPENPYPE_OIIO_PATHS` must be provided for custom oiio installation.

Notable parameters:
- **`Delete Original Representation`** - keep or remove original representation. If old representation is kept, but there is new transcoded representation with 'Create review' tag, original representation loses its 'review' tag if present.
- **`Extension`** - target extension. If left empty, original extension is used.
- **`Transcoding type`** - transcoding into colorspace or into display and viewer space could be used. Cannot use both at the same time.
- **`Colorspace`** - target colorspace, which must be available in used color config. (If `Transcoding type` is `Use Colorspace` value in configuration is used OR if empty value collected on instance from DCC).
- **`Display & View`** - display and viewer colorspace. (If `Transcoding type` is `Use Display&View` values in configuration is used OR if empty values collected on instance from DCC).
- **`Arguments`** - special additional command line arguments for `oiiotool`.


Example here describes use case for creation of new color coded review of png image sequence. Original representation's files are kept intact, review is created from transcoded files, but these files are removed in cleanup process.
![global_oiio_transcode](assets/global_oiio_transcode.png)

Another use case is to transcode in Maya only `beauty` render layers and use collected `Display` and `View` colorspaces from DCC.
![global_oiio_transcode_in_Maya](assets/global_oiio_transcode.png)n

## Profile filters

Many of the settings are using a concept of **Profile filters**

You can define multiple profiles to choose from for different contexts. Each filter is evaluated and a
profile with filters matching the current context the most, is used.

You can define profile without any filters and use it as **default**.

Only **one or none** profile will be returned per context.

All context filters are lists which may contain strings or Regular expressions (RegEx).
- **`hosts`** - Host from which publishing was triggered. `["maya", "nuke"]`
- **`families`** - Main family of processed subset. `["plate", "model"]`
- **`tasks`** - Currently processed task. `["modeling", "animation"]`

:::important Filtering
Filters are optional. In case when multiple profiles match current context, profile with higher number of matched filters has higher priority than profile without filters.
(The order the profiles in settings doesn't matter, only the precision of matching does.)
:::

## Publish plugins

Publish plugins used across all integrations.


### Extract Review
Plugin responsible for automatic FFmpeg conversion to variety of formats.

Extract review uses [profile filtering](#profile-filters) to render different outputs for different situations.

Applicable context filters:
 **`hosts`** - Host from which publishing was triggered. `["maya", "nuke"]`
- **`families`** - Main family of processed subset. `["plate", "model"]`

![global_extract_review_profiles](assets/global_extract_review_profiles.png)

**Output Definitions**

A profile may generate multiple outputs from a single input. Each output must define unique name and output extension (use the extension without a dot e.g. **mp4**). All other settings of output definition are optional.

![global_extract_review_output_defs](assets/global_extract_review_output_defs.png)
- **`Tags`**
    Define what will happen to output.

- **`FFmpeg arguments`**
    These arguments are appended to ffmpeg arguments auto generated by publish plugin. Some of arguments are handled automatically like rescaling or letterboxes.
    - **Video filters** additional FFmpeg filters that would be defined in `-filter:v` or `-vf` command line arguments.
    - **Audio filters** additional FFmpeg filters that would be defined in `-filter:a` or `-af` command line arguments.
    - **Input arguments** input definition arguments of video or image sequence - this setting has limitations as you have to know what is input.
    - **Output arguments** other FFmpeg output arguments like codec definition.

- **`Output width`** and **`Output height`**
    - It is possible to rescale output to specified resolution and keep aspect ratio.
    - If value is set to 0, source resolution will be used.

- **`Overscan crop`**
    - Crop input resolution before rescaling.

    - Value is text may have a few variants. Each variant define output size for input size.

    - All values that cause output resolution smaller than 1 pixel are invalid.

    - Value without sign (+/-) in is always explicit and value with sign is
    relative. Output size for values "200px" and "+200px" are not the same "+200px" will add 200 pixels to source and "200px" will keep only 200px from source. Value of "0", "0px" or "0%" are automatically converted to "+0px" as 0px is invalid output.

    - Cropped value is related to center. It is better to avoid odd numbers if
    possible.

    **Example outputs for input size: 2200px**

    | String | Output | Description |
    |---|---|---|
    | ` `      | 2200px | Empty string keep resolution unchanged. |
    | `50%`    | 1100px | Crop 25% of input width on left and right side. |
    | `300px`  | 300px | Keep 300px in center of input and crop rest on left and right. |
    | `300`    | 300px | Values without units are used as pixels (`px`). |
    | `+0px`   | 2200px | Keep resolution unchanged. |
    | `0px`   | 2200px | Same as `+0px`. |
    | `+300px` | 2500px | Add black pillars of 150px width on left and right side. |
    | `-300px` | 1900px | Crop 150px on left and right side |
    | `+10%`   | 2420px | Add black pillars of 5% size of input on left and right side. |
    | `-10%`   | 1980px | Crop 5% of input size by on left and right side. |
    | `-10%+`  | 2000px | Input width is 110% of output width. |

    **Value "-10%+" is a special case which says that input's resolution is
    bigger by 10% than expected output.**

    - It is possible to enter single value for both width and height or
    combination of two variants for width and height separated with space.

    **Example for resolution: 2000px 1000px**

    | String        | Output        |
    |---------------|---------------|
    | "100px 120px" | 2100px 1120px |
    | "-10% -200px" | 1800px 800px  |
    | "-10% -0px" | 1800px 1000px  |

- **`Overscan color`**
    - Color of empty area caused by different aspect ratio of input and output.
    - By default is set to black color.

- **`Letter Box`**
    - **Enabled** - Enable letter boxes
    - **Ratio** - Ratio of letter boxes
    - **Type** - **Letterbox** (horizontal bars) or **Pillarbox** (vertical bars)
    - **Fill color** - Fill color of boxes (RGBA: 0-255)
    - **Line Thickness** - Line thickness on the edge of box (set to `0` to turn off)
    - **Fill color** - Line color on the edge of box (RGBA: 0-255)
    - **Example**

    ![global_extract_review_letter_box_settings](assets/global_extract_review_letter_box_settings.png)
    ![global_extract_review_letter_box](assets/global_extract_review_letter_box.png)

- **`Background color`**
    - Background color can be used for inputs with possible transparency (e.g. png sequence).
    - Input's without possible alpha channel are ignored all the time (e.g. mov).
    - Background color slows down rendering process.
        - set alpha to `0` to not use this option at all (in most of cases background stays black)
        - other than `0` alpha will draw color as background

- **`Additional filtering`**
    - Profile filtering defines which group of output definitions is used but output definitions may require more specific filters on their own.
    - They may filter by subset name (regex can be used) or publish families. Publish families are more complex as are based on knowing code base.
    - Filtering by custom tags -> this is used for targeting to output definitions from other extractors using settings (at this moment only Nuke bake extractor can target using custom tags).
        - Nuke extractor settings path: `project_settings/nuke/publish/ExtractReviewDataMov/outputs/baking/add_custom_tags`
    - Filtering by input length. Input may be video, sequence or single image. It is possible that `.mp4` should be created only when input is video or sequence and to create review `.png` when input is single frame. In some cases the output should be created even if it's single frame or multi frame input.

### IntegrateAssetNew

Saves information for all published subsets into DB, published assets are available for other hosts, tools and tasks after.
#### Template name profiles

Allows to select [anatomy template](admin_settings_project_anatomy.md#templates) based on context of subset being published.

For example for `render` profile you might want to publish and store assets in different location (based on anatomy setting) then for `publish` profile.
[Profile filtering](#profile-filters) is used to select between appropriate template for each context of published subsets.

Applicable context filters:
- **`hosts`** - Host from which publishing was triggered. `["maya", "nuke"]`
- **`tasks`** - Current task. `["modeling", "animation"]`

    ![global_integrate_new_template_name_profile](assets/global_integrate_new_template_name_profile.png)

(This image shows use case where `render` anatomy template is used for subsets of families ['review, 'render', 'prerender'], `publish` template is chosen for all other.)

#### Subset grouping profiles

Published subsets might be grouped together for cleaner and easier selection in the **[Subset Manager](artist_tools_subset_manager)**

Group name is chosen with use of [profile filtering](#profile-filters)

Applicable context filters:
- **`families`** - Main family of processed subset. `["plate", "model"]`
- **`hosts`** - Host from which publishing was triggered. `["maya", "nuke"]`
- **`tasks`** - Current task. `["modeling", "animation"]`

    ![global_integrate_new_template_name_profile](assets/global_integrate_new_subset_group.png)

(This image shows use case where only assets published from 'photoshop', for all families for all tasks should be marked as grouped with a capitalized name of Task where they are published from.)

## Tools
Settings for OpenPype tools.

### Creator
Settings related to [Creator tool](artist_tools_creator).

#### Subset name profiles
![global_tools_creator_subset_template](assets/global_tools_creator_subset_template.png)

Subset name helps to identify published content. More specific name helps with organization and avoid mixing of published content. Subset name is defined using one of templates defined in **Subset name profiles settings**. The template is filled with context information at the time of creation.

Usage of template is defined by profile filtering using creator's family, host and task name. Profile without filters is used as default template and it is recommend to set default template. If default template is not available `"{family}{Task}"` is used.

**Formatting keys**

All templates can contain text and formatting keys **family**, **task** and **variant** e.g. `"MyStudio_{family}_{task}"` (example - not recommended in production).

|Key|Description|
|---|---|
|family|Creators family|
|task|Task under which is creation triggered|
|variant|User input in creator tool|

**Formatting keys have 3 variants with different letter capitalization.**

|Task|Key variant|Description|Result|
|---|---|---|---|
|`bgAnim`|`{task}`|Keep original value as is.|`bgAnim`|
|`bgAnim`|`{Task}`|Capitalize first letter of value.|`BgAnim`|
|`bgAnim`|`{TASK}`|Each letter which be capitalized.|`BGANIM`|

Template may look like `"{family}{Task}{Variant}"`.

Some creators may have other keys as their context may require more information or more specific values. Make sure you've read documentation of host you're using.


### Publish

#### Custom Staging Directory Profiles
With this feature, users can specify a custom data folder path based on presets, which can be used during the creation and publishing stages.

![global_tools_custom_staging_dir](assets/global_tools_custom_staging_dir.png)

<<<<<<< HEAD
Staging dirs are used as a destination for intermediate files (as renders) before they are renamed and copied to proper location during integration phase. They could be created completely dynamically in temp folders, or for some DCCs in `work` area.
Example could be Nuke where artist might want to temporarily render pictures into `work` area to check them before they get published with the choice of "Use existing frames" on the write node.
One of the key advantages of this feature is that it allows users to repoint folder for such intermediate files to take advantage of faster storages for rendering, which can help improve workflow efficiency. Additionally, this feature allows users to keep their rendered data persistent, and use their own infrastructure for regular cleaning.
=======
Staging directories are used as a destination for intermediate files (as renders) before they are renamed and copied to proper location during the integration phase. They could be created completely dynamically in the temp folder or for some DCCs in the `work` area.
(Example could be Nuke where artist might want to temporarily render pictures into `work` area to check them before they get published.)

One of the key advantages of this feature is that it allows users to choose the folder for writing such intermediate files to take advantage of faster storage for rendering, which can help improve workflow efficiency. Additionally, this feature allows users to keep their intermediate extracted data persistent, and use their own infrastructure for regular cleaning.
>>>>>>> 2caa43e9

In some cases, these DCCs (Nuke, Houdini, Maya) automatically add a rendering path during the creation stage, which is then used in publishing. Creators and extractors of such DCCs need to use these profiles to fill paths in DCC's nodes to use this functionality.

The custom staging folder uses a path template configured in `project_anatomy/templates/others` with `transient` being a default example path that could be used. The template requires a 'folder' key for it to be usable as custom staging folder.

##### Known issues
- Any DCC that uses prefilled paths and store them inside of workfile nodes needs to implement resolving these paths with a configured profiles.
- If studio uses Site Sync remote artists need to have access to configured custom staging folder!
- Each node on the rendering farm must have access to configured custom staging folder!

### Workfiles
All settings related to Workfile tool.

#### Open last workfile at launch
This feature allows you to define a rule for each task/host or toggle the feature globally to all tasks as they are visible in the picture.

![global_tools_workfile_open_last_version](assets/global_tools_workfile_open_last_version.png)<|MERGE_RESOLUTION|>--- conflicted
+++ resolved
@@ -270,16 +270,10 @@
 
 ![global_tools_custom_staging_dir](assets/global_tools_custom_staging_dir.png)
 
-<<<<<<< HEAD
-Staging dirs are used as a destination for intermediate files (as renders) before they are renamed and copied to proper location during integration phase. They could be created completely dynamically in temp folders, or for some DCCs in `work` area.
+Staging directories are used as a destination for intermediate files (as renders) before they are renamed and copied to proper location during the integration phase. They could be created completely dynamically in the temp folder or for some DCCs in the `work` area.
 Example could be Nuke where artist might want to temporarily render pictures into `work` area to check them before they get published with the choice of "Use existing frames" on the write node.
-One of the key advantages of this feature is that it allows users to repoint folder for such intermediate files to take advantage of faster storages for rendering, which can help improve workflow efficiency. Additionally, this feature allows users to keep their rendered data persistent, and use their own infrastructure for regular cleaning.
-=======
-Staging directories are used as a destination for intermediate files (as renders) before they are renamed and copied to proper location during the integration phase. They could be created completely dynamically in the temp folder or for some DCCs in the `work` area.
-(Example could be Nuke where artist might want to temporarily render pictures into `work` area to check them before they get published.)
 
 One of the key advantages of this feature is that it allows users to choose the folder for writing such intermediate files to take advantage of faster storage for rendering, which can help improve workflow efficiency. Additionally, this feature allows users to keep their intermediate extracted data persistent, and use their own infrastructure for regular cleaning.
->>>>>>> 2caa43e9
 
 In some cases, these DCCs (Nuke, Houdini, Maya) automatically add a rendering path during the creation stage, which is then used in publishing. Creators and extractors of such DCCs need to use these profiles to fill paths in DCC's nodes to use this functionality.
 
